<<<<<<< HEAD
netcal  # calibration_error
fairlearn # group_fairness
=======
# NOTE: the upper bound for the package version is only set for CI stability, and it is dropped while installing this package
#  in case you want to preserve/enforce restrictions on the latest compatible version, add "strict" as an in-line comment

netcal >1.0.0, <=1.3.3  # calibration_error
>>>>>>> a754eb7b
<|MERGE_RESOLUTION|>--- conflicted
+++ resolved
@@ -1,9 +1,5 @@
-<<<<<<< HEAD
-netcal  # calibration_error
-fairlearn # group_fairness
-=======
 # NOTE: the upper bound for the package version is only set for CI stability, and it is dropped while installing this package
 #  in case you want to preserve/enforce restrictions on the latest compatible version, add "strict" as an in-line comment
 
 netcal >1.0.0, <=1.3.3  # calibration_error
->>>>>>> a754eb7b
+fairlearn # group_fairness