--- conflicted
+++ resolved
@@ -17,9 +17,6 @@
 -r audio.txt
 -r detection.txt
 -r image.txt
-<<<<<<< HEAD
+-r multimodal.txt
 -r text.txt
--r text_test.txt
-=======
--r multimodal.txt
->>>>>>> 35684440
+-r text_test.txt