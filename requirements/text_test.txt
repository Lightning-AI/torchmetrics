jiwer>=2.3.0
rouge-score>=0.0.4
bert_score==0.3.10
<<<<<<< HEAD
transformers>=4.4.0, <4.22.0  # todo: seems we have some breaking imports
=======
transformers>4.4.0
>>>>>>> 5e155b1f
huggingface-hub<0.7  # hotfix, failing SDR for latest PT 1.11
sacrebleu>=2.0.0<|MERGE_RESOLUTION|>--- conflicted
+++ resolved
@@ -1,10 +1,6 @@
 jiwer>=2.3.0
 rouge-score>=0.0.4
 bert_score==0.3.10
-<<<<<<< HEAD
-transformers>=4.4.0, <4.22.0  # todo: seems we have some breaking imports
-=======
-transformers>4.4.0
->>>>>>> 5e155b1f
+transformers>4.4.0, <4.22.0  # todo: seems we have some breaking imports
 huggingface-hub<0.7  # hotfix, failing SDR for latest PT 1.11
 sacrebleu>=2.0.0