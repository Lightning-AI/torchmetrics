# NOTE: the upper bound for the package version is only set for CI stability, and it is dropped while installing this package
#  in case you want to preserve/enforce restrictions on the latest compatible version, add "strict" as an in-line comment

codecov ==2.1.13
coverage ==7.6.*
codecov ==2.1.13
pytest ==8.3.*
pytest-cov ==6.0.0
pytest-doctestplus ==1.4.0
pytest-rerunfailures ==15.0
pytest-timeout ==2.3.1
pytest-xdist ==3.6.1
phmdoctest ==1.4.0

psutil ==6.*
pyGithub >2.0.0, <2.6.0
fire ==0.7.*

<<<<<<< HEAD
cloudpickle >1.3, <=3.1.0
scikit-learn ==1.2.*; python_version < "3.9"
# todo: other package used for testing `aeon` has pin req. to sklearn<1.6
scikit-learn ==1.5.*; python_version > "3.8"  # we do not use `> =` because of oldest replcement
=======
cloudpickle >1.3, <=3.1.1
scikit-learn ==1.6.*
>>>>>>> 6169b8e8
cachier ==3.1.2<|MERGE_RESOLUTION|>--- conflicted
+++ resolved
@@ -16,13 +16,6 @@
 pyGithub >2.0.0, <2.6.0
 fire ==0.7.*
 
-<<<<<<< HEAD
-cloudpickle >1.3, <=3.1.0
-scikit-learn ==1.2.*; python_version < "3.9"
-# todo: other package used for testing `aeon` has pin req. to sklearn<1.6
-scikit-learn ==1.5.*; python_version > "3.8"  # we do not use `> =` because of oldest replcement
-=======
 cloudpickle >1.3, <=3.1.1
 scikit-learn ==1.6.*
->>>>>>> 6169b8e8
 cachier ==3.1.2