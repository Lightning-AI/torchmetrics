--- conflicted
+++ resolved
@@ -1,17 +1,10 @@
 # NOTE: the upper bound for the package version is only set for CI stability, and it is dropped while installing this package
 #  in case you want to preserve/enforce restrictions on the latest compatible version, add "strict" as an in-line comment
 
-<<<<<<< HEAD
-coverage ==7.4.1
+coverage ==7.4.3
 pytest ==8.0.0
 pytest-cov ==4.1.0
 pytest-doctestplus ==1.2.1
-=======
-coverage ==7.4.3
-pytest ==8.0.0
-pytest-cov ==4.1.0
-pytest-doctestplus ==1.2.0
->>>>>>> 54ce1d1a
 pytest-rerunfailures ==13.0
 pytest-timeout ==2.2.0
 pytest-xdist ==3.5.0
@@ -23,5 +16,4 @@
 
 cloudpickle >1.3, <=3.0.0
 scikit-learn >=1.1.1, <1.4.0
-# todo: set proper version when all lands and it is released
 cachier ==3.0.0