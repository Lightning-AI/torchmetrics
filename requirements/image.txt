--- conflicted
+++ resolved
@@ -2,11 +2,5 @@
 #  in case you want to preserve/enforce restrictions on the latest compatible version, add "strict" as an in-line comment
 
 scipy >1.0.0, <1.11.0
-<<<<<<< HEAD
-torchvision >=0.8, <=0.14.1
-torch-fidelity <=0.3.0
-=======
 torchvision >=0.8, <=0.15.1
-torch-fidelity <=0.3.0
-lpips <=0.1.4
->>>>>>> b785d287
+torch-fidelity <=0.3.0