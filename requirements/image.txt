--- conflicted
+++ resolved
@@ -2,9 +2,5 @@
 #  in case you want to preserve/enforce restrictions on the latest compatible version, add "strict" as an in-line comment
 
 scipy >1.0.0, <1.15.0
-<<<<<<< HEAD
-torchvision >=0.8, <0.21.0
-=======
-torchvision >=0.15.1, <0.20.0
->>>>>>> 346bcdc4
+torchvision >=0.15.1, <0.21.0
 torch-fidelity <=0.4.0  # bumping to allow install version from master, now used in testing