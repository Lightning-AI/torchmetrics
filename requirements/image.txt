# NOTE: the upper bound for the package version is only set for CI stability, and it is dropped while installing this package
#  in case you want to preserve/enforce restrictions on the latest compatible version, add "strict" as an in-line comment

scipy >1.0.0, <1.11.0
torchvision >=0.8, <=0.15.2
<<<<<<< HEAD
torch-fidelity <=0.3.0
lpips <=0.1.4
piq <=0.8.0
=======
torch-fidelity <=0.4.0  # bumping to alow install version from master, now used in testing
lpips <=0.1.4
>>>>>>> 628ee1c3
<|MERGE_RESOLUTION|>--- conflicted
+++ resolved
@@ -3,11 +3,6 @@
 
 scipy >1.0.0, <1.11.0
 torchvision >=0.8, <=0.15.2
-<<<<<<< HEAD
-torch-fidelity <=0.3.0
-lpips <=0.1.4
-piq <=0.8.0
-=======
 torch-fidelity <=0.4.0  # bumping to alow install version from master, now used in testing
 lpips <=0.1.4
->>>>>>> 628ee1c3
+piq <=0.8.0