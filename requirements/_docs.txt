sphinx ==5.3.0
myst-parser ==1.0.0
pandoc ==2.3
docutils ==0.19
sphinxcontrib-fulltoc >=1.0
sphinxcontrib-mockautodoc
lai-sphinx-theme  # need to be downloaded from s3://sphinx-packages/
sphinx-autodoc-typehints ==1.23.0
sphinx-paramlinks ==0.6.0
sphinx-togglebutton ==0.3.2
sphinx-copybutton ==0.5.2
sphinx-gallery ==0.16.0

lightning >=1.8.0, <2.3.0
lightning-utilities ==0.11.2
pydantic > 1.0.0, < 3.0.0

# integrations
-r _integrate.txt
-r visual.txt
-r audio.txt
-r detection.txt
-r image.txt
-r multimodal.txt
-r text.txt
<<<<<<< HEAD
-r text_test.txt
-r regression_test.txt
=======

# Gallery extra requirements
# --------------------------
# todo: until this has resolution - https://github.com/sphinx-gallery/sphinx-gallery/issues/1290
# Image
scikit-image ~=0.22; python_version < "3.10"
scikit-image ~=0.23; python_version >= "3.10"
>>>>>>> cce449b5
<|MERGE_RESOLUTION|>--- conflicted
+++ resolved
@@ -23,15 +23,12 @@
 -r image.txt
 -r multimodal.txt
 -r text.txt
-<<<<<<< HEAD
 -r text_test.txt
 -r regression_test.txt
-=======
 
 # Gallery extra requirements
 # --------------------------
 # todo: until this has resolution - https://github.com/sphinx-gallery/sphinx-gallery/issues/1290
 # Image
 scikit-image ~=0.22; python_version < "3.10"
-scikit-image ~=0.23; python_version >= "3.10"
->>>>>>> cce449b5
+scikit-image ~=0.23; python_version >= "3.10"