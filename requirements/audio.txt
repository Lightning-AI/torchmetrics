# NOTE: the upper bound for the package version is only set for CI stability, and it is dropped while installing this package
#  in case you want to preserve/enforce restrictions on the latest compatible version, add "strict" as an in-line comment

# this need to be the same as used inside speechmetrics
pesq >=0.0.4, <0.0.5
pystoi >=0.3.0, <0.5.0
<<<<<<< HEAD
torchaudio >=0.10.0, <2.3.0
gammatone >=1.0.0, <1.1.0
=======
torchaudio >=0.10.0, <2.4.0
gammatone @ https://github.com/detly/gammatone/archive/master.zip#egg=Gammatone
>>>>>>> 50e7da3d
<|MERGE_RESOLUTION|>--- conflicted
+++ resolved
@@ -4,10 +4,5 @@
 # this need to be the same as used inside speechmetrics
 pesq >=0.0.4, <0.0.5
 pystoi >=0.3.0, <0.5.0
-<<<<<<< HEAD
-torchaudio >=0.10.0, <2.3.0
-gammatone >=1.0.0, <1.1.0
-=======
 torchaudio >=0.10.0, <2.4.0
-gammatone @ https://github.com/detly/gammatone/archive/master.zip#egg=Gammatone
->>>>>>> 50e7da3d
+gammatone >=1.0.0, <1.1.0