# NOTE: the upper bound for the package version is only set for CI stability, and it is dropped while installing this package
#  in case you want to preserve/enforce restrictions on the latest compatible version, add "strict" as an in-line comment

# this need to be the same as used inside speechmetrics
pesq >=0.0.4, <0.0.5
pystoi >=0.3.0, <0.5.0
torchaudio >=0.10.0, <2.4.0
<<<<<<< HEAD
gammatone @ https://github.com/detly/gammatone/archive/master.zip#egg=Gammatone
librosa >=0.9.0, <0.11.0
onnxruntime-gpu >=1.12.0, <1.19; sys_platform == "linux" and python_version < "3.11"
onnxruntime >=1.12.0, <1.19; sys_platform != "linux" and python_version < "3.11" # "win" or "darwin"
onnxruntime-gpu ==1.18; sys_platform == "linux" and python_version == "3.11"
onnxruntime ==1.18; sys_platform != "linux" and python_version == "3.11" # "win" or "darwin"
requests >=2.19.0, <2.32.0
=======
gammatone >=1.0.0, <1.1.0
>>>>>>> e79138f9
<|MERGE_RESOLUTION|>--- conflicted
+++ resolved
@@ -5,14 +5,10 @@
 pesq >=0.0.4, <0.0.5
 pystoi >=0.3.0, <0.5.0
 torchaudio >=0.10.0, <2.4.0
-<<<<<<< HEAD
-gammatone @ https://github.com/detly/gammatone/archive/master.zip#egg=Gammatone
+gammatone >=1.0.0, <1.1.0
 librosa >=0.9.0, <0.11.0
 onnxruntime-gpu >=1.12.0, <1.19; sys_platform == "linux" and python_version < "3.11"
 onnxruntime >=1.12.0, <1.19; sys_platform != "linux" and python_version < "3.11" # "win" or "darwin"
 onnxruntime-gpu ==1.18; sys_platform == "linux" and python_version == "3.11"
 onnxruntime ==1.18; sys_platform != "linux" and python_version == "3.11" # "win" or "darwin"
-requests >=2.19.0, <2.32.0
-=======
-gammatone >=1.0.0, <1.1.0
->>>>>>> e79138f9
+requests >=2.19.0, <2.32.0