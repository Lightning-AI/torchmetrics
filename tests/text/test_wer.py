--- conflicted
+++ resolved
@@ -55,12 +55,6 @@
         self.run_differentiability_test(
             preds=preds,
             targets=targets,
-<<<<<<< HEAD
             metric_module=WordErrorRate,
             metric_functional=word_error_rate,
-            input_order=INPUT_ORDER.PREDS_FIRST,
-=======
-            metric_module=WER,
-            metric_functional=wer,
->>>>>>> 5c18b6b0
         )