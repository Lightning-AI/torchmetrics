from torchmetrics.text.cer import CharErrorRate
from torchmetrics.functional.text.cer import char_error_rate

<<<<<<< HEAD
import torch
import pytest

from tests.text.helpers import TextTester
=======
BATCHES = {
    "preds": [
        ["A", " ", "q", "u", "i", "c", "k", " ", "b", "r", "o", "w", "n", " ", "f", "o"],
    ],
    "targets": [
        ["A", " ", "q", "u", "i", "c", "k", " ", "b", "r", "o", "w", "n", " ", "f", "o", "x"],
    ],
}

>>>>>>> 00169a14

def char_error_rate_metric_fn(preds, targets):
    cer_score = char_error_rate(preds, targets)   
    return round(cer_score.item(), 4)

preds = ["A quick brown fo"]
targets = ["A quick brown fox"]

@pytest.mark.parametrize(
    ["preds", "targets"],
    [
        (preds, targets),
    ],
)
class TestCharErrorRate(TextTester):
    def test_char_error_rate_functional(self, preds, targets):
        cer_score = char_error_rate(preds, targets)
        original_score = char_error_rate_metric_fn(preds, targets)
        assert round(cer_score.item(), 4) == original_score


    def test_char_error_rate_metric(self, preds, targets):
        cer_metric = CharErrorRate()
        cer_score = cer_metric(preds, targets)
        original_score = char_error_rate_metric_fn(preds, targets)

        assert round(cer_score.item(), 4) == original_score

    

    <|MERGE_RESOLUTION|>--- conflicted
+++ resolved
@@ -1,22 +1,11 @@
 from torchmetrics.text.cer import CharErrorRate
 from torchmetrics.functional.text.cer import char_error_rate
 
-<<<<<<< HEAD
 import torch
 import pytest
 
 from tests.text.helpers import TextTester
-=======
-BATCHES = {
-    "preds": [
-        ["A", " ", "q", "u", "i", "c", "k", " ", "b", "r", "o", "w", "n", " ", "f", "o"],
-    ],
-    "targets": [
-        ["A", " ", "q", "u", "i", "c", "k", " ", "b", "r", "o", "w", "n", " ", "f", "o", "x"],
-    ],
-}
 
->>>>>>> 00169a14
 
 def char_error_rate_metric_fn(preds, targets):
     cer_score = char_error_rate(preds, targets)   
