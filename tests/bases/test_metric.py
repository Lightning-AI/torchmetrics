# Copyright The PyTorch Lightning team.
#
# Licensed under the Apache License, Version 2.0 (the "License");
# you may not use this file except in compliance with the License.
# You may obtain a copy of the License at
#
#     http://www.apache.org/licenses/LICENSE-2.0
#
# Unless required by applicable law or agreed to in writing, software
# distributed under the License is distributed on an "AS IS" BASIS,
# WITHOUT WARRANTIES OR CONDITIONS OF ANY KIND, either express or implied.
# See the License for the specific language governing permissions and
# limitations under the License.
import os
import pickle
from collections import OrderedDict

import cloudpickle
import numpy as np
import psutil
import pytest
import torch
from torch import Tensor, tensor
from torch.nn import Module

from tests.helpers import seed_all
from tests.helpers.testers import DummyListMetric, DummyMetric, DummyMetricMultiOutput, DummyMetricSum
<<<<<<< HEAD
from torchmetrics import PearsonCorrCoef
=======
from tests.helpers.utilities import no_warning_call
>>>>>>> c04090b5
from torchmetrics.utilities.imports import _TORCH_LOWER_1_6

seed_all(42)


def test_error_on_wrong_input():
    """Test that base metric class raises error on wrong input types."""
    with pytest.raises(ValueError, match="Expected keyword argument `dist_sync_on_step` to be an `bool` but.*"):
        DummyMetric(dist_sync_on_step=None)

    with pytest.raises(ValueError, match="Expected keyword argument `dist_sync_fn` to be an callable function.*"):
        DummyMetric(dist_sync_fn=[2, 3])

    with pytest.raises(ValueError, match="Expected keyword argument `compute_on_cpu` to be an `bool` bu.*"):
        DummyMetric(compute_on_cpu=None)


def test_inherit():
    """Test that metric that inherits can be instanciated."""
    DummyMetric()


def test_add_state():
    """Test that add state method works as expected."""
    a = DummyMetric()

    a.add_state("a", tensor(0), "sum")
    assert a._reductions["a"](tensor([1, 1])) == 2

    a.add_state("b", tensor(0), "mean")
    assert np.allclose(a._reductions["b"](tensor([1.0, 2.0])).numpy(), 1.5)

    a.add_state("c", tensor(0), "cat")
    assert a._reductions["c"]([tensor([1]), tensor([1])]).shape == (2,)

    with pytest.raises(ValueError):
        a.add_state("d1", tensor(0), "xyz")

    with pytest.raises(ValueError):
        a.add_state("d2", tensor(0), 42)

    with pytest.raises(ValueError):
        a.add_state("d3", [tensor(0)], "sum")

    with pytest.raises(ValueError):
        a.add_state("d4", 42, "sum")

    def custom_fx(_):
        return -1

    a.add_state("e", tensor(0), custom_fx)
    assert a._reductions["e"](tensor([1, 1])) == -1


def test_add_state_persistent():
    a = DummyMetric()

    a.add_state("a", tensor(0), "sum", persistent=True)
    assert "a" in a.state_dict()

    a.add_state("b", tensor(0), "sum", persistent=False)

    if _TORCH_LOWER_1_6:
        assert "b" not in a.state_dict()


def test_reset():
    class A(DummyMetric):
        pass

    class B(DummyListMetric):
        pass

    a = A()
    assert a.x == 0
    a.x = tensor(5)
    a.reset()
    assert a.x == 0

    b = B()
    assert isinstance(b.x, list) and len(b.x) == 0
    b.x = tensor(5)
    b.reset()
    assert isinstance(b.x, list) and len(b.x) == 0


def test_reset_compute():
    a = DummyMetricSum()
    assert a.x == 0
    a.update(tensor(5))
    assert a.compute() == 5
    a.reset()
    assert a.compute() == 0


def test_update():
    class A(DummyMetric):
        def update(self, x):
            self.x += x

    a = A()
    assert a.x == 0
    assert a._computed is None
    a.update(1)
    assert a._computed is None
    assert a.x == 1
    a.update(2)
    assert a.x == 3
    assert a._computed is None


def test_compute():
    class A(DummyMetric):
        def update(self, x):
            self.x += x

        def compute(self):
            return self.x

    a = A()
    assert 0 == a.compute()
    assert 0 == a.x
    a.update(1)
    assert a._computed is None
    assert a.compute() == 1
    assert a._computed == 1
    a.update(2)
    assert a._computed is None
    assert a.compute() == 3
    assert a._computed == 3

    # called without update, should return cached value
    a._computed = 5
    assert a.compute() == 5


def test_hash():
    class A(DummyMetric):
        pass

    class B(DummyListMetric):
        pass

    a1 = A()
    a2 = A()
    assert hash(a1) != hash(a2)

    b1 = B()
    b2 = B()
    assert hash(b1) != hash(b2)  # different ids
    assert isinstance(b1.x, list) and len(b1.x) == 0
    b1.x.append(tensor(5))
    assert isinstance(hash(b1), int)  # <- check that nothing crashes
    assert isinstance(b1.x, list) and len(b1.x) == 1
    b2.x.append(tensor(5))
    # Sanity:
    assert isinstance(b2.x, list) and len(b2.x) == 1
    # Now that they have tensor contents, they should have different hashes:
    assert hash(b1) != hash(b2)


def test_forward():
    class A(DummyMetric):
        def update(self, x):
            self.x += x

        def compute(self):
            return self.x

    a = A()
    assert a(5) == 5
    assert a._forward_cache == 5

    assert a(8) == 8
    assert a._forward_cache == 8

    assert a.compute() == 13


def test_pickle(tmpdir):
    # doesn't tests for DDP
    a = DummyMetricSum()
    a.update(1)

    metric_pickled = pickle.dumps(a)
    metric_loaded = pickle.loads(metric_pickled)

    assert metric_loaded.compute() == 1

    metric_loaded.update(5)
    assert metric_loaded.compute() == 6

    metric_pickled = cloudpickle.dumps(a)
    metric_loaded = cloudpickle.loads(metric_pickled)

    assert metric_loaded.compute() == 1


def test_state_dict(tmpdir):
    """test that metric states can be removed and added to state dict."""
    metric = DummyMetric()
    assert metric.state_dict() == OrderedDict()
    metric.persistent(True)
    assert metric.state_dict() == OrderedDict(x=0)
    metric.persistent(False)
    assert metric.state_dict() == OrderedDict()


def test_load_state_dict(tmpdir):
    """test that metric states can be loaded with state dict."""
    metric = DummyMetricSum()
    metric.persistent(True)
    metric.update(5)
    loaded_metric = DummyMetricSum()
    loaded_metric.load_state_dict(metric.state_dict())
    assert metric.compute() == 5


def test_child_metric_state_dict():
    """test that child metric states will be added to parent state dict."""

    class TestModule(Module):
        def __init__(self):
            super().__init__()
            self.metric = DummyMetric()
            self.metric.add_state("a", tensor(0), persistent=True)
            self.metric.add_state("b", [], persistent=True)
            self.metric.register_buffer("c", tensor(0))

    module = TestModule()
    expected_state_dict = {
        "metric.a": tensor(0),
        "metric.b": [],
        "metric.c": tensor(0),
    }
    assert module.state_dict() == expected_state_dict


@pytest.mark.skipif(not torch.cuda.is_available(), reason="Test requires GPU.")
def test_device_and_dtype_transfer(tmpdir):
    metric = DummyMetricSum()
    assert metric.x.is_cuda is False
    assert metric.device == torch.device("cpu")
    assert metric.x.dtype == torch.float32

    metric = metric.to(device="cuda")
    assert metric.x.is_cuda
    assert metric.device == torch.device("cuda", index=0)

    metric.set_dtype(torch.double)
    assert metric.x.dtype == torch.float64
    metric.reset()
    assert metric.x.dtype == torch.float64

    metric.set_dtype(torch.half)
    assert metric.x.dtype == torch.float16
    metric.reset()
    assert metric.x.dtype == torch.float16


def test_warning_on_compute_before_update():
    """test that an warning is raised if user tries to call compute before update."""
    metric = DummyMetricSum()

    # make sure everything is fine with forward
    with pytest.warns(None) as record:
        val = metric(1)
    assert not record

    metric.reset()

    with pytest.warns(UserWarning, match=r"The ``compute`` method of metric .*"):
        val = metric.compute()
    assert val == 0.0

    # after update things should be fine
    metric.update(2.0)
    with pytest.warns(None) as record:
        val = metric.compute()
    assert not record
    assert val == 2.0


def test_metric_scripts():
    """test that metrics are scriptable."""
    torch.jit.script(DummyMetric())
    torch.jit.script(DummyMetricSum())


def test_metric_forward_cache_reset():
    """test that forward cache is reset when `reset` is called."""
    metric = DummyMetricSum()
    _ = metric(2.0)
    assert metric._forward_cache == 2.0
    metric.reset()
    assert metric._forward_cache is None


@pytest.mark.skipif(not torch.cuda.is_available(), reason="Test requires GPU.")
@pytest.mark.parametrize("metric_class", [DummyMetricSum, DummyMetricMultiOutput])
def test_forward_and_compute_to_device(metric_class):
    metric = metric_class()
    metric(1)
    metric.to(device="cuda")

    assert metric._forward_cache is not None
    is_cuda = (
        metric._forward_cache[0].is_cuda if isinstance(metric._forward_cache, list) else metric._forward_cache.is_cuda
    )
    assert is_cuda, "forward cache was not moved to the correct device"

    metric.compute()
    assert metric._computed is not None
    is_cuda = metric._computed[0].is_cuda if isinstance(metric._computed, list) else metric._computed.is_cuda
    assert is_cuda, "computed result was not moved to the correct device"


@pytest.mark.skipif(not torch.cuda.is_available(), reason="Test requires GPU.")
@pytest.mark.parametrize("metric_class", [DummyMetricSum, DummyMetricMultiOutput])
def test_device_if_child_module(metric_class):
    """Test that if a metric is a child module all values gets moved to the correct device."""

    class TestModule(Module):
        def __init__(self):
            super().__init__()
            self.metric = metric_class()
            self.register_buffer("dummy", torch.zeros(1))

        @property
        def device(self):
            return self.dummy.device

    module = TestModule()

    assert module.device == module.metric.device
    if isinstance(module.metric.x, Tensor):
        assert module.device == module.metric.x.device

    module.to(device="cuda")

    assert module.device == module.metric.device
    if isinstance(module.metric.x, Tensor):
        assert module.device == module.metric.x.device


@pytest.mark.parametrize("device", ["cpu", "cuda"])
@pytest.mark.parametrize("requires_grad", [True, False])
def test_constant_memory(device, requires_grad):
    """Checks that when updating a metric the memory does not increase."""
    if not torch.cuda.is_available() and device == "cuda":
        pytest.skip("Test requires GPU support")

    def get_memory_usage():
        if device == "cpu":
            pid = os.getpid()
            py = psutil.Process(pid)
            return py.memory_info()[0] / 2.0**30
        else:
            return torch.cuda.memory_allocated()

    x = torch.randn(10, requires_grad=requires_grad, device=device)

    # try update method
    metric = DummyMetricSum().to(device)

    metric.update(x.sum())

    # we allow for 5% flucturation due to measuring
    base_memory_level = 1.05 * get_memory_usage()

    for _ in range(10):
        metric.update(x.sum())
        memory = get_memory_usage()
        assert base_memory_level >= memory, "memory increased above base level"

    # try forward method
    metric = DummyMetricSum().to(device)
    metric(x.sum())

    # we allow for 5% flucturation due to measuring
    base_memory_level = 1.05 * get_memory_usage()

    for _ in range(10):
        metric.update(x.sum())
        memory = get_memory_usage()
        assert base_memory_level >= memory, "memory increased above base level"


@pytest.mark.parametrize("metric_class", [DummyListMetric, DummyMetric, DummyMetricMultiOutput, DummyMetricSum])
def test_warning_on_not_set_full_state_update(metric_class):
    class UnsetProperty(metric_class):
        full_state_update = None

    with pytest.warns(
        UserWarning,
        match="Torchmetrics v0.9 introduced a new argument class property called.*",
    ):
        UnsetProperty()


<<<<<<< HEAD
@pytest.mark.skipif(not torch.cuda.is_available(), reason="test requires gpu")
def test_specific_error_on_wrong_device():
    metric = PearsonCorrCoef()
    preds = torch.tensor(range(10), device="cuda", dtype=torch.float)
    target = torch.tensor(range(10), device="cuda", dtype=torch.float)
    with pytest.raises(
        RuntimeError, match="This could be due to the metric class not being on the same device as input"
    ):
        _ = metric(preds, target)
=======
@pytest.mark.parametrize("metric_class", [DummyListMetric, DummyMetric, DummyMetricMultiOutput, DummyMetricSum])
def test_no_warning_on_custom_forward(metric_class):
    """If metric is using custom forward, full_state_update is irrelevant."""

    class UnsetProperty(metric_class):
        full_state_update = None

        def forward(self, *args, **kwargs):
            self.update(*args, **kwargs)

    with no_warning_call(
        UserWarning,
        match="Torchmetrics v0.9 introduced a new argument class property called.*",
    ):
        UnsetProperty()
>>>>>>> c04090b5
<|MERGE_RESOLUTION|>--- conflicted
+++ resolved
@@ -25,11 +25,8 @@
 
 from tests.helpers import seed_all
 from tests.helpers.testers import DummyListMetric, DummyMetric, DummyMetricMultiOutput, DummyMetricSum
-<<<<<<< HEAD
 from torchmetrics import PearsonCorrCoef
-=======
 from tests.helpers.utilities import no_warning_call
->>>>>>> c04090b5
 from torchmetrics.utilities.imports import _TORCH_LOWER_1_6
 
 seed_all(42)
@@ -430,7 +427,6 @@
         UnsetProperty()
 
 
-<<<<<<< HEAD
 @pytest.mark.skipif(not torch.cuda.is_available(), reason="test requires gpu")
 def test_specific_error_on_wrong_device():
     metric = PearsonCorrCoef()
@@ -440,7 +436,8 @@
         RuntimeError, match="This could be due to the metric class not being on the same device as input"
     ):
         _ = metric(preds, target)
-=======
+
+
 @pytest.mark.parametrize("metric_class", [DummyListMetric, DummyMetric, DummyMetricMultiOutput, DummyMetricSum])
 def test_no_warning_on_custom_forward(metric_class):
     """If metric is using custom forward, full_state_update is irrelevant."""
@@ -455,5 +452,4 @@
         UserWarning,
         match="Torchmetrics v0.9 introduced a new argument class property called.*",
     ):
-        UnsetProperty()
->>>>>>> c04090b5
+        UnsetProperty()