# Copyright The PyTorch Lightning team.
#
# Licensed under the Apache License, Version 2.0 (the "License");
# you may not use this file except in compliance with the License.
# You may obtain a copy of the License at
#
#     http://www.apache.org/licenses/LICENSE-2.0
#
# Unless required by applicable law or agreed to in writing, software
# distributed under the License is distributed on an "AS IS" BASIS,
# WITHOUT WARRANTIES OR CONDITIONS OF ANY KIND, either express or implied.
# See the License for the specific language governing permissions and
# limitations under the License.
import sys
<<<<<<< HEAD
import os
from typing import OrderedDict
=======

>>>>>>> 8aa2a74f
import pytest
import torch
from torch import tensor
from unittest import mock
from tests.helpers import seed_all
from tests.helpers.testers import DummyMetric, setup_ddp
from torchmetrics import Metric
from torchmetrics.utilities.distributed import gather_all_tensors
from copy import deepcopy

seed_all(42)


def _test_ddp_sum(rank, worldsize):
    setup_ddp(rank, worldsize)
    dummy = DummyMetric()
    dummy._reductions = {"foo": torch.sum}
    dummy.foo = tensor(1)
    dummy._sync_dist()

    assert dummy.foo == worldsize


def _test_ddp_cat(rank, worldsize):
    setup_ddp(rank, worldsize)
    dummy = DummyMetric()
    dummy._reductions = {"foo": torch.cat}
    dummy.foo = [tensor([1])]
    dummy._sync_dist()

    assert torch.all(torch.eq(dummy.foo, tensor([1, 1])))


def _test_ddp_sum_cat(rank, worldsize):
    setup_ddp(rank, worldsize)
    dummy = DummyMetric()
    dummy._reductions = {"foo": torch.cat, "bar": torch.sum}
    dummy.foo = [tensor([1])]
    dummy.bar = tensor(1)
    dummy._sync_dist()

    assert torch.all(torch.eq(dummy.foo, tensor([1, 1])))
    assert dummy.bar == worldsize


def _test_ddp_gather_uneven_tensors(rank, worldsize):
    setup_ddp(rank, worldsize)
    tensor = torch.ones(rank)
    result = gather_all_tensors(tensor)
    assert len(result) == worldsize
    for idx in range(worldsize):
        assert len(result[idx]) == idx
        assert (result[idx] == torch.ones_like(result[idx])).all()


def _test_ddp_gather_uneven_tensors_multidim(rank, worldsize):
    setup_ddp(rank, worldsize)
    tensor = torch.ones(rank + 1, 2 - rank)
    result = gather_all_tensors(tensor)
    assert len(result) == worldsize
    for idx in range(worldsize):
        val = result[idx]
        assert val.shape == (idx + 1, 2 - idx)
        assert (val == torch.ones_like(val)).all()


@pytest.mark.skipif(sys.platform == "win32", reason="DDP not available on windows")
@pytest.mark.parametrize(
    "process", [
        _test_ddp_cat,
        _test_ddp_sum,
        _test_ddp_sum_cat,
        _test_ddp_gather_uneven_tensors,
        _test_ddp_gather_uneven_tensors_multidim,
    ]
)
def test_ddp(process):
    torch.multiprocessing.spawn(process, args=(2, ), nprocs=2)


def _test_non_contiguous_tensors(rank, worldsize):
    setup_ddp(rank, worldsize)

    class DummyCatMetric(Metric):

        def __init__(self):
            super().__init__()
            self.add_state("x", default=[], dist_reduce_fx=None)

        def update(self, x):
            self.x.append(x)

        def compute(self):
            x = torch.cat(self.x, dim=0)
            return x.sum()

    metric = DummyCatMetric()
    metric.update(torch.randn(10, 5)[:, 0])


@pytest.mark.skipif(sys.platform == "win32", reason="DDP not available on windows")
def test_non_contiguous_tensors():
    """ Test that gather_all operation works for non contiguous tensors """
    torch.multiprocessing.spawn(_test_non_contiguous_tensors, args=(2, ), nprocs=2)


def _test_state_dict_is_synced(rank, worldsize, tmpdir):
    setup_ddp(rank, worldsize)

    class DummyCatMetric(Metric):

        def __init__(self):
            super().__init__()
            self.add_state("x", torch.tensor(0), dist_reduce_fx=torch.sum)
            self.add_state("c", torch.tensor(0), dist_reduce_fx=torch.sum)

        def update(self, x):
            self.x += x
            self.c += 1

        def compute(self):
            return self.x / self.c

    metric = DummyCatMetric()
    metric.persistent(True)

    for i in range(5):
        metric(i)
        state_dict = metric.state_dict()

        assert state_dict["x"] == sum(range(i + 1)) * 2
        assert metric.x == sum(range(i + 1))

        assert state_dict["c"] == (i + 1) * 2
        assert metric.c == (i + 1)

    def reload_state_dict(state_dict, expected_x, expected_c):
        metric = DummyCatMetric()
        #metric.persistent(True)
        metric.load_state_dict(state_dict)
        assert metric.x == expected_x
        assert metric.c == expected_c

    with mock.patch.dict(os.environ, {"GLOBAL_RANK": str(rank)}):
        reload_state_dict(deepcopy(state_dict), 20 if not rank else 0, 10 if not rank else 0 )

    reload_state_dict(deepcopy(state_dict), 20, 10)


@pytest.mark.skipif(sys.platform == "win32", reason="DDP not available on windows")
<<<<<<< HEAD
def test_state_dict_is_synced(tmpdir):
    """ This test asserts taht metric are synced while creating the state dict but restored after to continue accumulation. """
    torch.multiprocessing.spawn(_test_state_dict_is_synced, args=(2, tmpdir), nprocs=2)
=======
def test_state_dict_is_synced():
    """
    This test asserts taht metric are synced while creating the state
    dict but restored after to continue accumulation.
    """
    torch.multiprocessing.spawn(_test_state_dict_is_synced, args=(2, ), nprocs=2)
>>>>>>> 8aa2a74f
<|MERGE_RESOLUTION|>--- conflicted
+++ resolved
@@ -12,12 +12,7 @@
 # See the License for the specific language governing permissions and
 # limitations under the License.
 import sys
-<<<<<<< HEAD
 import os
-from typing import OrderedDict
-=======
-
->>>>>>> 8aa2a74f
 import pytest
 import torch
 from torch import tensor
@@ -168,15 +163,9 @@
 
 
 @pytest.mark.skipif(sys.platform == "win32", reason="DDP not available on windows")
-<<<<<<< HEAD
 def test_state_dict_is_synced(tmpdir):
-    """ This test asserts taht metric are synced while creating the state dict but restored after to continue accumulation. """
-    torch.multiprocessing.spawn(_test_state_dict_is_synced, args=(2, tmpdir), nprocs=2)
-=======
-def test_state_dict_is_synced():
     """
     This test asserts taht metric are synced while creating the state
     dict but restored after to continue accumulation.
     """
-    torch.multiprocessing.spawn(_test_state_dict_is_synced, args=(2, ), nprocs=2)
->>>>>>> 8aa2a74f
+    torch.multiprocessing.spawn(_test_state_dict_is_synced, args=(2, tmpdir), nprocs=2)