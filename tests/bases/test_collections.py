# Copyright The PyTorch Lightning team.
#
# Licensed under the Apache License, Version 2.0 (the "License");
# you may not use this file except in compliance with the License.
# You may obtain a copy of the License at
#
#     http://www.apache.org/licenses/LICENSE-2.0
#
# Unless required by applicable law or agreed to in writing, software
# distributed under the License is distributed on an "AS IS" BASIS,
# WITHOUT WARRANTIES OR CONDITIONS OF ANY KIND, either express or implied.
# See the License for the specific language governing permissions and
# limitations under the License.
import pickle

import pytest
import torch

from tests.helpers import seed_all
from tests.helpers.testers import DummyMetricDiff, DummyMetricSum
from torchmetrics.collections import MetricCollection

seed_all(42)


def test_metric_collection(tmpdir):
    m1 = DummyMetricSum()
    m2 = DummyMetricDiff()

    metric_collection = MetricCollection([m1, m2])

    # Test correct dict structure
    assert len(metric_collection) == 2
    assert metric_collection['DummyMetricSum'] == m1
    assert metric_collection['DummyMetricDiff'] == m2

    # Test correct initialization
    for name, metric in metric_collection.items():
        assert metric.x == 0, f'Metric {name} not initialized correctly'

    # Test every metric gets updated
    metric_collection.update(5)
    for name, metric in metric_collection.items():
        assert metric.x.abs() == 5, f'Metric {name} not updated correctly'

    # Test compute on each metric
    metric_collection.update(-5)
    metric_vals = metric_collection.compute()
    assert len(metric_vals) == 2
    for name, metric_val in metric_vals.items():
        assert metric_val == 0, f'Metric {name}.compute not called correctly'

    # Test that everything is reset
    for name, metric in metric_collection.items():
        assert metric.x == 0, f'Metric {name} not reset correctly'

    # Test pickable
    metric_pickled = pickle.dumps(metric_collection)
    metric_loaded = pickle.loads(metric_pickled)
    assert isinstance(metric_loaded, MetricCollection)


@pytest.mark.skipif(not torch.cuda.is_available(), reason="Test requires GPU.")
def test_device_and_dtype_transfer_metriccollection(tmpdir):
    m1 = DummyMetricSum()
    m2 = DummyMetricDiff()

    metric_collection = MetricCollection([m1, m2])
    for _, metric in metric_collection.items():
        assert metric.x.is_cuda is False
        assert metric.x.dtype == torch.float32

    metric_collection = metric_collection.to(device='cuda')
    for _, metric in metric_collection.items():
        assert metric.x.is_cuda

    metric_collection = metric_collection.double()
    for _, metric in metric_collection.items():
        assert metric.x.dtype == torch.float64

    metric_collection = metric_collection.half()
    for _, metric in metric_collection.items():
        assert metric.x.dtype == torch.float16


def test_metric_collection_wrong_input(tmpdir):
    """ Check that errors are raised on wrong input """
    dms = DummyMetricSum()

    # Not all input are metrics (list)
    with pytest.raises(ValueError):
        _ = MetricCollection([dms, 5])

    # Not all input are metrics (dict)
    with pytest.raises(ValueError):
        _ = MetricCollection({'metric1': dms, 'metric2': 5})

    # Same metric passed in multiple times
    with pytest.raises(ValueError, match='Encountered two metrics both named *.'):
        _ = MetricCollection([dms, dms])

    # Not a list or dict passed in
    with pytest.warns(Warning, match=' which are not `Metric` so they will be ignored.'):
        _ = MetricCollection(dms, [dms])


def test_metric_collection_args_kwargs(tmpdir):
    """ Check that args and kwargs gets passed correctly in metric collection,
        Checks both update and forward method
    """
    m1 = DummyMetricSum()
    m2 = DummyMetricDiff()

    metric_collection = MetricCollection([m1, m2])

    # args gets passed to all metrics
    metric_collection.update(5)
    assert metric_collection['DummyMetricSum'].x == 5
    assert metric_collection['DummyMetricDiff'].x == -5
    metric_collection.reset()
    _ = metric_collection(5)
    assert metric_collection['DummyMetricSum'].x == 5
    assert metric_collection['DummyMetricDiff'].x == -5
    metric_collection.reset()

    # kwargs gets only passed to metrics that it matches
    metric_collection.update(x=10, y=20)
    assert metric_collection['DummyMetricSum'].x == 10
    assert metric_collection['DummyMetricDiff'].x == -20
    metric_collection.reset()
    _ = metric_collection(x=10, y=20)
    assert metric_collection['DummyMetricSum'].x == 10
    assert metric_collection['DummyMetricDiff'].x == -20


@pytest.mark.parametrize("prefix, postfix", [
    [None, None],
    ['prefix_', None],
    [None, '_postfix'],
    ['prefix_', '_postfix']
])
def test_metric_collection_prefix_postfix_args(prefix, postfix):
    """ Test that the prefix arg alters the keywords in the output"""
    m1 = DummyMetricSum()
    m2 = DummyMetricDiff()
    names = ['DummyMetricSum', 'DummyMetricDiff']
    names = [prefix + n if prefix is not None else n for n in names]
    names = [n + postfix if postfix is not None else n for n in names]

    metric_collection = MetricCollection([m1, m2], prefix=prefix, postfix=postfix)

    # test forward
    out = metric_collection(5)
    for name in names:
        assert name in out, 'prefix or postfix argument not working as intended with forward method'

    # test compute
    out = metric_collection.compute()
    for name in names:
        assert name in out, 'prefix or postfix argument not working as intended with compute method'

    # test clone
    new_metric_collection = metric_collection.clone(prefix='new_prefix_')
    out = new_metric_collection(5)
    names = [n[7:] if prefix is not None else n for n in names]  # strip away old prefix
    for name in names:
        assert f"new_prefix_{name}" in out, 'prefix argument not working as intended with clone method'

<<<<<<< HEAD
    new_metric_collection = new_metric_collection.clone(postfix='_new_postfix')
    out = new_metric_collection(5)
    names = [n[:-8] if postfix is not None else n for n in names]  # strip away old postfix
    for name in names:
        assert f"new_prefix_{name}_new_postfix" in out, 'postfix argument not working as intended with clone method'
=======

def test_metric_collection_same_order():
    m1 = DummyMetricSum()
    m2 = DummyMetricDiff()
    col1 = MetricCollection({"a": m1, "b": m2})
    col2 = MetricCollection({"b": m2, "a": m1})
    for k1, k2 in zip(col1.keys(), col2.keys()):
        assert k1 == k2
>>>>>>> 7115789a
<|MERGE_RESOLUTION|>--- conflicted
+++ resolved
@@ -166,13 +166,12 @@
     for name in names:
         assert f"new_prefix_{name}" in out, 'prefix argument not working as intended with clone method'
 
-<<<<<<< HEAD
     new_metric_collection = new_metric_collection.clone(postfix='_new_postfix')
     out = new_metric_collection(5)
     names = [n[:-8] if postfix is not None else n for n in names]  # strip away old postfix
     for name in names:
         assert f"new_prefix_{name}_new_postfix" in out, 'postfix argument not working as intended with clone method'
-=======
+
 
 def test_metric_collection_same_order():
     m1 = DummyMetricSum()
@@ -180,5 +179,4 @@
     col1 = MetricCollection({"a": m1, "b": m2})
     col2 = MetricCollection({"b": m2, "a": m1})
     for k1, k2 in zip(col1.keys(), col2.keys()):
-        assert k1 == k2
->>>>>>> 7115789a
+        assert k1 == k2