# Copyright The PyTorch Lightning team.
#
# Licensed under the Apache License, Version 2.0 (the "License");
# you may not use this file except in compliance with the License.
# You may obtain a copy of the License at
#
#     http://www.apache.org/licenses/LICENSE-2.0
#
# Unless required by applicable law or agreed to in writing, software
# distributed under the License is distributed on an "AS IS" BASIS,
# WITHOUT WARRANTIES OR CONDITIONS OF ANY KIND, either express or implied.
# See the License for the specific language governing permissions and
# limitations under the License.
import pickle

import pytest
import torch
from torch.utils.data import Dataset

from torchmetrics.image.kid import KID
from torchmetrics.utilities.imports import _TORCH_FIDELITY_AVAILABLE

torch.manual_seed(42)


@pytest.mark.skipif(not _TORCH_FIDELITY_AVAILABLE, reason="test requires torch-fidelity")
def test_no_train():
    """ Assert that metric never leaves evaluation mode """

    class MyModel(torch.nn.Module):

        def __init__(self):
            super().__init__()
            self.metric = KID()

        def forward(self, x):
            return x

    model = MyModel()
    model.train()
    assert model.training
    assert not model.metric.inception.training, 'FID metric was changed to training mode which should not happen'


@pytest.mark.skipif(not _TORCH_FIDELITY_AVAILABLE, reason='test requires torch-fidelity')
def test_kid_pickle():
    """ Assert that we can initialize the metric and pickle it"""
    metric = KID()
    assert metric

    # verify metrics work after being loaded from pickled state
    pickled_metric = pickle.dumps(metric)
    metric = pickle.loads(pickled_metric)


def test_kid_raises_errors_and_warnings():
    """ Test that expected warnings and errors are raised """
    with pytest.warns(
        UserWarning,
        match='Metric `KID` will save all extracted features in buffer.'
        ' For large datasets this may lead to large memory footprint.'
    ):
        KID()

    if _TORCH_FIDELITY_AVAILABLE:
        with pytest.raises(ValueError, match='Integer input to argument `feature` must be one of .*'):
            KID(feature=2)
    else:
        with pytest.raises(
            ValueError,
            match='KID metric requires that Torch-fidelity is installed.'
            'Either install as `pip install torchmetrics[image]`'
            ' or `pip install torch-fidelity`'
        ):
            KID()

    with pytest.raises(ValueError, match='Got unknown input to argument `feature`'):
        KID(feature=[1, 2])


@pytest.mark.skipif(not _TORCH_FIDELITY_AVAILABLE, reason='test requires torch-fidelity')
def test_kid_extra_parameters():
    with pytest.raises(ValueError, match="Argument `subsets` expected to be integer larger than 0"):
        KID(subsets=-1)

    with pytest.raises(ValueError, match="Argument `subset_size` expected to be integer larger than 0"):
        KID(subset_size=-1)

    with pytest.raises(ValueError, match="Argument `degree` expected to be integer larger than 0"):
        KID(degree=-1)

    with pytest.raises(ValueError, match="Argument `gamma` expected to be `None` or float larger than 0"):
        KID(gamma=-1)

    with pytest.raises(ValueError, match="Argument `coef` expected to be float larger than 0"):
        KID(coef=-1)


@pytest.mark.skipif(not _TORCH_FIDELITY_AVAILABLE, reason='test requires torch-fidelity')
@pytest.mark.parametrize("feature", [64, 192, 768, 2048])
def test_kid_same_input(feature):
    """ if real and fake are update on the same data the fid score should be 0 """
    metric = KID(feature=feature, subsets=5, subset_size=2)

    for _ in range(2):
        img = torch.randint(0, 255, (10, 3, 299, 299), dtype=torch.uint8)
        metric.update(img, real=True)
        metric.update(img, real=False)

    assert torch.allclose(torch.cat(metric.real_features, dim=0), torch.cat(metric.fake_features, dim=0))

    mean, std = metric.compute()
    assert mean != 0.0
    assert std != 0.0


class _ImgDataset(Dataset):

    def __init__(self, imgs):
        self.imgs = imgs

    def __getitem__(self, idx):
        return self.imgs[idx]

    def __len__(self):
        return self.imgs.shape[0]


@pytest.mark.skipif(not torch.cuda.is_available(), reason='test is too slow without gpu')
@pytest.mark.skipif(not _TORCH_FIDELITY_AVAILABLE, reason='test requires torch-fidelity')
def test_compare_kid(tmpdir, feature=2048):
    """ check that the hole pipeline give the same result as torch-fidelity """
    from torch_fidelity import calculate_metrics

    metric = KID(feature=feature, subsets=10, subset_size=10).cuda()

    # Generate some synthetic data
    img1 = torch.randint(0, 180, (100, 3, 299, 299), dtype=torch.uint8)
    img2 = torch.randint(100, 255, (100, 3, 299, 299), dtype=torch.uint8)

    batch_size = 10
    for i in range(img1.shape[0] // batch_size):
        metric.update(img1[batch_size * i:batch_size * (i + 1)].cuda(), real=True)

    for i in range(img2.shape[0] // batch_size):
        metric.update(img2[batch_size * i:batch_size * (i + 1)].cuda(), real=False)

    torch_fid = calculate_metrics(
<<<<<<< HEAD
        input1=_ImgDataset(img1), input2=_ImgDataset(img2),
        kid=True, feature_layer_fid=str(feature), batch_size=batch_size,
        kid_subsets=10, kid_subset_size=10
=======
        _ImgDataset(img1),
        _ImgDataset(img2),
        kid=True,
        feature_layer_fid=str(feature),
        batch_size=batch_size,
        kid_subsets=10,
        kid_subset_size=10
>>>>>>> c0de4f71
    )

    tm_mean, tm_std = metric.compute()

    assert torch.allclose(tm_mean.cpu(), torch.tensor([torch_fid['kernel_inception_distance_mean']]), atol=1e-3)
    assert torch.allclose(tm_std.cpu(), torch.tensor([torch_fid['kernel_inception_distance_std']]), atol=1e-3)<|MERGE_RESOLUTION|>--- conflicted
+++ resolved
@@ -146,19 +146,13 @@
         metric.update(img2[batch_size * i:batch_size * (i + 1)].cuda(), real=False)
 
     torch_fid = calculate_metrics(
-<<<<<<< HEAD
-        input1=_ImgDataset(img1), input2=_ImgDataset(img2),
-        kid=True, feature_layer_fid=str(feature), batch_size=batch_size,
-        kid_subsets=10, kid_subset_size=10
-=======
-        _ImgDataset(img1),
-        _ImgDataset(img2),
+        input1=_ImgDataset(img1),
+        input2=_ImgDataset(img2),
         kid=True,
         feature_layer_fid=str(feature),
         batch_size=batch_size,
         kid_subsets=10,
         kid_subset_size=10
->>>>>>> c0de4f71
     )
 
     tm_mean, tm_std = metric.compute()
