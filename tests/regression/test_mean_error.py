# Copyright The PyTorch Lightning team.
#
# Licensed under the Apache License, Version 2.0 (the "License");
# you may not use this file except in compliance with the License.
# You may obtain a copy of the License at
#
#     http://www.apache.org/licenses/LICENSE-2.0
#
# Unless required by applicable law or agreed to in writing, software
# distributed under the License is distributed on an "AS IS" BASIS,
# WITHOUT WARRANTIES OR CONDITIONS OF ANY KIND, either express or implied.
# See the License for the specific language governing permissions and
# limitations under the License.
import math
from collections import namedtuple
from functools import partial

import pytest
import torch
from sklearn.metrics import mean_absolute_error as sk_mean_absolute_error
from sklearn.metrics import mean_absolute_percentage_error as sk_mean_abs_percentage_error
from sklearn.metrics import mean_squared_error as sk_mean_squared_error
from sklearn.metrics import mean_squared_log_error as sk_mean_squared_log_error

from tests.helpers import seed_all
from tests.helpers.testers import BATCH_SIZE, NUM_BATCHES, MetricTester
from torchmetrics.functional import (
    mean_absolute_error,
    mean_absolute_percentage_error,
    mean_squared_error,
    mean_squared_log_error,
)
from torchmetrics.regression import (
    MeanAbsoluteError,
    MeanAbsolutePercentageError,
    MeanSquaredError,
    MeanSquaredLogError,
)
from torchmetrics.utilities.imports import _TORCH_GREATER_EQUAL_1_6

seed_all(42)

num_targets = 5

Input = namedtuple('Input', ["preds", "target"])

_single_target_inputs = Input(
    preds=torch.rand(NUM_BATCHES, BATCH_SIZE),
    target=torch.rand(NUM_BATCHES, BATCH_SIZE),
)

_multi_target_inputs = Input(
    preds=torch.rand(NUM_BATCHES, BATCH_SIZE, num_targets),
    target=torch.rand(NUM_BATCHES, BATCH_SIZE, num_targets),
)


def _single_target_sk_metric(preds, target, sk_fn, metric_args):
    sk_preds = preds.view(-1).numpy()
    sk_target = target.view(-1).numpy()
<<<<<<< HEAD
    return sk_fn(sk_target, sk_preds)
=======
    res = sk_fn(sk_preds, sk_target)
    return math.sqrt(res) if (metric_args and not metric_args['squared']) else res
>>>>>>> 233f0ebb


def _multi_target_sk_metric(preds, target, sk_fn, metric_args):
    sk_preds = preds.view(-1, num_targets).numpy()
    sk_target = target.view(-1, num_targets).numpy()
<<<<<<< HEAD
    return sk_fn(sk_target, sk_preds)
=======
    res = sk_fn(sk_preds, sk_target)
    return math.sqrt(res) if (metric_args and not metric_args['squared']) else res
>>>>>>> 233f0ebb


@pytest.mark.parametrize(
    "preds, target, sk_metric",
    [
        (_single_target_inputs.preds, _single_target_inputs.target, _single_target_sk_metric),
        (_multi_target_inputs.preds, _multi_target_inputs.target, _multi_target_sk_metric),
    ],
)
@pytest.mark.parametrize(
    "metric_class, metric_functional, sk_fn, metric_args",
    [
<<<<<<< HEAD
        (MeanSquaredError, mean_squared_error, sk_mean_squared_error),
        (MeanAbsoluteError, mean_absolute_error, sk_mean_absolute_error),
        (MeanSquaredLogError, mean_squared_log_error, sk_mean_squared_log_error),
        (MeanAbsolutePercentageError, mean_absolute_percentage_error, sk_mean_abs_percentage_error),
=======
        (MeanSquaredError, mean_squared_error, sk_mean_squared_error, {'squared': True}),
        (MeanSquaredError, mean_squared_error, sk_mean_squared_error, {'squared': False}),
        (MeanAbsoluteError, mean_absolute_error, sk_mean_absolute_error, {}),
        (MeanSquaredLogError, mean_squared_log_error, sk_mean_squared_log_error, {}),
>>>>>>> 233f0ebb
    ],
)
class TestMeanError(MetricTester):

    @pytest.mark.parametrize("ddp", [True, False])
    @pytest.mark.parametrize("dist_sync_on_step", [True, False])
    def test_mean_error_class(
        self, preds, target, sk_metric, metric_class, metric_functional, sk_fn, metric_args, ddp, dist_sync_on_step
    ):
        # todo: `metric_functional` is unused
        self.run_class_metric_test(
            ddp=ddp,
            preds=preds,
            target=target,
            metric_class=metric_class,
            sk_metric=partial(sk_metric, sk_fn=sk_fn, metric_args=metric_args),
            dist_sync_on_step=dist_sync_on_step,
            metric_args=metric_args
        )

    def test_mean_error_functional(self, preds, target, sk_metric, metric_class, metric_functional, sk_fn, metric_args):
        # todo: `metric_class` is unused
        self.run_functional_metric_test(
            preds=preds,
            target=target,
            metric_functional=metric_functional,
            sk_metric=partial(sk_metric, sk_fn=sk_fn, metric_args=metric_args),
            metric_args=metric_args
        )

    def test_mean_error_differentiability(
        self, preds, target, sk_metric, metric_class, metric_functional, sk_fn, metric_args
    ):
        self.run_differentiability_test(
            preds=preds, target=target, metric_module=metric_class, metric_functional=metric_functional,
            metric_args=metric_args
        )

    @pytest.mark.skipif(
        not _TORCH_GREATER_EQUAL_1_6, reason='half support of core operations on not support before pytorch v1.6'
    )
    def test_mean_error_half_cpu(self, preds, target, sk_metric, metric_class, metric_functional, sk_fn, metric_args):
        if metric_class == MeanSquaredLogError:
            # MeanSquaredLogError half + cpu does not work due to missing support in torch.log
            pytest.xfail("MeanSquaredLogError metric does not support cpu + half precision")

        if metric_class == MeanAbsolutePercentageError:
            # MeanSquaredPercentageError half + cpu does not work due to missing support in torch.log
            pytest.xfail("MeanSquaredPercentageError metric does not support cpu + half precision")

        self.run_precision_test_cpu(preds, target, metric_class, metric_functional)

    @pytest.mark.skipif(not torch.cuda.is_available(), reason='test requires cuda')
    def test_mean_error_half_gpu(self, preds, target, sk_metric, metric_class, metric_functional, sk_fn, metric_args):
        self.run_precision_test_gpu(preds, target, metric_class, metric_functional)


@pytest.mark.parametrize(
    "metric_class", [MeanSquaredError, MeanAbsoluteError, MeanSquaredLogError, MeanAbsolutePercentageError]
)
def test_error_on_different_shape(metric_class):
    metric = metric_class()
    with pytest.raises(RuntimeError, match='Predictions and targets are expected to have the same shape'):
        metric(torch.randn(100, ), torch.randn(50, ))<|MERGE_RESOLUTION|>--- conflicted
+++ resolved
@@ -58,23 +58,17 @@
 def _single_target_sk_metric(preds, target, sk_fn, metric_args):
     sk_preds = preds.view(-1).numpy()
     sk_target = target.view(-1).numpy()
-<<<<<<< HEAD
-    return sk_fn(sk_target, sk_preds)
-=======
-    res = sk_fn(sk_preds, sk_target)
+    res = sk_fn(sk_target, sk_preds)
     return math.sqrt(res) if (metric_args and not metric_args['squared']) else res
->>>>>>> 233f0ebb
+
 
 
 def _multi_target_sk_metric(preds, target, sk_fn, metric_args):
     sk_preds = preds.view(-1, num_targets).numpy()
     sk_target = target.view(-1, num_targets).numpy()
-<<<<<<< HEAD
-    return sk_fn(sk_target, sk_preds)
-=======
-    res = sk_fn(sk_preds, sk_target)
+    res = sk_fn(sk_target, sk_preds)
     return math.sqrt(res) if (metric_args and not metric_args['squared']) else res
->>>>>>> 233f0ebb
+
 
 
 @pytest.mark.parametrize(
@@ -87,17 +81,12 @@
 @pytest.mark.parametrize(
     "metric_class, metric_functional, sk_fn, metric_args",
     [
-<<<<<<< HEAD
-        (MeanSquaredError, mean_squared_error, sk_mean_squared_error),
-        (MeanAbsoluteError, mean_absolute_error, sk_mean_absolute_error),
-        (MeanSquaredLogError, mean_squared_log_error, sk_mean_squared_log_error),
-        (MeanAbsolutePercentageError, mean_absolute_percentage_error, sk_mean_abs_percentage_error),
-=======
         (MeanSquaredError, mean_squared_error, sk_mean_squared_error, {'squared': True}),
         (MeanSquaredError, mean_squared_error, sk_mean_squared_error, {'squared': False}),
         (MeanAbsoluteError, mean_absolute_error, sk_mean_absolute_error, {}),
+        (MeanAbsolutePercentageError, mean_absolute_percentage_error, sk_mean_abs_percentage_error, {})
         (MeanSquaredLogError, mean_squared_log_error, sk_mean_squared_log_error, {}),
->>>>>>> 233f0ebb
+
     ],
 )
 class TestMeanError(MetricTester):
