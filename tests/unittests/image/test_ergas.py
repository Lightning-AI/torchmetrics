# Copyright The Lightning team.
#
# Licensed under the Apache License, Version 2.0 (the "License");
# you may not use this file except in compliance with the License.
# You may obtain a copy of the License at
#
#     http://www.apache.org/licenses/LICENSE-2.0
#
# Unless required by applicable law or agreed to in writing, software
# distributed under the License is distributed on an "AS IS" BASIS,
# WITHOUT WARRANTIES OR CONDITIONS OF ANY KIND, either express or implied.
# See the License for the specific language governing permissions and
# limitations under the License.
from functools import partial
<<<<<<< HEAD
from typing import NamedTuple, Union
=======
>>>>>>> 4fe6d059

import pytest
import torch
from torch import Tensor
from torchmetrics.functional.image.ergas import error_relative_global_dimensionless_synthesis
from torchmetrics.image.ergas import ErrorRelativeGlobalDimensionlessSynthesis
from torchmetrics.utilities.imports import _TORCH_GREATER_EQUAL_2_1

from unittests import BATCH_SIZE, NUM_BATCHES
from unittests.helpers import seed_all
from unittests.helpers.testers import MetricTester

seed_all(42)


class _Input(NamedTuple):
    preds: Tensor
    target: Tensor
    ratio: int


_inputs = []
for size, channel, coef, ratio, dtype in [
    (12, 1, 0.9, 1, torch.float),
    (13, 3, 0.8, 2, torch.float32),
    (14, 1, 0.7, 3, torch.double),
    (15, 3, 0.5, 4, torch.float64),
]:
    preds = torch.rand(NUM_BATCHES, BATCH_SIZE, channel, size, size, dtype=dtype)
    _inputs.append(_Input(preds=preds, target=preds * coef, ratio=ratio))


def _baseline_ergas(
    preds: Tensor,
    target: Tensor,
    ratio: float = 4,
    reduction: str = "elementwise_mean",
) -> Tensor:
    """Baseline implementation of Erreur Relative Globale Adimensionnelle de Synthèse."""
    reduction_options = ("elementwise_mean", "sum", "none")
    if reduction not in reduction_options:
        raise ValueError(f"reduction has to be one of {reduction_options}, got: {reduction}.")
    # reshape to (batch_size, channel, height*width)
    b, c, h, w = preds.shape
    sk_preds = preds.reshape(b, c, h * w)
    sk_target = target.reshape(b, c, h * w)
    # compute rmse per band
    diff = sk_preds - sk_target
    sum_squared_error = torch.sum(diff * diff, dim=2)
    rmse_per_band = torch.sqrt(sum_squared_error / (h * w))
    mean_target = torch.mean(sk_target, dim=2)
    # compute ergas score
    ergas_score = 100 * ratio * torch.sqrt(torch.sum((rmse_per_band / mean_target) ** 2, dim=1) / c)
    # reduction
    if reduction == "sum":
        return torch.sum(ergas_score)
    if reduction == "elementwise_mean":
        return torch.mean(ergas_score)
    return ergas_score


@pytest.mark.parametrize("reduction", ["sum", "elementwise_mean"])
@pytest.mark.parametrize(
    "preds, target, ratio",
    [(i.preds, i.target, i.ratio) for i in _inputs],
)
class TestErrorRelativeGlobalDimensionlessSynthesis(MetricTester):
    """Test class for `ErrorRelativeGlobalDimensionlessSynthesis` metric."""

    @pytest.mark.parametrize("ddp", [True, False])
    def test_ergas(self, reduction, preds, target, ratio, ddp):
        """Test class implementation of metric."""
        self.run_class_metric_test(
            ddp,
            preds,
            target,
            ErrorRelativeGlobalDimensionlessSynthesis,
            partial(_baseline_ergas, ratio=ratio, reduction=reduction),
            metric_args={"ratio": ratio, "reduction": reduction},
        )

    def test_ergas_functional(self, reduction, preds, target, ratio):
        """Test functional implementation of metric."""
        self.run_functional_metric_test(
            preds,
            target,
            error_relative_global_dimensionless_synthesis,
            partial(_baseline_ergas, ratio=ratio, reduction=reduction),
            metric_args={"ratio": ratio, "reduction": reduction},
        )

    # ERGAS half + cpu does not work due to missing support in torch.log
    @pytest.mark.skipif(
        not _TORCH_GREATER_EQUAL_2_1,
        reason="Pytoch below 2.1 does not support cpu + half precision used in ERGAS metric",
    )
    def test_ergas_half_cpu(self, reduction, preds, target, ratio):
        """Test dtype support of the metric on CPU."""
        self.run_precision_test_cpu(
            preds,
            target,
            ErrorRelativeGlobalDimensionlessSynthesis,
            error_relative_global_dimensionless_synthesis,
        )

    @pytest.mark.skipif(not torch.cuda.is_available(), reason="test requires cuda")
    def test_ergas_half_gpu(self, reduction, preds, target, ratio):
        """Test dtype support of the metric on GPU."""
        self.run_precision_test_gpu(
            preds, target, ErrorRelativeGlobalDimensionlessSynthesis, error_relative_global_dimensionless_synthesis
        )


def test_error_on_different_shape(metric_class=ErrorRelativeGlobalDimensionlessSynthesis):
    """Check that error is raised when input have different shape."""
    metric = metric_class()
    with pytest.raises(RuntimeError, match="Predictions and targets are expected to have the same shape.*"):
        metric(torch.randn([1, 3, 16, 16]), torch.randn([1, 1, 16, 16]))


def test_error_on_invalid_shape(metric_class=ErrorRelativeGlobalDimensionlessSynthesis):
    """Check that error is raised when input is not 4D."""
    metric = metric_class()
    with pytest.raises(ValueError, match="Expected `preds` and `target` to have BxCxHxW shape.*"):
        metric(torch.randn([3, 16, 16]), torch.randn([3, 16, 16]))


def test_error_on_invalid_type(metric_class=ErrorRelativeGlobalDimensionlessSynthesis):
    """Test that error is raised if preds and target have different dtype."""
    metric = metric_class()
    with pytest.raises(TypeError, match="Expected `preds` and `target` to have the same data type.*"):
        metric(torch.randn([3, 16, 16]), torch.randn([3, 16, 16], dtype=torch.float64))<|MERGE_RESOLUTION|>--- conflicted
+++ resolved
@@ -12,10 +12,7 @@
 # See the License for the specific language governing permissions and
 # limitations under the License.
 from functools import partial
-<<<<<<< HEAD
-from typing import NamedTuple, Union
-=======
->>>>>>> 4fe6d059
+from typing import NamedTuple
 
 import pytest
 import torch
