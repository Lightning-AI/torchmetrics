# Copyright The Lightning team.
#
# Licensed under the Apache License, Version 2.0 (the "License");
# you may not use this file except in compliance with the License.
# You may obtain a copy of the License at
#
#     http://www.apache.org/licenses/LICENSE-2.0
#
# Unless required by applicable law or agreed to in writing, software
# distributed under the License is distributed on an "AS IS" BASIS,
# WITHOUT WARRANTIES OR CONDITIONS OF ANY KIND, either express or implied.
# See the License for the specific language governing permissions and
# limitations under the License.

import numpy as np
import pytest
import torch
from sewar.full_ref import scc as sewar_scc
from torchmetrics.functional.image import spatial_correlation_coefficient
from torchmetrics.image import SpatialCorrelationCoefficient

from unittests import BATCH_SIZE, NUM_BATCHES, _Input
from unittests.helpers import seed_all
from unittests.helpers.testers import MetricTester

seed_all(42)

<<<<<<< HEAD

class Input(NamedTuple):
    preds: torch.Tensor
    target: torch.Tensor


=======
>>>>>>> 33b6d907
_inputs = [
    _Input(
        preds=torch.randn(NUM_BATCHES, BATCH_SIZE, channels, 128, 128),
        target=torch.randn(NUM_BATCHES, BATCH_SIZE, channels, 128, 128),
    )
    for channels in [1, 3]
]


def _reference_scc(preds, target):
    """Reference implementation of scc from sewar."""
    preds = torch.movedim(preds, 1, -1)
    target = torch.movedim(target, 1, -1)
    preds = preds.cpu().numpy()
    target = target.cpu().numpy()
    hp_filter = np.array([[-1, -1, -1], [-1, 8, -1], [-1, -1, -1]])
    window_size = 8
    scc = [
        sewar_scc(GT=target[batch], P=preds[batch], win=hp_filter, ws=window_size) for batch in range(preds.shape[0])
    ]
    return np.mean(scc)


@pytest.mark.parametrize("preds, target", [(i.preds, i.target) for i in _inputs])
class TestSpatialCorrelationCoefficient(MetricTester):
    """Tests for SpatialCorrelationCoefficient metric."""

    atol = 1e-3

    @pytest.mark.parametrize("ddp", [True, False])
    def test_scc(self, preds, target, ddp):
        """Test SpatialCorrelationCoefficient class usage."""
        self.run_class_metric_test(
            ddp, preds, target, metric_class=SpatialCorrelationCoefficient, reference_metric=_reference_scc
        )

    def test_scc_functional(self, preds, target):
        """Test SpatialCorrelationCoefficient functional usage."""
        self.run_functional_metric_test(
            preds,
            target,
            metric_functional=spatial_correlation_coefficient,
            reference_metric=_reference_scc,
        )<|MERGE_RESOLUTION|>--- conflicted
+++ resolved
@@ -25,15 +25,6 @@
 
 seed_all(42)
 
-<<<<<<< HEAD
-
-class Input(NamedTuple):
-    preds: torch.Tensor
-    target: torch.Tensor
-
-
-=======
->>>>>>> 33b6d907
 _inputs = [
     _Input(
         preds=torch.randn(NUM_BATCHES, BATCH_SIZE, channels, 128, 128),
