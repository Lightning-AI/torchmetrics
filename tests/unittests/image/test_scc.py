--- conflicted
+++ resolved
@@ -20,7 +20,7 @@
 from torchmetrics.functional.image import spatial_correlation_coefficient
 from torchmetrics.image import SpatialCorrelationCoefficient
 
-from unittests import BATCH_SIZE, NUM_BATCHES, _Input, reference_cachier
+from unittests import BATCH_SIZE, NUM_BATCHES, _Input
 from unittests.helpers import seed_all
 from unittests.helpers.testers import MetricTester
 
@@ -36,14 +36,8 @@
 _kernels = [torch.tensor([[-1, -1, -1], [-1, 8, -1], [-1, -1, -1]])]
 
 
-<<<<<<< HEAD
-@reference_cachier
-def _reference_scc(preds, target):
-    """Reference implementation of scc from sewar."""
-=======
 def _reference_sewar_scc(preds, target, hp_filter, window_size, reduction):
     """Wrapper around reference implementation of scc from sewar."""
->>>>>>> 42eefbd1
     preds = torch.movedim(preds, 1, -1)
     target = torch.movedim(target, 1, -1)
     preds = preds.cpu().numpy()
