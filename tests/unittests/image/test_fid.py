# Copyright The Lightning team.
#
# Licensed under the Apache License, Version 2.0 (the "License");
# you may not use this file except in compliance with the License.
# You may obtain a copy of the License at
#
#     http://www.apache.org/licenses/LICENSE-2.0
#
# Unless required by applicable law or agreed to in writing, software
# distributed under the License is distributed on an "AS IS" BASIS,
# WITHOUT WARRANTIES OR CONDITIONS OF ANY KIND, either express or implied.
# See the License for the specific language governing permissions and
# limitations under the License.
import pickle
from contextlib import nullcontext as does_not_raise

import pytest
import torch
from scipy.linalg import sqrtm as scipy_sqrtm
from torch.nn import Module
from torch.utils.data import Dataset

from torchmetrics.image.fid import FrechetInceptionDistance, sqrtm
from torchmetrics.utilities.imports import _TORCH_FIDELITY_AVAILABLE

torch.manual_seed(42)


@pytest.mark.parametrize("matrix_size", [2, 10, 100, 500])
def test_matrix_sqrt(matrix_size):
    """Test that metrix sqrt function works as expected."""

    def generate_cov(n):
        data = torch.randn(2 * n, n)
        return (data - data.mean(dim=0)).T @ (data - data.mean(dim=0))

    cov1 = generate_cov(matrix_size)
    cov2 = generate_cov(matrix_size)

    scipy_res = scipy_sqrtm((cov1 @ cov2).numpy()).real
    tm_res = sqrtm(cov1 @ cov2)
    assert torch.allclose(torch.tensor(scipy_res).float().trace(), tm_res.trace())


@pytest.mark.skipif(not _TORCH_FIDELITY_AVAILABLE, reason="test requires torch-fidelity")
def test_no_train():
    """Assert that metric never leaves evaluation mode."""

    class MyModel(Module):
        def __init__(self) -> None:
            super().__init__()
            self.metric = FrechetInceptionDistance()

        def forward(self, x):
            return x

    model = MyModel()
    model.train()
    assert model.training
    assert not model.metric.inception.training, "FID metric was changed to training mode which should not happen"


@pytest.mark.skipif(not _TORCH_FIDELITY_AVAILABLE, reason="test requires torch-fidelity")
def test_fid_pickle():
    """Assert that we can initialize the metric and pickle it."""
    metric = FrechetInceptionDistance()
    assert metric

    # verify metrics work after being loaded from pickled state
    pickled_metric = pickle.dumps(metric)
    metric = pickle.loads(pickled_metric)


def test_fid_raises_errors_and_warnings():
    """Test that expected warnings and errors are raised."""
    if _TORCH_FIDELITY_AVAILABLE:
        with pytest.raises(ValueError, match="Integer input to argument `feature` must be one of .*"):
            _ = FrechetInceptionDistance(feature=2)
    else:
        with pytest.raises(
            ModuleNotFoundError,
            match="FID metric requires that `Torch-fidelity` is installed."
            " Either install as `pip install torchmetrics[image-quality]` or `pip install torch-fidelity`.",
        ):
            _ = FrechetInceptionDistance()

    with pytest.raises(TypeError, match="Got unknown input to argument `feature`"):
        _ = FrechetInceptionDistance(feature=[1, 2])


@pytest.mark.skipif(not _TORCH_FIDELITY_AVAILABLE, reason="test requires torch-fidelity")
@pytest.mark.parametrize("feature", [64, 192, 768, 2048])
def test_fid_same_input(feature):
    """If real and fake are update on the same data the fid score should be 0."""
    metric = FrechetInceptionDistance(feature=feature)

    for _ in range(2):
        img = torch.randint(0, 255, (10, 3, 299, 299), dtype=torch.uint8)
        metric.update(img, real=True)
        metric.update(img, real=False)

    assert torch.allclose(metric.real_features_sum, metric.fake_features_sum)
    assert torch.allclose(metric.real_features_cov_sum, metric.fake_features_cov_sum)
    assert torch.allclose(metric.real_features_num_samples, metric.fake_features_num_samples)

    val = metric.compute()
    assert torch.allclose(val, torch.zeros_like(val), atol=1e-3)


class _ImgDataset(Dataset):
    def __init__(self, imgs) -> None:
        self.imgs = imgs

    def __getitem__(self, idx):
        return self.imgs[idx]

    def __len__(self):
        return self.imgs.shape[0]


@pytest.mark.skipif(not torch.cuda.is_available(), reason="test is too slow without gpu")
@pytest.mark.skipif(not _TORCH_FIDELITY_AVAILABLE, reason="test requires torch-fidelity")
@pytest.mark.parametrize("equal_size", [False, True])
def test_compare_fid(tmpdir, equal_size, feature=768):
    """Check that the hole pipeline give the same result as torch-fidelity."""
    from torch_fidelity import calculate_metrics

    metric = FrechetInceptionDistance(feature=feature).cuda()

    n = 100
    m = 100 if equal_size else 90

    # Generate some synthetic data
    torch.manual_seed(42)
    img1 = torch.randint(0, 180, (n, 3, 299, 299), dtype=torch.uint8)
    img2 = torch.randint(100, 255, (m, 3, 299, 299), dtype=torch.uint8)

    batch_size = 10
    for i in range(n // batch_size):
        metric.update(img1[batch_size * i : batch_size * (i + 1)].cuda(), real=True)

    for i in range(m // batch_size):
        metric.update(img2[batch_size * i : batch_size * (i + 1)].cuda(), real=False)

    torch_fid = calculate_metrics(
        input1=_ImgDataset(img1),
        input2=_ImgDataset(img2),
        fid=True,
        feature_layer_fid=str(feature),
        batch_size=batch_size,
        save_cpu_ram=True,
    )

    tm_res = metric.compute()

    assert torch.allclose(tm_res.cpu(), torch.tensor([torch_fid["frechet_inception_distance"]]), atol=1e-3)


@pytest.mark.parametrize("reset_real_features", [True, False])
def test_reset_real_features_arg(reset_real_features):
    """Test that `reset_real_features` argument works as expected."""
    metric = FrechetInceptionDistance(feature=64, reset_real_features=reset_real_features)

    metric.update(torch.randint(0, 180, (2, 3, 299, 299), dtype=torch.uint8), real=True)
    metric.update(torch.randint(0, 180, (2, 3, 299, 299), dtype=torch.uint8), real=False)

    assert metric.real_features_num_samples == 2
    assert metric.real_features_sum.shape == torch.Size([64])
    assert metric.real_features_cov_sum.shape == torch.Size([64, 64])

    assert metric.fake_features_num_samples == 2
    assert metric.fake_features_sum.shape == torch.Size([64])
    assert metric.fake_features_cov_sum.shape == torch.Size([64, 64])

    metric.reset()

    # fake features should always reset
    assert metric.fake_features_num_samples == 0

    if reset_real_features:
        assert metric.real_features_num_samples == 0
    else:
        assert metric.real_features_num_samples == 2
        assert metric.real_features_sum.shape == torch.Size([64])
        assert metric.real_features_cov_sum.shape == torch.Size([64, 64])


def test_normalize_arg_true():
    """Test that normalize argument works as expected."""
    img = torch.rand(2, 3, 299, 299)
    metric = FrechetInceptionDistance(normalize=True)
    with does_not_raise():
        metric.update(img, real=True)


def test_normalize_arg_false():
    """Test that normalize argument works as expected."""
    img = torch.rand(2, 3, 299, 299)
    metric = FrechetInceptionDistance(normalize=False)
    with pytest.raises(ValueError, match="Expecting image as torch.Tensor with dtype=torch.uint8"):
        metric.update(img, real=True)


<<<<<<< HEAD
def test_not_enough_samples():
    """Test that an error is raised if not enough samples were provided."""
    img = torch.randint(0, 255, (1, 3, 299, 299), dtype=torch.uint8)
    metric = FrechetInceptionDistance()
    metric.update(img, real=True)
    metric.update(img, real=False)
    with pytest.raises(
        RuntimeError, match="More than one sample is required for both the real and fake distributed to compute FID"
    ):
        metric.compute()
=======
def test_dtype_transfer_to_submodule():
    """Test that change in dtype also changes the default inception net."""
    imgs = torch.randn(1, 3, 256, 256)
    imgs = ((imgs.clamp(-1, 1) / 2 + 0.5) * 255).to(torch.uint8)

    metric = FrechetInceptionDistance(feature=64)
    metric.set_dtype(torch.float64)

    out = metric.inception(imgs)
    assert out.dtype == torch.float64
>>>>>>> ae7a7556
<|MERGE_RESOLUTION|>--- conflicted
+++ resolved
@@ -201,7 +201,6 @@
         metric.update(img, real=True)
 
 
-<<<<<<< HEAD
 def test_not_enough_samples():
     """Test that an error is raised if not enough samples were provided."""
     img = torch.randint(0, 255, (1, 3, 299, 299), dtype=torch.uint8)
@@ -212,7 +211,8 @@
         RuntimeError, match="More than one sample is required for both the real and fake distributed to compute FID"
     ):
         metric.compute()
-=======
+
+
 def test_dtype_transfer_to_submodule():
     """Test that change in dtype also changes the default inception net."""
     imgs = torch.randn(1, 3, 256, 256)
@@ -222,5 +222,4 @@
     metric.set_dtype(torch.float64)
 
     out = metric.inception(imgs)
-    assert out.dtype == torch.float64
->>>>>>> ae7a7556
+    assert out.dtype == torch.float64