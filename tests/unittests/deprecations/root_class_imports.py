--- conflicted
+++ resolved
@@ -72,7 +72,17 @@
         StructuralSimilarityIndexMeasure,
         TotalVariation,
         UniversalImageQualityIndex,
-<<<<<<< HEAD
+        # Info Retrieval
+        RetrievalFallOut,
+        RetrievalHitRate,
+        RetrievalMAP,
+        RetrievalMRR,
+        RetrievalNormalizedDCG,
+        RetrievalPrecision,
+        RetrievalPrecisionRecallCurve,
+        RetrievalRecall,
+        RetrievalRecallAtFixedPrecision,
+        RetrievalRPrecision,
         # Text
         BLEUScore,
         CharErrorRate,
@@ -86,19 +96,6 @@
         WordErrorRate,
         WordInfoLost,
         WordInfoPreserved,
-=======
-        # Info Retrieval
-        RetrievalFallOut,
-        RetrievalHitRate,
-        RetrievalMAP,
-        RetrievalMRR,
-        RetrievalNormalizedDCG,
-        RetrievalPrecision,
-        RetrievalPrecisionRecallCurve,
-        RetrievalRecall,
-        RetrievalRecallAtFixedPrecision,
-        RetrievalRPrecision,
->>>>>>> c4b605f3
     ],
 )
 def test_import_from_root_package(metric_cls):
