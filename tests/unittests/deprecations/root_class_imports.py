--- conflicted
+++ resolved
@@ -4,14 +4,11 @@
 import pytest
 
 from torchmetrics import (
-<<<<<<< HEAD
     ErrorRelativeGlobalDimensionlessSynthesis,
     MultiScaleStructuralSimilarityIndexMeasure,
     PeakSignalNoiseRatio,
-=======
     ModifiedPanopticQuality,
     PanopticQuality,
->>>>>>> 60e41776
     PermutationInvariantTraining,
     RelativeAverageSpectralError,
     RootMeanSquaredErrorUsingSlidingWindow,
@@ -39,7 +36,9 @@
         ScaleInvariantSignalNoiseRatio,
         SignalDistortionRatio,
         SignalNoiseRatio,
-<<<<<<< HEAD
+        # Detection
+        ModifiedPanopticQuality,
+        PanopticQuality,
         # Image
         ErrorRelativeGlobalDimensionlessSynthesis,
         MultiScaleStructuralSimilarityIndexMeasure,
@@ -51,11 +50,6 @@
         StructuralSimilarityIndexMeasure,
         TotalVariation,
         UniversalImageQualityIndex,
-=======
-        # Detection
-        ModifiedPanopticQuality,
-        PanopticQuality,
->>>>>>> 60e41776
     ],
 )
 def test_import_from_root_package(metric_cls):
