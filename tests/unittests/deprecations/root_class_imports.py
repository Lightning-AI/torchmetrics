--- conflicted
+++ resolved
@@ -36,7 +36,9 @@
         ScaleInvariantSignalNoiseRatio,
         SignalDistortionRatio,
         SignalNoiseRatio,
-<<<<<<< HEAD
+        # Detection
+        ModifiedPanopticQuality,
+        PanopticQuality,
         # Info Retrieval
         RetrievalFallOut,
         RetrievalHitRate,
@@ -48,11 +50,6 @@
         RetrievalRecall,
         RetrievalRecallAtFixedPrecision,
         RetrievalRPrecision,
-=======
-        # Detection
-        ModifiedPanopticQuality,
-        PanopticQuality,
->>>>>>> 60e41776
     ],
 )
 def test_import_from_root_package(metric_cls):
