--- conflicted
+++ resolved
@@ -19,7 +19,6 @@
 from torchmetrics.text.infolm import InfoLM
 from torchmetrics.utilities.imports import _TRANSFORMERS_GREATER_EQUAL_4_4
 
-from unittests import reference_cachier
 from unittests.helpers import skip_on_connection_issues
 from unittests.text.helpers import TextTester
 from unittests.text.inputs import HYPOTHESIS_A, HYPOTHESIS_C, _inputs_single_reference
@@ -29,10 +28,6 @@
 MAX_LENGTH = 30  # the selected model has default max_length = 20 and we have longer sequences
 
 
-<<<<<<< HEAD
-@reference_cachier
-=======
->>>>>>> 42eefbd1
 def _reference_infolm_score(preds, target, model_name, information_measure, idf, alpha, beta):
     """Baseline implementation is currently not available.
 
