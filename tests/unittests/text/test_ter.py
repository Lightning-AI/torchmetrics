--- conflicted
+++ resolved
@@ -20,7 +20,6 @@
 from torchmetrics.text.ter import TranslationEditRate
 from torchmetrics.utilities.imports import _SACREBLEU_AVAILABLE
 
-from unittests import reference_cachier
 from unittests.text.helpers import TextTester
 from unittests.text.inputs import _inputs_multiple_references, _inputs_single_sentence_multiple_references
 
@@ -28,10 +27,6 @@
     from sacrebleu.metrics import TER as SacreTER  # noqa: N811
 
 
-<<<<<<< HEAD
-@reference_cachier
-=======
->>>>>>> 42eefbd1
 def _reference_sacrebleu_ter(
     preds: Sequence[str],
     target: Sequence[Sequence[str]],
