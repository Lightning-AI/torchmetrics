--- conflicted
+++ resolved
@@ -18,7 +18,6 @@
         KLDivergence()
 
 
-<<<<<<< HEAD
 def test_deprecated_dice_from_classification():
     """Ensure that the deprecated `dice` metric from classification raises a warning."""
     preds = torch.randn(10, 2)
@@ -29,9 +28,9 @@
 
     with pytest.deprecated_call(match="The `dice` metrics is being deprecated from the classification subpackage.*"):
         Dice()
-=======
+
+
 def test_deprecated_r2_score_num_outputs():
     """Ensure that the deprecated num_outputs argument in R2Score raises a warning."""
     with pytest.deprecated_call(match="Argument `num_outputs` in `R2Score` has been deprecated"):
-        R2Score(num_outputs=2)
->>>>>>> ead5cbb6
+        R2Score(num_outputs=2)