--- conflicted
+++ resolved
@@ -16,11 +16,8 @@
 import pytest
 import torch
 from sklearn.metrics import f1_score
-<<<<<<< HEAD
 from torch import tensor
-=======
 from torchmetrics import MetricCollection
->>>>>>> cd24d2be
 from torchmetrics.functional.segmentation.dice import dice_score
 from torchmetrics.segmentation.dice import DiceScore
 
@@ -113,7 +110,6 @@
         )
 
 
-<<<<<<< HEAD
 @pytest.mark.parametrize("average", ["micro", "macro", "weighted", None])
 def test_corner_case_no_overlap(average):
     """Check that if no overlap and intersection between target and preds, the dice score is 0.
@@ -154,7 +150,8 @@
     assert torch.allclose(
         score, res_dict[average][zero_division], atol=1e-4, equal_nan=True
     ), f"Expected {res_dict[average][zero_division]} but got {score}"
-=======
+
+
 @pytest.mark.parametrize("compute_groups", [True, False])
 def test_dice_score_metric_collection(compute_groups: bool, num_batches: int = 4):
     """Test that the metric works within a metric collection with and without compute groups."""
@@ -181,5 +178,4 @@
     result = metric_collection.compute()
 
     assert isinstance(result, dict)
-    assert len(set(metric_collection.keys()) - set(result.keys())) == 0
->>>>>>> cd24d2be
+    assert len(set(metric_collection.keys()) - set(result.keys())) == 0