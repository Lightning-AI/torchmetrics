--- conflicted
+++ resolved
@@ -167,7 +167,6 @@
     assert avg(values, weights) == expected
 
 
-<<<<<<< HEAD
 def test_aggregation_in_collection_with_compute_groups():
     """Check that aggregation metrics work in MetricCollection with compute_groups=True."""
     m = MetricCollection(MinMetric(), MaxMetric(), SumMetric(), MeanMetric(), compute_groups=True)
@@ -182,7 +181,8 @@
     assert res["MaxMetric"] == 2
     assert res["SumMetric"] == 3
     assert res["MeanMetric"] == 1.5
-=======
+
+
 @pytest.mark.skipif(not hasattr(torch, "broadcast_to"), reason="PyTorch <1.8 does not have broadcast_to")
 @pytest.mark.parametrize("nan_strategy", ["ignore", "warn"])
 def test_mean_metric_broadcast(nan_strategy):
@@ -203,5 +203,4 @@
 
     metric.update(x, w)
     res = metric.compute()
-    assert round(res.item(), 4) == 3.2222  # (0*0 + 2*2 + 3*3 + 4*4) / (0 + 2 + 3 + 4)
->>>>>>> eba8ab81
+    assert round(res.item(), 4) == 3.2222  # (0*0 + 2*2 + 3*3 + 4*4) / (0 + 2 + 3 + 4)