# Copyright The Lightning team.
#
# Licensed under the Apache License, Version 2.0 (the "License");
# you may not use this file except in compliance with the License.
# You may obtain a copy of the License at
#
#     http://www.apache.org/licenses/LICENSE-2.0
#
# Unless required by applicable law or agreed to in writing, software
# distributed under the License is distributed on an "AS IS" BASIS,
# WITHOUT WARRANTIES OR CONDITIONS OF ANY KIND, either express or implied.
# See the License for the specific language governing permissions and
# limitations under the License.
from functools import partial

import numpy as np
import pytest
import torch
from scipy.stats import pearsonr
<<<<<<< HEAD
from torch import Tensor
=======

>>>>>>> c9e552e9
from torchmetrics.functional.regression.pearson import pearson_corrcoef
from torchmetrics.regression.pearson import PearsonCorrCoef, _final_aggregation
from torchmetrics.utilities.imports import _TORCH_GREATER_EQUAL_2_5
from unittests import BATCH_SIZE, EXTRA_DIM, NUM_BATCHES, _Input
from unittests._helpers import seed_all
from unittests._helpers.testers import MetricTester

seed_all(42)


<<<<<<< HEAD

_single_target_inputs1 = Input(
=======
_single_target_inputs1 = _Input(
>>>>>>> c9e552e9
    preds=torch.rand(NUM_BATCHES, BATCH_SIZE),
    target=torch.rand(NUM_BATCHES, BATCH_SIZE),
)

_single_target_inputs2 = _Input(
    preds=torch.randn(NUM_BATCHES, BATCH_SIZE),
    target=torch.randn(NUM_BATCHES, BATCH_SIZE),
)


_multi_target_inputs1 = _Input(
    preds=torch.rand(NUM_BATCHES, BATCH_SIZE, EXTRA_DIM),
    target=torch.rand(NUM_BATCHES, BATCH_SIZE, EXTRA_DIM),
)

_multi_target_inputs2 = _Input(
    preds=torch.randn(NUM_BATCHES, BATCH_SIZE, EXTRA_DIM),
    target=torch.randn(NUM_BATCHES, BATCH_SIZE, EXTRA_DIM),
)


<<<<<<< HEAD
def _ref_metric(preds, target, weights=None):
    if weights is None:
        return _scipy_pearson(preds, target)
    return _weighted_pearson(preds, target, weights)


def _scipy_pearson(preds, target):
=======
def _reference_scipy_pearson(preds, target):
>>>>>>> c9e552e9
    if preds.ndim == 2:
        return [pearsonr(t.numpy(), p.numpy())[0] for t, p in zip(target.T, preds.T)]
    return pearsonr(target.numpy(), preds.numpy())[0]


def _weighted_pearson(preds, target, weights):
    preds = preds.numpy() if isinstance(preds, Tensor) else preds
    target = target.numpy() if isinstance(target, Tensor) else target
    weights = weights.numpy() if isinstance(weights, Tensor) else weights

    if preds.ndim == 2:
        return [_weighted_pearson(p, t, weights) for p, t in zip(preds.T, target.T)]

    mx = (weights * preds).sum() / weights.sum()
    my = (weights * target).sum() / weights.sum()
    var_x = (weights * (preds - mx) ** 2).sum()
    var_y = (weights * (target - my) ** 2).sum()
    cov_xy = (weights * (preds - mx) * (target - my)).sum()
    return cov_xy / np.sqrt(var_x * var_y)


@pytest.mark.parametrize(
    "preds, target",
    [
        (_single_target_inputs1.preds, _single_target_inputs1.target),
        (_single_target_inputs2.preds, _single_target_inputs2.target),
        (_multi_target_inputs1.preds, _multi_target_inputs1.target),
        (_multi_target_inputs2.preds, _multi_target_inputs2.target),
    ],
)
class TestPearsonCorrCoef(MetricTester):
    """Test class for `PearsonCorrCoef` metric."""

    atol = 1e-3

    @pytest.mark.parametrize(
        "kwargs_update",
        [
            pytest.param({}, id="None weights"),
            pytest.param({"weights": torch.rand(NUM_BATCHES, BATCH_SIZE)}, id="tensor weights"),
        ],
    )
    @pytest.mark.parametrize("compute_on_cpu", [True, False])
<<<<<<< HEAD
    @pytest.mark.parametrize("ddp", [True, False])
    def test_pearson_corrcoef(self, preds, target, kwargs_update, compute_on_cpu, ddp):
=======
    @pytest.mark.parametrize("ddp", [pytest.param(True, marks=pytest.mark.DDP), False])
    def test_pearson_corrcoef(self, preds, target, compute_on_cpu, ddp):
>>>>>>> c9e552e9
        """Test class implementation of metric."""
        num_outputs = EXTRA_DIM if preds.ndim == 3 else 1
        self.run_class_metric_test(
            ddp=ddp,
            preds=preds,
            target=target,
            metric_class=PearsonCorrCoef,
<<<<<<< HEAD
            reference_metric=_ref_metric,
=======
            reference_metric=_reference_scipy_pearson,
>>>>>>> c9e552e9
            metric_args={"num_outputs": num_outputs, "compute_on_cpu": compute_on_cpu},
            weights=kwargs_update.get("weights", None),
        )

    @pytest.mark.parametrize(
        "kwargs_update",
        [
            pytest.param({}, id="None weights"),
            pytest.param({"weights": torch.rand(NUM_BATCHES, BATCH_SIZE)}, id="tensor weights"),
        ],
    )
    def test_pearson_corrcoef_functional(self, preds, target, kwargs_update):
        """Test functional implementation of metric."""
        self.run_functional_metric_test(
<<<<<<< HEAD
            preds=preds,
            target=target,
            metric_functional=pearson_corrcoef,
            reference_metric=_ref_metric,
            weights=kwargs_update.get("weights", None),
=======
            preds=preds, target=target, metric_functional=pearson_corrcoef, reference_metric=_reference_scipy_pearson
>>>>>>> c9e552e9
        )

    def test_pearson_corrcoef_differentiability(self, preds, target):
        """Test the differentiability of the metric, according to its `is_differentiable` attribute."""
        num_outputs = EXTRA_DIM if preds.ndim == 3 else 1
        self.run_differentiability_test(
            preds=preds,
            target=target,
            metric_module=partial(PearsonCorrCoef, num_outputs=num_outputs),
            metric_functional=pearson_corrcoef,
        )

<<<<<<< HEAD
    def test_pearson_corrcoef_half_cpu(self, preds, target, metric_args):
=======
    @pytest.mark.skipif(not _TORCH_GREATER_EQUAL_2_5, reason="Requires torch>=2.5.0")
    def test_pearson_corrcoef_half_cpu(self, preds, target):
>>>>>>> c9e552e9
        """Test dtype support of the metric on CPU."""
        num_outputs = EXTRA_DIM if preds.ndim == 3 else 1
        self.run_precision_test_cpu(preds, target, partial(PearsonCorrCoef, num_outputs=num_outputs), pearson_corrcoef)

    @pytest.mark.skipif(not torch.cuda.is_available(), reason="test requires cuda")
    def test_pearson_corrcoef_half_gpu(self, preds, target):
        """Test dtype support of the metric on GPU."""
        num_outputs = EXTRA_DIM if preds.ndim == 3 else 1
        self.run_precision_test_gpu(preds, target, partial(PearsonCorrCoef, num_outputs=num_outputs), pearson_corrcoef)


def test_error_on_different_shape():
    """Test that error is raised on different shapes of input."""
    metric = PearsonCorrCoef(num_outputs=1)
    with pytest.raises(RuntimeError, match="Predictions and targets are expected to have the same shape"):
        metric(torch.randn(100), torch.randn(50))

    metric = PearsonCorrCoef(num_outputs=5)
    with pytest.raises(ValueError, match="Expected both predictions and target to be either 1- or 2-.*"):
        metric(torch.randn(100, 2, 5), torch.randn(100, 2, 5))

    metric = PearsonCorrCoef(num_outputs=2)
    with pytest.raises(ValueError, match="Expected argument `num_outputs` to match the second dimension of input.*"):
        metric(torch.randn(100, 5), torch.randn(100, 5))


def test_1d_input_allowed():
    """Check that both input of the form [N,] and [N,1] is allowed with default num_outputs argument."""
    assert isinstance(pearson_corrcoef(torch.randn(10, 1), torch.randn(10, 1)), torch.Tensor)
    assert isinstance(pearson_corrcoef(torch.randn(10), torch.randn(10)), torch.Tensor)


@pytest.mark.parametrize("shapes", [(5,), (1, 5), (2, 5)])
def test_final_aggregation_function(shapes):
    """Test that final aggregation function can take various shapes of input."""
    input_fn = lambda: torch.rand(shapes)
    output = _final_aggregation(input_fn(), input_fn(), input_fn(), input_fn(), input_fn(), torch.randint(10, shapes))
    assert all(isinstance(out, torch.Tensor) for out in output)
    assert all(out.ndim == input_fn().ndim - 1 for out in output)


def test_final_aggregation_no_inplace_change():
    """Test that final aggregation function does not change the input tensors in place."""
    n_devices = 2
    n_outputs = 100
    n_repeats = 2

    mean_x = torch.randn(n_devices, n_outputs)
    mean_y = torch.randn(n_devices, n_outputs)
    var_x = torch.randn(n_devices, n_outputs)
    var_y = torch.randn(n_devices, n_outputs)
    corr_xy = torch.randn(n_devices, n_outputs)
    n_total = torch.randint(1, 100, (n_devices, n_outputs))

    _mean_x = mean_x.clone()
    _mean_y = mean_y.clone()
    _var_x = var_x.clone()
    _var_y = var_y.clone()
    _corr_xy = corr_xy.clone()
    _n_total = n_total.clone()

    for _ in range(n_repeats):
        _final_aggregation(_mean_x, _mean_y, _var_x, _var_y, _corr_xy, _n_total)

    assert torch.allclose(_mean_x, mean_x), f"Mean X drift: mean={(_mean_x - mean_x).abs().mean().item()}"
    assert torch.allclose(_mean_y, mean_y), f"Mean Y drift: mean={(_mean_y - mean_y).abs().mean().item()}"
    assert torch.allclose(_var_x, var_x), f"Var X drift: mean={(_var_x - var_x).abs().mean().item()}"
    assert torch.allclose(_var_y, var_y), f"Var Y drift: mean={(_var_y - var_y).abs().mean().item()}"
    assert torch.allclose(_corr_xy, corr_xy), f"Corr XY drift: mean={(_corr_xy - corr_xy).abs().mean().item()}"
    assert torch.allclose(_n_total, n_total), f"N Total drift: mean={(_n_total - n_total).abs().mean().item()}"


def test_final_aggregation_with_empty_devices():
    """Test that final aggregation function can handle the case where some devices have no data."""
    n_devices = 4
    n_outputs = 5
    mean_x = torch.randn(n_devices, n_outputs)
    mean_y = torch.randn(n_devices, n_outputs)
    var_x = torch.randn(n_devices, n_outputs)
    var_y = torch.randn(n_devices, n_outputs)
    corr_xy = torch.randn(n_devices, n_outputs)
    n_total = torch.randint(1, 100, (n_devices, n_outputs))

    for x in [mean_x, mean_y, var_x, var_y, corr_xy, n_total]:
        x[:2] = 0

    # Current
    mean_x_cur, mean_y_cur, var_x_cur, var_y_cur, corr_xy_cur, n_total_cur = _final_aggregation(
        mean_x, mean_y, var_x, var_y, corr_xy, n_total
    )
    # Expected
    mean_x_exp, mean_y_exp, var_x_exp, var_y_exp, corr_xy_exp, n_total_exp = _final_aggregation(
        mean_x[2:], mean_y[2:], var_x[2:], var_y[2:], corr_xy[2:], n_total[2:]
    )

    assert torch.allclose(mean_x_cur, mean_x_exp), f"mean_x: {mean_x_cur} (expected: {mean_x_exp})"
    assert torch.allclose(mean_y_cur, mean_y_exp), f"mean_y: {mean_y_cur} (expected: {mean_y_exp})"
    assert torch.allclose(var_x_cur, var_x_exp), f"var_x: {var_x_cur} (expected: {var_x_exp})"
    assert torch.allclose(var_y_cur, var_y_exp), f"var_y: {var_y_cur} (expected: {var_y_exp})"
    assert torch.allclose(corr_xy_cur, corr_xy_exp), f"corr_xy: {corr_xy_cur} (expected: {corr_xy_exp})"
    assert torch.allclose(n_total_cur, n_total_exp), f"n_total: {n_total_cur} (expected: {n_total_exp})"


@pytest.mark.parametrize(("dtype", "scale"), [(torch.float16, 1e-4), (torch.float32, 1e-8), (torch.float64, 1e-16)])
def test_pearsons_warning_on_small_input(dtype, scale):
    """Check that a user warning is raised for small input."""
    preds = scale * torch.randn(100, dtype=dtype)
    target = scale * torch.randn(100, dtype=dtype)
    with pytest.warns(UserWarning, match="The variance of predictions or target is close to zero.*"):
        pearson_corrcoef(preds, target)


def test_single_sample_update():
    """See issue: https://github.com/Lightning-AI/torchmetrics/issues/2014."""
    metric = PearsonCorrCoef()

    # Works
    metric(torch.tensor([3.0, -0.5, 2.0, 7.0]), torch.tensor([2.5, 0.0, 2.0, 8.0]))
    res1 = metric.compute()
    metric.reset()

    metric(torch.tensor([3.0]), torch.tensor([2.5]))
    metric(torch.tensor([-0.5]), torch.tensor([0.0]))
    metric(torch.tensor([2.0]), torch.tensor([2.0]))
    metric(torch.tensor([7.0]), torch.tensor([8.0]))
    res2 = metric.compute()
    assert torch.allclose(res1, res2)


def test_overwrite_reference_inputs():
    """Test that the normalizations does not overwrite inputs.

    Variables var_x, var_y, corr_xy are references to the object variables and get incorrectly scaled down such that
    when you update again and compute you get very wrong values.

    """
    y = torch.randn(100)
    y_pred = y + torch.randn(y.shape) / 5
    # Initialize Pearson correlation coefficient metric
    pearson = PearsonCorrCoef()
    # Compute the Pearson correlation coefficient
    correlation = pearson(y, y_pred)

    pearson = PearsonCorrCoef()
    for lower, upper in [(0, 33), (33, 66), (66, 99), (99, 100)]:
        pearson.update(torch.tensor(y[lower:upper]), torch.tensor(y_pred[lower:upper]))
        pearson.compute()

    assert torch.isclose(pearson.compute(), correlation)


def test_corner_cases():
    """Test corner cases with zero variances.

    See issue: https://github.com/Lightning-AI/torchmetrics/issues/2920

    """
    y_pred = torch.tensor([[-0.1816, 0.6568, 0.9788, -0.1425], [-0.4111, 0.3940, 1.4834, 0.1322]])
    y_true = torch.tensor([[4.0268, 5.9401, 1.0000, 1.0000], [6.4956, 5.6684, 1.0000, 1.0000]])
    pearson_corr = PearsonCorrCoef(num_outputs=4)
    result = pearson_corr(y_pred, y_true)
    assert torch.allclose(result, torch.tensor([-1.0, 1.0, float("nan"), float("nan")]), equal_nan=True)<|MERGE_RESOLUTION|>--- conflicted
+++ resolved
@@ -17,11 +17,7 @@
 import pytest
 import torch
 from scipy.stats import pearsonr
-<<<<<<< HEAD
 from torch import Tensor
-=======
-
->>>>>>> c9e552e9
 from torchmetrics.functional.regression.pearson import pearson_corrcoef
 from torchmetrics.regression.pearson import PearsonCorrCoef, _final_aggregation
 from torchmetrics.utilities.imports import _TORCH_GREATER_EQUAL_2_5
@@ -32,12 +28,7 @@
 seed_all(42)
 
 
-<<<<<<< HEAD
-
-_single_target_inputs1 = Input(
-=======
 _single_target_inputs1 = _Input(
->>>>>>> c9e552e9
     preds=torch.rand(NUM_BATCHES, BATCH_SIZE),
     target=torch.rand(NUM_BATCHES, BATCH_SIZE),
 )
@@ -59,17 +50,13 @@
 )
 
 
-<<<<<<< HEAD
 def _ref_metric(preds, target, weights=None):
     if weights is None:
-        return _scipy_pearson(preds, target)
+        return _reference_scipy_pearson(preds, target)
     return _weighted_pearson(preds, target, weights)
 
 
-def _scipy_pearson(preds, target):
-=======
 def _reference_scipy_pearson(preds, target):
->>>>>>> c9e552e9
     if preds.ndim == 2:
         return [pearsonr(t.numpy(), p.numpy())[0] for t, p in zip(target.T, preds.T)]
     return pearsonr(target.numpy(), preds.numpy())[0]
@@ -113,13 +100,8 @@
         ],
     )
     @pytest.mark.parametrize("compute_on_cpu", [True, False])
-<<<<<<< HEAD
-    @pytest.mark.parametrize("ddp", [True, False])
+    @pytest.mark.parametrize("ddp", [pytest.param(True, marks=pytest.mark.DDP), False])
     def test_pearson_corrcoef(self, preds, target, kwargs_update, compute_on_cpu, ddp):
-=======
-    @pytest.mark.parametrize("ddp", [pytest.param(True, marks=pytest.mark.DDP), False])
-    def test_pearson_corrcoef(self, preds, target, compute_on_cpu, ddp):
->>>>>>> c9e552e9
         """Test class implementation of metric."""
         num_outputs = EXTRA_DIM if preds.ndim == 3 else 1
         self.run_class_metric_test(
@@ -127,11 +109,7 @@
             preds=preds,
             target=target,
             metric_class=PearsonCorrCoef,
-<<<<<<< HEAD
             reference_metric=_ref_metric,
-=======
-            reference_metric=_reference_scipy_pearson,
->>>>>>> c9e552e9
             metric_args={"num_outputs": num_outputs, "compute_on_cpu": compute_on_cpu},
             weights=kwargs_update.get("weights", None),
         )
@@ -146,15 +124,11 @@
     def test_pearson_corrcoef_functional(self, preds, target, kwargs_update):
         """Test functional implementation of metric."""
         self.run_functional_metric_test(
-<<<<<<< HEAD
             preds=preds,
             target=target,
             metric_functional=pearson_corrcoef,
             reference_metric=_ref_metric,
             weights=kwargs_update.get("weights", None),
-=======
-            preds=preds, target=target, metric_functional=pearson_corrcoef, reference_metric=_reference_scipy_pearson
->>>>>>> c9e552e9
         )
 
     def test_pearson_corrcoef_differentiability(self, preds, target):
@@ -167,12 +141,8 @@
             metric_functional=pearson_corrcoef,
         )
 
-<<<<<<< HEAD
+    @pytest.mark.skipif(not _TORCH_GREATER_EQUAL_2_5, reason="Requires torch>=2.5.0")
     def test_pearson_corrcoef_half_cpu(self, preds, target, metric_args):
-=======
-    @pytest.mark.skipif(not _TORCH_GREATER_EQUAL_2_5, reason="Requires torch>=2.5.0")
-    def test_pearson_corrcoef_half_cpu(self, preds, target):
->>>>>>> c9e552e9
         """Test dtype support of the metric on CPU."""
         num_outputs = EXTRA_DIM if preds.ndim == 3 else 1
         self.run_precision_test_cpu(preds, target, partial(PearsonCorrCoef, num_outputs=num_outputs), pearson_corrcoef)
