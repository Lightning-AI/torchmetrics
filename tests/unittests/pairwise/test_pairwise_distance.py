# Copyright The Lightning team.
#
# Licensed under the Apache License, Version 2.0 (the "License");
# you may not use this file except in compliance with the License.
# You may obtain a copy of the License at
#
#     http://www.apache.org/licenses/LICENSE-2.0
#
# Unless required by applicable law or agreed to in writing, software
# distributed under the License is distributed on an "AS IS" BASIS,
# WITHOUT WARRANTIES OR CONDITIONS OF ANY KIND, either express or implied.
# See the License for the specific language governing permissions and
# limitations under the License.
from collections import namedtuple
from functools import partial

import pytest
import torch
from sklearn.metrics.pairwise import (
    cosine_similarity,
    euclidean_distances,
    linear_kernel,
    manhattan_distances,
    pairwise_distances,
)

from torchmetrics.functional import (
    pairwise_cosine_similarity,
    pairwise_euclidean_distance,
    pairwise_linear_similarity,
    pairwise_manhattan_distance,
    pairwise_minkowski_distance,
)
<<<<<<< HEAD
from torchmetrics.utilities.imports import _TORCH_GREATER_EQUAL_1_9
=======
from unittests import BATCH_SIZE, NUM_BATCHES
>>>>>>> 82d5271e
from unittests.helpers import seed_all
from unittests.helpers.testers import MetricTester

seed_all(42)

extra_dim = 5

Input = namedtuple("Input", ["x", "y"])


_inputs1 = Input(
    x=torch.rand(NUM_BATCHES, BATCH_SIZE, extra_dim),
    y=torch.rand(NUM_BATCHES, BATCH_SIZE, extra_dim),
)


_inputs2 = Input(
    x=torch.rand(NUM_BATCHES, BATCH_SIZE, extra_dim),
    y=torch.rand(NUM_BATCHES, BATCH_SIZE, extra_dim),
)


def _wrap_reduction(x, y, sk_fn, reduction):
    x = x.view(-1, extra_dim).numpy()
    y = y.view(-1, extra_dim).numpy()
    res = sk_fn(x, y)
    if reduction == "sum":
        return res.sum(axis=-1)
    elif reduction == "mean":
        return res.mean(axis=-1)
    return res


@pytest.mark.parametrize(
    "x, y",
    [
        (_inputs1.x, _inputs1.y),
        (_inputs2.x, _inputs2.y),
    ],
)
@pytest.mark.parametrize(
    "metric_functional, sk_fn",
    [
        pytest.param(pairwise_cosine_similarity, cosine_similarity, id="cosine"),
        pytest.param(pairwise_euclidean_distance, euclidean_distances, id="euclidean"),
        pytest.param(pairwise_manhattan_distance, manhattan_distances, id="manhatten"),
        pytest.param(pairwise_linear_similarity, linear_kernel, id="linear"),
        pytest.param(
            partial(pairwise_minkowski_distance, exponent=3),
            partial(pairwise_distances, metric="minkowski", p=3),
            id="minkowski-3",
        ),
        pytest.param(
            partial(pairwise_minkowski_distance, exponent=4),
            partial(pairwise_distances, metric="minkowski", p=4),
            id="minkowski-4",
        ),
    ],
)
@pytest.mark.parametrize("reduction", ["sum", "mean", None])
class TestPairwise(MetricTester):
    """test pairwise implementations."""

    atol = 1e-4

    def test_pairwise_functional(self, x, y, metric_functional, sk_fn, reduction):
        """test functional pairwise implementations."""
        self.run_functional_metric_test(
            preds=x,
            target=y,
            metric_functional=metric_functional,
            reference_metric=partial(_wrap_reduction, sk_fn=sk_fn, reduction=reduction),
            metric_args={"reduction": reduction},
        )

    def test_pairwise_half_cpu(self, x, y, metric_functional, sk_fn, reduction, request):
        """test half precision support on cpu."""
        if "euclidean" in request.node.callspec.id:
            pytest.xfail("pairwise_euclidean_distance metric does not support cpu + half precision")
        if "minkowski" in request.node.callspec.id and not _TORCH_GREATER_EQUAL_1_9:
            pytest.xfail("pairwise_minkowski_distance metric does not support cpu + half precision for older pytorch")
        self.run_precision_test_cpu(x, y, None, metric_functional, metric_args={"reduction": reduction})

    @pytest.mark.skipif(not torch.cuda.is_available(), reason="test requires cuda")
    def test_pairwise_half_gpu(self, x, y, metric_functional, sk_fn, reduction):
        """test half precision support on gpu."""
        self.run_precision_test_gpu(x, y, None, metric_functional, metric_args={"reduction": reduction})


@pytest.mark.parametrize(
    "metric",
    [
        pairwise_cosine_similarity,
        pairwise_euclidean_distance,
        pairwise_manhattan_distance,
        partial(pairwise_minkowski_distance, exponent=3),
    ],
)
def test_error_on_wrong_shapes(metric):
    """Test errors are raised on wrong input."""
    with pytest.raises(ValueError, match="Expected argument `x` to be a 2D tensor .*"):
        metric(torch.randn(10))

    with pytest.raises(ValueError, match="Expected argument `y` to be a 2D tensor .*"):
        metric(torch.randn(10, 5), torch.randn(5, 3))

    with pytest.raises(ValueError, match="Expected reduction to be one of .*"):
        metric(torch.randn(10, 5), torch.randn(10, 5), reduction=1)


@pytest.mark.parametrize(
    ("metric_functional", "sk_fn"),
    [
        (pairwise_cosine_similarity, cosine_similarity),
        (pairwise_euclidean_distance, euclidean_distances),
        (pairwise_manhattan_distance, manhattan_distances),
        (pairwise_linear_similarity, linear_kernel),
        (partial(pairwise_minkowski_distance, exponent=3), partial(pairwise_distances, metric="minkowski", p=3)),
    ],
)
def test_precison_case(metric_functional, sk_fn):
    """Test that metrics are robust towars cases where high precision is needed."""
    x = torch.tensor([[772.0, 112.0], [772.20001, 112.0]])
    res1 = metric_functional(x, zero_diagonal=False)
    res2 = sk_fn(x)
    assert torch.allclose(res1, torch.tensor(res2, dtype=torch.float32))<|MERGE_RESOLUTION|>--- conflicted
+++ resolved
@@ -31,11 +31,8 @@
     pairwise_manhattan_distance,
     pairwise_minkowski_distance,
 )
-<<<<<<< HEAD
 from torchmetrics.utilities.imports import _TORCH_GREATER_EQUAL_1_9
-=======
 from unittests import BATCH_SIZE, NUM_BATCHES
->>>>>>> 82d5271e
 from unittests.helpers import seed_all
 from unittests.helpers.testers import MetricTester
 
