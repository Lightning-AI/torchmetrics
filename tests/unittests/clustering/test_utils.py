--- conflicted
+++ resolved
@@ -17,19 +17,14 @@
 import pytest
 import torch
 from sklearn.metrics.cluster import contingency_matrix as sklearn_contingency_matrix
-<<<<<<< HEAD
 from sklearn.metrics.cluster import entropy as sklearn_entropy
+from sklearn.metrics.cluster import pair_confusion_matrix as sklearn_pair_confusion_matrix
 from sklearn.metrics.cluster._supervised import _generalized_average as sklearn_generalized_average
 from torchmetrics.functional.clustering.utils import (
+    calcualte_pair_cluster_confusion_matrix,
     calculate_contingency_matrix,
     calculate_entropy,
     calculate_generalized_mean,
-=======
-from sklearn.metrics.cluster import pair_confusion_matrix as sklearn_pair_confusion_matrix
-from torchmetrics.functional.clustering.utils import (
-    calcualte_pair_cluster_confusion_matrix,
-    calculate_contingency_matrix,
->>>>>>> 58fc9c68
 )
 
 from unittests import BATCH_SIZE
@@ -91,11 +86,7 @@
         calculate_contingency_matrix(_multi_dim_inputs.preds, _multi_dim_inputs.target)
 
 
-@pytest.mark.parametrize(
-<<<<<<< HEAD
-    ("labels"),
-    [torch.randint(BATCH_SIZE, NUM_CLASSES)],
-)
+@pytest.mark.parametrize("labels", [torch.randint(BATCH_SIZE, NUM_CLASSES)])
 def test_entropy(labels):
     """Check calculation of entropy."""
     for x in labels:
@@ -105,8 +96,10 @@
 def test_generalized_mean():
     """Check calculation of generalized mean."""
     assert np.allclose(calculate_generalized_mean(x), sklearn_generalized_average(x), method)
-=======
-    ("preds", "target"),
+
+    
+@pytest.mark.parametrize(
+    "preds, target",
     [(_sklearn_inputs.preds, _sklearn_inputs.target), (_single_dim_inputs.preds, _single_dim_inputs.target)],
 )
 class TestPairClusterConfusionMatrix:
@@ -118,5 +111,4 @@
         """Check that pair cluster confusion matrix is calculated correctly."""
         tm_res = calcualte_pair_cluster_confusion_matrix(preds, target)
         sklearn_res = sklearn_pair_confusion_matrix(preds, target)
-        assert np.allclose(tm_res, sklearn_res, atol=self.atol)
->>>>>>> 58fc9c68
+        assert np.allclose(tm_res, sklearn_res, atol=self.atol)