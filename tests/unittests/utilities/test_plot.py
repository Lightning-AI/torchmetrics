# Copyright The Lightning team.
#
# Licensed under the Apache License, Version 2.0 (the "License");
# you may not use this file except in compliance with the License.
# You may obtain a copy of the License at
#
#     http://www.apache.org/licenses/LICENSE-2.0
#
# Unless required by applicable law or agreed to in writing, software
# distributed under the License is distributed on an "AS IS" BASIS,
# WITHOUT WARRANTIES OR CONDITIONS OF ANY KIND, either express or implied.
# See the License for the specific language governing permissions and
# limitations under the License.
from functools import partial
from typing import Callable

import matplotlib
import matplotlib.pyplot as plt
import numpy as np
import pytest
import torch
from torch import tensor

from torchmetrics.aggregation import MaxMetric, MeanMetric, MinMetric, SumMetric
from torchmetrics.audio import (
    ScaleInvariantSignalDistortionRatio,
    ScaleInvariantSignalNoiseRatio,
    ShortTimeObjectiveIntelligibility,
    SignalDistortionRatio,
    SignalNoiseRatio,
)
from torchmetrics.audio.pesq import PerceptualEvaluationSpeechQuality
from torchmetrics.audio.pit import PermutationInvariantTraining
from torchmetrics.classification import (
    BinaryAccuracy,
    BinaryAUROC,
    BinaryAveragePrecision,
    BinaryCalibrationError,
    BinaryCohenKappa,
    BinaryConfusionMatrix,
    BinaryMatthewsCorrCoef,
    BinaryPrecision,
    BinaryRecall,
    BinaryRecallAtFixedPrecision,
    BinaryROC,
    BinarySpecificity,
    MulticlassAccuracy,
    MulticlassAUROC,
    MulticlassAveragePrecision,
    MulticlassCalibrationError,
    MulticlassCohenKappa,
    MulticlassConfusionMatrix,
    MulticlassMatthewsCorrCoef,
    MulticlassPrecision,
    MulticlassRecall,
    MulticlassRecallAtFixedPrecision,
    MulticlassSpecificity,
    MultilabelAveragePrecision,
    MultilabelConfusionMatrix,
    MultilabelCoverageError,
    MultilabelMatthewsCorrCoef,
    MultilabelPrecision,
    MultilabelRankingAveragePrecision,
    MultilabelRankingLoss,
    MultilabelRecall,
    MultilabelRecallAtFixedPrecision,
    MultilabelSpecificity,
)
from torchmetrics.detection import PanopticQuality
from torchmetrics.detection.mean_ap import MeanAveragePrecision
from torchmetrics.functional.audio import scale_invariant_signal_noise_ratio
from torchmetrics.image import (
    ErrorRelativeGlobalDimensionlessSynthesis,
    FrechetInceptionDistance,
    InceptionScore,
    KernelInceptionDistance,
    LearnedPerceptualImagePatchSimilarity,
    MultiScaleStructuralSimilarityIndexMeasure,
    PeakSignalNoiseRatio,
    RelativeAverageSpectralError,
    RootMeanSquaredErrorUsingSlidingWindow,
    SpectralAngleMapper,
    SpectralDistortionIndex,
    StructuralSimilarityIndexMeasure,
    TotalVariation,
    UniversalImageQualityIndex,
)
from torchmetrics.nominal import CramersV, PearsonsContingencyCoefficient, TheilsU, TschuprowsT
from torchmetrics.regression import (
    ConcordanceCorrCoef,
    CosineSimilarity,
    ExplainedVariance,
    KendallRankCorrCoef,
    KLDivergence,
    LogCoshError,
    MeanAbsoluteError,
    MeanAbsolutePercentageError,
    MeanSquaredError,
    MeanSquaredLogError,
    MinkowskiDistance,
    PearsonCorrCoef,
    R2Score,
    SpearmanCorrCoef,
    SymmetricMeanAbsolutePercentageError,
    TweedieDevianceScore,
    WeightedMeanAbsolutePercentageError,
)
from torchmetrics.retrieval import (
    RetrievalFallOut,
    RetrievalHitRate,
    RetrievalMAP,
    RetrievalMRR,
    RetrievalNormalizedDCG,
    RetrievalPrecision,
    RetrievalPrecisionRecallCurve,
    RetrievalRecall,
    RetrievalRecallAtFixedPrecision,
    RetrievalRPrecision,
)
<<<<<<< HEAD
from torchmetrics.wrappers import BootStrapper, ClasswiseWrapper, MetricTracker, MinMaxMetric, MultioutputWrapper
=======
from torchmetrics.text import (
    CharErrorRate,
    ExtendedEditDistance,
    MatchErrorRate,
    WordErrorRate,
    WordInfoLost,
    WordInfoPreserved,
)
>>>>>>> 9055b99f

_rand_input = lambda: torch.rand(10)
_binary_randint_input = lambda: torch.randint(2, (10,))
_multiclass_randint_input = lambda: torch.randint(3, (10,))
_multiclass_randn_input = lambda: torch.randn(10, 3).softmax(dim=-1)
_multilabel_rand_input = lambda: torch.rand(10, 3)
_multilabel_randint_input = lambda: torch.randint(2, (10, 3))
_audio_input = lambda: torch.randn(8000)
_image_input = lambda: torch.rand([8, 3, 16, 16])
_panoptic_input = lambda: torch.multinomial(
    torch.tensor([1, 1, 0, 0, 0, 0, 1, 1]).float(), 40, replacement=True
).reshape(1, 5, 4, 2)
_nominal_input = lambda: torch.randint(0, 4, (100,))
_text_input_1 = lambda: ["this is the prediction", "there is an other sample"]
_text_input_2 = lambda: ["this is the reference", "there is another one"]


@pytest.mark.parametrize(
    ("metric_class", "preds", "target"),
    [
        pytest.param(BinaryAccuracy, _rand_input, _binary_randint_input, id="binary accuracy"),
        pytest.param(
            partial(MulticlassAccuracy, num_classes=3),
            _multiclass_randint_input,
            _multiclass_randint_input,
            id="multiclass accuracy",
        ),
        pytest.param(
            partial(MulticlassAccuracy, num_classes=3, average=None),
            _multiclass_randint_input,
            _multiclass_randint_input,
            id="multiclass accuracy and average=None",
        ),
        # AUROC
        pytest.param(
            BinaryAUROC,
            _rand_input,
            _binary_randint_input,
            id="binary auroc",
        ),
        pytest.param(
            partial(MulticlassAUROC, num_classes=3),
            _multiclass_randn_input,
            _multiclass_randint_input,
            id="multiclass auroc",
        ),
        pytest.param(
            partial(MulticlassAUROC, num_classes=3, average=None),
            _multiclass_randn_input,
            _multiclass_randint_input,
            id="multiclass auroc and average=None",
        ),
        pytest.param(
            BinaryROC,
            _rand_input,
            _binary_randint_input,
            id="binary roc",
        ),
        pytest.param(
            partial(PearsonsContingencyCoefficient, num_classes=5),
            _nominal_input,
            _nominal_input,
            id="pearson contigency coef",
        ),
        pytest.param(partial(TheilsU, num_classes=5), _nominal_input, _nominal_input, id="theils U"),
        pytest.param(partial(TschuprowsT, num_classes=5), _nominal_input, _nominal_input, id="tschuprows T"),
        pytest.param(partial(CramersV, num_classes=5), _nominal_input, _nominal_input, id="cramers V"),
        pytest.param(
            SpectralDistortionIndex,
            _image_input,
            _image_input,
            id="spectral distortion index",
        ),
        pytest.param(
            ErrorRelativeGlobalDimensionlessSynthesis,
            _image_input,
            _image_input,
            id="error relative global dimensionless synthesis",
        ),
        pytest.param(
            PeakSignalNoiseRatio,
            lambda: torch.tensor([[0.0, 1.0], [2.0, 3.0]]),
            lambda: torch.tensor([[3.0, 2.0], [1.0, 0.0]]),
            id="peak signal noise ratio",
        ),
        pytest.param(
            SpectralAngleMapper,
            _image_input,
            _image_input,
            id="spectral angle mapper",
        ),
        pytest.param(
            StructuralSimilarityIndexMeasure,
            _image_input,
            _image_input,
            id="structural similarity index_measure",
        ),
        pytest.param(
            MultiScaleStructuralSimilarityIndexMeasure,
            lambda: torch.rand(3, 3, 180, 180),
            lambda: torch.rand(3, 3, 180, 180),
            id="multiscale structural similarity index measure",
        ),
        pytest.param(
            UniversalImageQualityIndex,
            _image_input,
            _image_input,
            id="universal image quality index",
        ),
        pytest.param(
            partial(PerceptualEvaluationSpeechQuality, fs=8000, mode="nb"),
            _audio_input,
            _audio_input,
            id="perceptual_evaluation_speech_quality",
        ),
        pytest.param(SignalDistortionRatio, _audio_input, _audio_input, id="signal_distortion_ratio"),
        pytest.param(
            ScaleInvariantSignalDistortionRatio, _rand_input, _rand_input, id="scale_invariant_signal_distortion_ratio"
        ),
        pytest.param(SignalNoiseRatio, _rand_input, _rand_input, id="signal_noise_ratio"),
        pytest.param(ScaleInvariantSignalNoiseRatio, _rand_input, _rand_input, id="scale_invariant_signal_noise_ratio"),
        pytest.param(
            partial(ShortTimeObjectiveIntelligibility, fs=8000, extended=False),
            _audio_input,
            _audio_input,
            id="short_time_objective_intelligibility",
        ),
        pytest.param(
            partial(PermutationInvariantTraining, metric_func=scale_invariant_signal_noise_ratio, eval_func="max"),
            lambda: torch.randn(3, 2, 5),
            lambda: torch.randn(3, 2, 5),
            id="permutation_invariant_training",
        ),
        pytest.param(MeanSquaredError, _rand_input, _rand_input, id="mean squared error"),
        pytest.param(SumMetric, _rand_input, None, id="sum metric"),
        pytest.param(MeanMetric, _rand_input, None, id="mean metric"),
        pytest.param(MinMetric, _rand_input, None, id="min metric"),
        pytest.param(MaxMetric, _rand_input, None, id="min metric"),
        pytest.param(
            MeanAveragePrecision,
            lambda: [
                {"boxes": tensor([[258.0, 41.0, 606.0, 285.0]]), "scores": tensor([0.536]), "labels": tensor([0])}
            ],
            lambda: [{"boxes": tensor([[214.0, 41.0, 562.0, 285.0]]), "labels": tensor([0])}],
            id="mean average precision",
        ),
        pytest.param(
            partial(PanopticQuality, things={0, 1}, stuffs={6, 7}),
            _panoptic_input,
            _panoptic_input,
            id="panoptic quality",
        ),
        pytest.param(BinaryAveragePrecision, _rand_input, _binary_randint_input, id="binary average precision"),
        pytest.param(
            partial(BinaryCalibrationError, n_bins=2, norm="l1"),
            _rand_input,
            _binary_randint_input,
            id="binary calibration error",
        ),
        pytest.param(BinaryCohenKappa, _rand_input, _binary_randint_input, id="binary cohen kappa"),
        pytest.param(
            partial(MulticlassAveragePrecision, num_classes=3),
            _multiclass_randn_input,
            _multiclass_randint_input,
            id="multiclass average precision",
        ),
        pytest.param(
            partial(MulticlassCalibrationError, num_classes=3, n_bins=3, norm="l1"),
            _multiclass_randn_input,
            _multiclass_randint_input,
            id="multiclass calibration error",
        ),
        pytest.param(
            partial(MulticlassCohenKappa, num_classes=3),
            _multiclass_randn_input,
            _multiclass_randint_input,
            id="multiclass cohen kappa",
        ),
        pytest.param(
            partial(MultilabelAveragePrecision, num_labels=3),
            _multilabel_rand_input,
            _multilabel_randint_input,
            id="multilabel average precision",
        ),
        pytest.param(BinarySpecificity, _rand_input, _binary_randint_input, id="binary specificity"),
        pytest.param(
            partial(MulticlassSpecificity, num_classes=3),
            _multiclass_randn_input,
            _multiclass_randint_input,
            id="multiclass specificity",
        ),
        pytest.param(
            partial(MultilabelSpecificity, num_labels=3),
            _multilabel_rand_input,
            _multilabel_randint_input,
            id="multilabel specificity",
        ),
        pytest.param(
            partial(BinaryRecallAtFixedPrecision, min_precision=0.5),
            _rand_input,
            _binary_randint_input,
            id="binary recall at fixed precision",
        ),
        pytest.param(
            partial(MulticlassRecallAtFixedPrecision, num_classes=3, min_precision=0.5),
            _multiclass_randn_input,
            _multiclass_randint_input,
            id="multiclass recall at fixed precision",
        ),
        pytest.param(
            partial(MultilabelRecallAtFixedPrecision, num_labels=3, min_precision=0.5),
            _multilabel_rand_input,
            _multilabel_randint_input,
            id="multilabel recall at fixed precision",
        ),
        pytest.param(
            partial(MultilabelCoverageError, num_labels=3),
            _multilabel_rand_input,
            _multilabel_randint_input,
            id="multilabel coverage error",
        ),
        pytest.param(
            partial(MultilabelRankingAveragePrecision, num_labels=3),
            _multilabel_rand_input,
            _multilabel_randint_input,
            id="multilabel ranking average precision",
        ),
        pytest.param(
            partial(MultilabelRankingLoss, num_labels=3),
            _multilabel_rand_input,
            _multilabel_randint_input,
            id="multilabel ranking loss",
        ),
        pytest.param(BinaryPrecision, _rand_input, _binary_randint_input, id="binary precision"),
        pytest.param(
            partial(MulticlassPrecision, num_classes=3),
            _multiclass_randn_input,
            _multiclass_randint_input,
            id="multiclass precision",
        ),
        pytest.param(
            partial(MultilabelPrecision, num_labels=3),
            _multilabel_rand_input,
            _multilabel_randint_input,
            id="multilabel precision",
        ),
        pytest.param(BinaryRecall, _rand_input, _binary_randint_input, id="binary recall"),
        pytest.param(
            partial(MulticlassRecall, num_classes=3),
            _multiclass_randn_input,
            _multiclass_randint_input,
            id="multiclass recall",
        ),
        pytest.param(
            partial(MultilabelRecall, num_labels=3),
            _multilabel_rand_input,
            _multilabel_randint_input,
            id="multilabel recall",
        ),
        pytest.param(BinaryMatthewsCorrCoef, _rand_input, _binary_randint_input, id="binary matthews corr coef"),
        pytest.param(
            partial(MulticlassMatthewsCorrCoef, num_classes=3),
            _multiclass_randn_input,
            _multiclass_randint_input,
            id="multiclass matthews corr coef",
        ),
        pytest.param(
            partial(MultilabelMatthewsCorrCoef, num_labels=3),
            _multilabel_rand_input,
            _multilabel_randint_input,
            id="multilabel matthews corr coef",
        ),
        pytest.param(TotalVariation, _image_input, None, id="total variation"),
        pytest.param(
            RootMeanSquaredErrorUsingSlidingWindow,
            _image_input,
            _image_input,
            id="root mean squared error using sliding window",
        ),
        pytest.param(RelativeAverageSpectralError, _image_input, _image_input, id="relative average spectral error"),
        pytest.param(
            LearnedPerceptualImagePatchSimilarity,
            lambda: torch.rand(10, 3, 100, 100),
            lambda: torch.rand(10, 3, 100, 100),
            id="learned perceptual image patch similarity",
        ),
        pytest.param(ConcordanceCorrCoef, _rand_input, _rand_input, id="concordance corr coef"),
        pytest.param(CosineSimilarity, _rand_input, _rand_input, id="cosine similarity"),
        pytest.param(ExplainedVariance, _rand_input, _rand_input, id="explained variance"),
        pytest.param(KendallRankCorrCoef, _rand_input, _rand_input, id="kendall rank corr coef"),
        pytest.param(
            KLDivergence,
            lambda: torch.randn(10, 3).softmax(dim=-1),
            lambda: torch.randn(10, 3).softmax(dim=-1),
            id="kl divergence",
        ),
        pytest.param(LogCoshError, _rand_input, _rand_input, id="log cosh error"),
        pytest.param(MeanSquaredLogError, _rand_input, _rand_input, id="mean squared log error"),
        pytest.param(MeanAbsoluteError, _rand_input, _rand_input, id="mean absolute error"),
        pytest.param(MeanAbsolutePercentageError, _rand_input, _rand_input, id="mean absolute percentage error"),
        pytest.param(partial(MinkowskiDistance, p=3), _rand_input, _rand_input, id="minkowski distance"),
        pytest.param(PearsonCorrCoef, _rand_input, _rand_input, id="pearson corr coef"),
        pytest.param(R2Score, _rand_input, _rand_input, id="r2 score"),
        pytest.param(SpearmanCorrCoef, _rand_input, _rand_input, id="spearman corr coef"),
        pytest.param(SymmetricMeanAbsolutePercentageError, _rand_input, _rand_input, id="symmetric mape"),
        pytest.param(TweedieDevianceScore, _rand_input, _rand_input, id="tweedie deviance score"),
        pytest.param(WeightedMeanAbsolutePercentageError, _rand_input, _rand_input, id="weighted mape"),
<<<<<<< HEAD
        pytest.param(
            partial(BootStrapper, base_metric=BinaryAccuracy()), _rand_input, _binary_randint_input, id="bootstrapper"
        ),
        pytest.param(
            partial(ClasswiseWrapper, metric=MulticlassAccuracy(num_classes=3, average=None)),
            _multiclass_randn_input,
            _multiclass_randint_input,
            id="classwise wrapper",
        ),
        pytest.param(
            partial(MinMaxMetric, base_metric=BinaryAccuracy()), _rand_input, _binary_randint_input, id="minmax wrapper"
        ),
        pytest.param(
            partial(MultioutputWrapper, base_metric=MeanSquaredError(), num_outputs=3),
            _multilabel_rand_input,
            _multilabel_rand_input,
            id="multioutput wrapper",
        ),
=======
        pytest.param(WordInfoPreserved, _text_input_1, _text_input_2, id="word info preserved"),
        pytest.param(WordInfoLost, _text_input_1, _text_input_2, id="word info lost"),
        pytest.param(WordErrorRate, _text_input_1, _text_input_2, id="word error rate"),
        pytest.param(CharErrorRate, _text_input_1, _text_input_2, id="character error rate"),
        pytest.param(ExtendedEditDistance, _text_input_1, _text_input_2, id="extended edit distance"),
        pytest.param(MatchErrorRate, _text_input_1, _text_input_2, id="match error rate"),
>>>>>>> 9055b99f
    ],
)
@pytest.mark.parametrize("num_vals", [1, 5])
def test_plot_methods(metric_class: object, preds: Callable, target: Callable, num_vals: int):
    """Test the plot method of metrics that only output a single tensor scalar."""
    metric = metric_class()
    input = (lambda: (preds(),)) if target is None else lambda: (preds(), target())

    if num_vals == 1:
        metric.update(*input())
        fig, ax = metric.plot()
    else:
        vals = []
        for _ in range(num_vals):
            val = metric(*input())
            vals.append(val[0] if isinstance(val, tuple) else val)
        fig, ax = metric.plot(vals)

    assert isinstance(fig, plt.Figure)
    assert isinstance(ax, matplotlib.axes.Axes)


@pytest.mark.parametrize(
    ("metric_class", "preds", "target", "index_0"),
    [
        pytest.param(
            partial(KernelInceptionDistance, feature=64, subsets=3, subset_size=20),
            lambda: torch.randint(0, 200, (30, 3, 299, 299), dtype=torch.uint8),
            lambda: torch.randint(0, 200, (30, 3, 299, 299), dtype=torch.uint8),
            True,
            id="kernel inception distance",
        ),
        pytest.param(
            partial(FrechetInceptionDistance, feature=64),
            lambda: torch.randint(0, 200, (30, 3, 299, 299), dtype=torch.uint8),
            lambda: torch.randint(0, 200, (30, 3, 299, 299), dtype=torch.uint8),
            False,
            id="frechet inception distance",
        ),
        pytest.param(
            partial(InceptionScore, feature=64),
            lambda: torch.randint(0, 255, (30, 3, 299, 299), dtype=torch.uint8),
            None,
            True,
            id="inception score",
        ),
    ],
)
@pytest.mark.parametrize("num_vals", [1, 2])
def test_plot_methods_special_image_metrics(metric_class, preds, target, index_0, num_vals):
    """Test the plot method of metrics that only output a single tensor scalar.

    This takes care of FID, KID and inception score image metrics as these have a slightly different call and update
    signature than other metrics.
    """
    metric = metric_class()

    if num_vals == 1:
        if target is None:
            metric.update(preds())
        else:
            metric.update(preds(), real=True)
            metric.update(target(), real=False)
        fig, ax = metric.plot()
    else:
        vals = []
        for _ in range(num_vals):
            if target is None:
                vals.append(metric(preds())[0])
            else:
                metric.update(preds(), real=True)
                metric.update(target(), real=False)
                vals.append(metric.compute() if not index_0 else metric.compute()[0])
                metric.reset()
        fig, ax = metric.plot(vals)

    assert isinstance(fig, plt.Figure)
    assert isinstance(ax, matplotlib.axes.Axes)


@pytest.mark.parametrize(
    ("metric_class", "preds", "target", "indexes"),
    [
        pytest.param(RetrievalMRR, _rand_input, _binary_randint_input, _binary_randint_input, id="retrieval mrr"),
        pytest.param(
            RetrievalPrecision, _rand_input, _binary_randint_input, _binary_randint_input, id="retrieval precision"
        ),
        pytest.param(
            RetrievalRPrecision, _rand_input, _binary_randint_input, _binary_randint_input, id="retrieval r precision"
        ),
        pytest.param(RetrievalRecall, _rand_input, _binary_randint_input, _binary_randint_input, id="retrieval recall"),
        pytest.param(
            RetrievalFallOut, _rand_input, _binary_randint_input, _binary_randint_input, id="retrieval fallout"
        ),
        pytest.param(
            RetrievalHitRate, _rand_input, _binary_randint_input, _binary_randint_input, id="retrieval hitrate"
        ),
        pytest.param(RetrievalMAP, _rand_input, _binary_randint_input, _binary_randint_input, id="retrieval map"),
        pytest.param(
            RetrievalNormalizedDCG,
            _rand_input,
            _binary_randint_input,
            _binary_randint_input,
            id="retrieval normalized dcg",
        ),
        pytest.param(
            RetrievalRecallAtFixedPrecision,
            _rand_input,
            _binary_randint_input,
            _binary_randint_input,
            id="retrieval recall at fixed precision",
        ),
        pytest.param(
            RetrievalPrecisionRecallCurve,
            _rand_input,
            _binary_randint_input,
            _binary_randint_input,
            id="retrieval precision recall curve",
        ),
    ],
)
@pytest.mark.parametrize("num_vals", [1, 2])
def test_plot_methods_retrieval(metric_class, preds, target, indexes, num_vals):
    """Test the plot method for retrieval metrics by themselves, since retrieval metrics requires an extra argument."""
    if num_vals != 1 and metric_class == RetrievalPrecisionRecallCurve:  # curves does not support multiple step plot
        pytest.skip("curve objects does not support plotting multiple steps")

    metric = metric_class()

    if num_vals == 1:
        metric.update(preds(), target(), indexes=indexes())
        fig, ax = metric.plot()
    else:
        vals = []
        for _ in range(num_vals):
            res = metric(preds(), target(), indexes=indexes())
            vals.append(res[0] if isinstance(res, tuple) else res)
        fig, ax = metric.plot(vals)

    assert isinstance(fig, plt.Figure)
    assert isinstance(ax, matplotlib.axes.Axes)


@pytest.mark.parametrize(
    ("metric_class", "preds", "target", "labels"),
    [
        pytest.param(
            BinaryConfusionMatrix,
            _rand_input,
            _binary_randint_input,
            ["cat", "dog"],
            id="binary confusion matrix",
        ),
        pytest.param(
            partial(MulticlassConfusionMatrix, num_classes=3),
            _multiclass_randint_input,
            _multiclass_randint_input,
            ["cat", "dog", "bird"],
            id="multiclass confusion matrix",
        ),
        pytest.param(
            partial(MultilabelConfusionMatrix, num_labels=3),
            _multilabel_randint_input,
            _multilabel_randint_input,
            ["cat", "dog", "bird"],
            id="multilabel confusion matrix",
        ),
    ],
)
@pytest.mark.parametrize("use_labels", [False, True])
def test_confusion_matrix_plotter(metric_class, preds, target, labels, use_labels):
    """Test confusion matrix that uses specialized plot function."""
    metric = metric_class()
    metric.update(preds(), target())
    labels = labels if use_labels else None
    fig, axs = metric.plot(add_text=True, labels=labels)
    assert isinstance(fig, plt.Figure)
    cond1 = isinstance(axs, matplotlib.axes.Axes)
    cond2 = isinstance(axs, np.ndarray) and all(isinstance(a, matplotlib.axes.Axes) for a in axs)
    assert cond1 or cond2


def test_tracker_plotter():
    """Test tracker that uses specialized plot function."""
    tracker = MetricTracker(BinaryAccuracy())
    for _ in range(5):
        tracker.increment()
        for _ in range(5):
            tracker.update(torch.randint(2, (10,)), torch.randint(2, (10,)))
    fig, ax = tracker.plot()  # plot all epochs
    assert isinstance(fig, plt.Figure)
    assert isinstance(ax, matplotlib.axes.Axes)<|MERGE_RESOLUTION|>--- conflicted
+++ resolved
@@ -117,9 +117,6 @@
     RetrievalRecallAtFixedPrecision,
     RetrievalRPrecision,
 )
-<<<<<<< HEAD
-from torchmetrics.wrappers import BootStrapper, ClasswiseWrapper, MetricTracker, MinMaxMetric, MultioutputWrapper
-=======
 from torchmetrics.text import (
     CharErrorRate,
     ExtendedEditDistance,
@@ -128,7 +125,7 @@
     WordInfoLost,
     WordInfoPreserved,
 )
->>>>>>> 9055b99f
+from torchmetrics.wrappers import BootStrapper, ClasswiseWrapper, MetricTracker, MinMaxMetric, MultioutputWrapper
 
 _rand_input = lambda: torch.rand(10)
 _binary_randint_input = lambda: torch.randint(2, (10,))
@@ -436,7 +433,6 @@
         pytest.param(SymmetricMeanAbsolutePercentageError, _rand_input, _rand_input, id="symmetric mape"),
         pytest.param(TweedieDevianceScore, _rand_input, _rand_input, id="tweedie deviance score"),
         pytest.param(WeightedMeanAbsolutePercentageError, _rand_input, _rand_input, id="weighted mape"),
-<<<<<<< HEAD
         pytest.param(
             partial(BootStrapper, base_metric=BinaryAccuracy()), _rand_input, _binary_randint_input, id="bootstrapper"
         ),
@@ -455,14 +451,12 @@
             _multilabel_rand_input,
             id="multioutput wrapper",
         ),
-=======
         pytest.param(WordInfoPreserved, _text_input_1, _text_input_2, id="word info preserved"),
         pytest.param(WordInfoLost, _text_input_1, _text_input_2, id="word info lost"),
         pytest.param(WordErrorRate, _text_input_1, _text_input_2, id="word error rate"),
         pytest.param(CharErrorRate, _text_input_1, _text_input_2, id="character error rate"),
         pytest.param(ExtendedEditDistance, _text_input_1, _text_input_2, id="extended edit distance"),
         pytest.param(MatchErrorRate, _text_input_1, _text_input_2, id="match error rate"),
->>>>>>> 9055b99f
     ],
 )
 @pytest.mark.parametrize("num_vals", [1, 5])
