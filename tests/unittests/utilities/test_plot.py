--- conflicted
+++ resolved
@@ -91,11 +91,7 @@
     MultilabelROC,
     MultilabelSpecificity,
 )
-<<<<<<< HEAD
-from torchmetrics.clustering import AdjustedRandScore, MutualInfoScore, RandScore
-=======
-from torchmetrics.clustering import MutualInfoScore, NormalizedMutualInfoScore, RandScore
->>>>>>> 66f1859c
+from torchmetrics.clustering import AdjustedRandScore, MutualInfoScore, NormalizedMutualInfoScore, RandScore
 from torchmetrics.detection import PanopticQuality
 from torchmetrics.detection.mean_ap import MeanAveragePrecision
 from torchmetrics.functional.audio import scale_invariant_signal_noise_ratio
@@ -621,11 +617,8 @@
         pytest.param(TranslationEditRate, _text_input_3, _text_input_4, id="translation edit rate"),
         pytest.param(MutualInfoScore, _nominal_input, _nominal_input, id="mutual info score"),
         pytest.param(RandScore, _nominal_input, _nominal_input, id="rand score"),
-<<<<<<< HEAD
         pytest.param(AdjustedRandScore, _nominal_input, _nominal_input, id="adjusted rand score"),
-=======
         pytest.param(NormalizedMutualInfoScore, _nominal_input, _nominal_input, id="normalized mutual info score"),
->>>>>>> 66f1859c
     ],
 )
 @pytest.mark.parametrize("num_vals", [1, 3])
