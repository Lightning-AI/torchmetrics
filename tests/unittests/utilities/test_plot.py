--- conflicted
+++ resolved
@@ -92,13 +92,9 @@
     MultilabelSpecificity,
 )
 from torchmetrics.clustering import (
-<<<<<<< HEAD
     AdjustedRandScore,
     CalinskiHarabaszScore,
-=======
-    CalinskiHarabaszScore,
     DunnIndex,
->>>>>>> 163b0aa8
     MutualInfoScore,
     NormalizedMutualInfoScore,
     RandScore,
