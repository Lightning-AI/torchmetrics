--- conflicted
+++ resolved
@@ -21,11 +21,7 @@
 import pytest
 import torch
 from torch import tensor
-<<<<<<< HEAD
-from unittests._helpers import _TORCH_LESS_THAN_2_1, _TRANSFORMERS_EQUAL_4_52
-=======
 from unittests._helpers import _TORCH_LESS_THAN_2_1, _TRANSFORMERS_BETWEEN_4_51_AND_4_52
->>>>>>> 004a86fc
 
 from torchmetrics import MetricCollection
 from torchmetrics.aggregation import MaxMetric, MeanMetric, MinMetric, SumMetric
@@ -649,18 +645,11 @@
             _text_input_1,
             _text_input_2,
             id="info lm",
-<<<<<<< HEAD
-            marks=pytest.mark.skipif(
-                # todo: if the transformers compatibility issue present in next feature release,
-                #  consider bumping also torch min versions in the metrics implementations
-                _TORCH_LESS_THAN_2_1 and _TRANSFORMERS_EQUAL_4_52,
-=======
             marks=pytest.mark.xfail(
                 RuntimeError,
                 # todo: if the transformers compatibility issue present in next feature release,
                 #  consider bumping also torch min versions in the metrics implementations
                 condition=_TORCH_LESS_THAN_2_1 and _TRANSFORMERS_BETWEEN_4_51_AND_4_52,
->>>>>>> 004a86fc
                 reason="could be due to torch compatibility issues with transformers",
             ),
         ),
@@ -783,18 +772,11 @@
 
 
 @pytest.mark.skipif(sys.platform == "win32", reason="DDP not supported on windows")
-<<<<<<< HEAD
-@pytest.mark.skipif(
-    # todo: if the transformers compatibility issue present in next feature release,
-    #  consider bumping also torch min versions in the metrics implementations
-    _TORCH_LESS_THAN_2_1 and _TRANSFORMERS_EQUAL_4_52,
-=======
 @pytest.mark.xfail(
     RuntimeError,
     # todo: if the transformers compatibility issue present in next feature release,
     #  consider bumping also torch min versions in the metrics implementations
     condition=_TORCH_LESS_THAN_2_1 and _TRANSFORMERS_BETWEEN_4_51_AND_4_52,
->>>>>>> 004a86fc
     reason="could be due to torch compatibility issues with transformers",
 )
 def test_plot_methods_special_text_metrics():
