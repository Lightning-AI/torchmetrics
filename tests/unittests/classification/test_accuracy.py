--- conflicted
+++ resolved
@@ -354,13 +354,8 @@
         """Test GPU support of the metric, avoiding CPU sync points."""
         preds, target = inputs
 
-<<<<<<< HEAD
-        # Wrap the default functional to attach sync_debug_mode
-        # `run_precision_test_gpu`` handles moving data onto the GPU, so we cannot set the debug mode outside of that
-=======
         # Wrap the default functional to attach `sync_debug_mode` as `run_precision_test_gpu` handles moving data
         # onto the GPU, so we cannot set the debug mode outside the call
->>>>>>> ed75766f
         def wrapped_multiclass_accuracy(
             preds: torch.Tensor,
             target: torch.Tensor,
@@ -399,18 +394,11 @@
     def test_multiclass_accuracy_gpu_sync_points_uptodate(
         self, inputs, dtype: torch.dtype, average: str, use_deterministic_algorithms: bool
     ):
-<<<<<<< HEAD
         """Negative test for `test_multiclass_accuracy_gpu_sync_points`, to confirm completeness.
 
         Tests that `test_multiclass_accuracy_gpu_sync_points` is kept up to date, explicitly validating that known
-=======
-        """Tests multiclass accuracy GPU sync points.
-
-        Tests that `test_multiclass_accuracy_gpu_sync_points` is kept up to date, explicitly validates that known
->>>>>>> ed75766f
         failures still fail, so that if they're fixed they must be added to
         `test_multiclass_accuracy_gpu_sync_points`.
-
         """
         with pytest.raises(RuntimeError, match="called a synchronizing CUDA operation"):
             self.test_multiclass_accuracy_gpu_sync_points(
