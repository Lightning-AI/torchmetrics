--- conflicted
+++ resolved
@@ -12,11 +12,7 @@
 # See the License for the specific language governing permissions and
 # limitations under the License.
 from functools import partial
-<<<<<<< HEAD
-from typing import Callable, Dict, Tuple, Union
-=======
 from typing import Callable, Dict, Tuple, Type, Union
->>>>>>> 89acd4e9
 
 import numpy as np
 import pytest
@@ -45,10 +41,7 @@
     indexes: np.ndarray = None,
     metric: Callable = None,
     empty_target_action: str = "skip",
-<<<<<<< HEAD
     reverse: bool = False,
-=======
->>>>>>> 89acd4e9
     **kwargs
 ) -> Tensor:
     """ Compute metric with multiple iterations over every query predictions set. """
@@ -75,11 +68,7 @@
     for group in groups:
         trg, pds = target[group], preds[group]
 
-<<<<<<< HEAD
         if ((1 - trg) if reverse else trg).sum() == 0:
-=======
-        if trg.sum() == 0:
->>>>>>> 89acd4e9
             if empty_target_action == 'skip':
                 pass
             elif empty_target_action == 'pos':
@@ -221,11 +210,7 @@
     metric_class: Metric,
     message: str = "",
     metric_args: dict = None,
-<<<<<<< HEAD
-    exception_type: Exception = ValueError,
-=======
     exception_type: Type[Exception] = ValueError,
->>>>>>> 89acd4e9
     kwargs_update: dict = None,
 ):
     """Utility function doing checks about types, parameters and errors.
@@ -253,11 +238,7 @@
     target: Tensor,
     metric_functional: Metric,
     message: str = "",
-<<<<<<< HEAD
-    exception_type: Exception = ValueError,
-=======
     exception_type: Type[Exception] = ValueError,
->>>>>>> 89acd4e9
     kwargs_update: dict = None,
 ):
     """Utility function doing checks about types, parameters and errors.
@@ -288,14 +269,9 @@
         sk_metric: Callable,
         dist_sync_on_step: bool,
         metric_args: dict,
-<<<<<<< HEAD
         reverse: bool = False,
     ):
         _sk_metric_adapted = partial(_compute_sklearn_metric, metric=sk_metric, reverse=reverse, **metric_args)
-=======
-    ):
-        _sk_metric_adapted = partial(_compute_sklearn_metric, metric=sk_metric, **metric_args)
->>>>>>> 89acd4e9
 
         super().run_class_metric_test(
             ddp=ddp,
@@ -316,17 +292,10 @@
         metric_functional: Callable,
         sk_metric: Callable,
         metric_args: dict,
-<<<<<<< HEAD
         reverse: bool = False,
         **kwargs,
     ):
         _sk_metric_adapted = partial(_compute_sklearn_metric, metric=sk_metric, reverse=reverse, **metric_args)
-=======
-        **kwargs,
-    ):
-        # action on functional version of IR metrics is to return `tensor(0.0)` if not target is positive.
-        _sk_metric_adapted = partial(_compute_sklearn_metric, metric=sk_metric, **metric_args)
->>>>>>> 89acd4e9
 
         super().run_functional_metric_test(
             preds=preds,
@@ -346,10 +315,6 @@
         metric_module: Metric,
         metric_functional: Callable,
     ):
-<<<<<<< HEAD
-=======
-        # action on functional version of IR metrics is to return `tensor(0.0)` if not target is positive.
->>>>>>> 89acd4e9
         def metric_functional_ignore_indexes(preds, target, indexes):
             return metric_functional(preds, target)
 
@@ -373,10 +338,6 @@
         if not torch.cuda.is_available():
             pytest.skip()
 
-<<<<<<< HEAD
-=======
-        # action on functional version of IR metrics is to return `tensor(0.0)` if not target is positive.
->>>>>>> 89acd4e9
         def metric_functional_ignore_indexes(preds, target, indexes):
             return metric_functional(preds, target)
 
@@ -397,11 +358,7 @@
         metric_class: Metric,
         message: str = "",
         metric_args: dict = None,
-<<<<<<< HEAD
-        exception_type: Exception = ValueError,
-=======
         exception_type: Type[Exception] = ValueError,
->>>>>>> 89acd4e9
         kwargs_update: dict = None,
     ):
         _errors_test_class_metric(
@@ -421,11 +378,7 @@
         target: Tensor,
         metric_functional: Callable,
         message: str = "",
-<<<<<<< HEAD
-        exception_type: Exception = ValueError,
-=======
         exception_type: Type[Exception] = ValueError,
->>>>>>> 89acd4e9
         kwargs_update: dict = None,
     ):
         _errors_test_functional_metric(
