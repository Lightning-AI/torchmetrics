--- conflicted
+++ resolved
@@ -110,13 +110,9 @@
         ls -lh $(HF_CACHE_DIR)  # show what was restored...
       displayName: 'Show HF cache'
 
-<<<<<<< HEAD
-    - bash: python -m pytest torchmetrics --cov=torchmetrics --timeout=180 --durations=50
-=======
     - bash: python -m pytest torchmetrics --timeout=180 --durations=50
       env:
         SKIP_SLOW_DOCTEST: 1
->>>>>>> 1ccfc8e5
       workingDirectory: src
       displayName: 'DocTesting'
 
