# Create and test a Python package on multiple dependencies versions.

trigger:
  tags:
    include:
      - "*"
  branches:
    include:
      - master
      - release/*
      - refs/tags/*
pr:
  - master
  - release/*

jobs:
  - job: integrate_GPU
    strategy:
      matrix:
        "oldest":
          docker-image: "pytorch/pytorch:1.11.0-cuda11.3-cudnn8-runtime"
          torch-ver: "1.11.0"
          requires: "oldest"
        "latest":
          docker-image: "pytorch/pytorch:2.1.0-cuda12.1-cudnn8-runtime"
          torch-ver: "2.1.0"
    # how long to run the job before automatically cancelling
    timeoutInMinutes: "40"
    # how much time to give 'run always even if cancelled tasks' before stopping them
    cancelTimeoutInMinutes: "2"
    pool: "lit-rtx-3090"
    variables:
      DEVICES: $( python -c 'name = "$(Agent.Name)" ; gpus = name.split("_")[-1] if "_" in name else "0,1"; print(gpus)' )
      # these two caches assume to run repetitively on the same set of machines
      TORCH_HOME: "/var/tmp/torch"
      TRANSFORMERS_CACHE: "/var/tmp/huggingface"
      PIP_CACHE_DIR: "/var/tmp/pip"
    container:
      image: "$(docker-image)"
      options: "--gpus=all --shm-size=8g -v /usr/bin/docker:/tmp/docker:ro  -v /var/tmp:/var/tmp"
    workspace:
      clean: all
    steps:
      - bash: |
          echo "##vso[task.setvariable variable=CUDA_VISIBLE_DEVICES]$(DEVICES)"
          CUDA_version=$(nvcc --version | sed -n 's/^.*release \([0-9]\+\.[0-9]\+\).*$/\1/p')
          CUDA_version_mm="${CUDA_version//'.'/''}"
          echo "##vso[task.setvariable variable=CUDA_VERSION_MM]$CUDA_version_mm"
          echo "##vso[task.setvariable variable=TORCH_URL]https://download.pytorch.org/whl/cu${CUDA_version_mm}/torch_stable.html"
        displayName: "set Env. vars"

      - bash: |
          whoami && id
          lspci | egrep 'VGA|3D'
          whereis nvidia
          nvidia-smi
          echo $CUDA_VISIBLE_DEVICES
          echo $TORCH_URL
          python --version
          pip --version
          pip cache dir
          pip list
        displayName: "Image info & NVIDIA"

      - bash: |
          set -e
<<<<<<< HEAD
          pip install -q packaging fire requests
          python .github/assistant.py set-oldest-versions --req_files='["requirements/integrate.txt"]'
          cat requirements/integrate.txt
        condition: and(succeeded(), eq(variables['requires'], 'oldest'))
        displayName: "Setting oldest req."

      - bash: |
          set -e
          pip install -q packaging fire requests wget
          python -m wget https://raw.githubusercontent.com/Lightning-AI/utilities/main/scripts/adjust-torch-versions.py
          for fpath in `ls requirements/*.txt`; do
              python adjust-torch-versions.py $fpath $(torch-ver)
          done
=======
          pip install -q packaging fire requests wget
          python -m wget https://raw.githubusercontent.com/Lightning-AI/utilities/main/scripts/adjust-torch-versions.py
          python adjust-torch-versions.py requirements/base.txt $(torch-ver)
          python adjust-torch-versions.py requirements/_integrate.txt $(torch-ver)
          # FixMe: this shall not be for all integrations/cases
          python .github/assistant.py set-oldest-versions --req_files='["requirements/_integrate.txt"]'
          cat requirements/_integrate.txt
>>>>>>> aab98276
        displayName: "Adjust versions"

      - bash: |
          pip install -q -r requirements/_integrate.txt
          # force reinstall TM as it could be overwritten by integration's dependencies
          pip install . -U -r requirements/_tests.txt --find-links ${TORCH_URL}
        displayName: "Install package & integrations"

      - bash: |
          set -e
          pip list
          python -c "from torch import __version__ as ver ; assert str(ver).split('+')[0] == '$(torch-ver)', f'PyTorch: {ver}'"
          python -c "import torch ; mgpu = torch.cuda.device_count() ; assert mgpu >= 2, f'found GPUs: {mgpu}'"
        displayName: "Sanity check"

      - bash: python -m pytest integrations -v --durations=25
        env:
          PROTOCOL_BUFFERS_PYTHON_IMPLEMENTATION: "python"
        workingDirectory: tests
        displayName: "Test integrations"<|MERGE_RESOLUTION|>--- conflicted
+++ resolved
@@ -64,9 +64,8 @@
 
       - bash: |
           set -e
-<<<<<<< HEAD
           pip install -q packaging fire requests
-          python .github/assistant.py set-oldest-versions --req_files='["requirements/integrate.txt"]'
+          python .github/assistant.py set-oldest-versions --req_files='["requirements/_integrate.txt"]'
           cat requirements/integrate.txt
         condition: and(succeeded(), eq(variables['requires'], 'oldest'))
         displayName: "Setting oldest req."
@@ -78,15 +77,6 @@
           for fpath in `ls requirements/*.txt`; do
               python adjust-torch-versions.py $fpath $(torch-ver)
           done
-=======
-          pip install -q packaging fire requests wget
-          python -m wget https://raw.githubusercontent.com/Lightning-AI/utilities/main/scripts/adjust-torch-versions.py
-          python adjust-torch-versions.py requirements/base.txt $(torch-ver)
-          python adjust-torch-versions.py requirements/_integrate.txt $(torch-ver)
-          # FixMe: this shall not be for all integrations/cases
-          python .github/assistant.py set-oldest-versions --req_files='["requirements/_integrate.txt"]'
-          cat requirements/_integrate.txt
->>>>>>> aab98276
         displayName: "Adjust versions"
 
       - bash: |
