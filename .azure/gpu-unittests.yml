--- conflicted
+++ resolved
@@ -214,9 +214,5 @@
           printf "cache location: $(HF_HOME)\n"
           ls -lh $(HF_HOME)  # show what was restored...
         # do not fail if the cache is not present
-<<<<<<< HEAD
-        continue-on-error: true
-=======
         continueOnError: "true"
->>>>>>> 20b8d609
         displayName: "Show HF artifacts"