--- conflicted
+++ resolved
@@ -50,15 +50,10 @@
     R2Score,
 )
 from torchmetrics.retrieval import (  # noqa: F401 E402
-<<<<<<< HEAD
+    RetrievalFallOut,
     RetrievalMAP,
     RetrievalMRR,
     RetrievalNormalizedDCG,
-=======
-    RetrievalFallOut,
-    RetrievalMAP,
-    RetrievalMRR,
->>>>>>> 12eea749
     RetrievalPrecision,
     RetrievalRecall,
 )
