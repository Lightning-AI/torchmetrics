--- conflicted
+++ resolved
@@ -105,11 +105,8 @@
     "Metric",
     "MetricCollection",
     "MetricTracker",
-<<<<<<< HEAD
     "MinMetric",
-=======
     "MultioutputWrapper",
->>>>>>> 58937932
     "PearsonCorrcoef",
     "PIT",
     "Precision",
