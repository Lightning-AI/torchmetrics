--- conflicted
+++ resolved
@@ -13,11 +13,7 @@
 
 from torchmetrics import functional  # noqa: E402
 from torchmetrics.aggregation import CatMetric, MaxMetric, MeanMetric, MinMetric, SumMetric  # noqa: E402
-<<<<<<< HEAD
-from torchmetrics.audio import PIT, SI_SDR, SI_SNR, SNR  # noqa: E402
-=======
-from torchmetrics.audio import PESQ, PIT, SDR, SI_SDR, SI_SNR, SNR, STOI  # noqa: E402
->>>>>>> 0a12a2b2
+from torchmetrics.audio import PIT, SDR, SI_SDR, SI_SNR, SNR  # noqa: E402
 from torchmetrics.classification import (  # noqa: E402
     AUC,
     AUROC,
