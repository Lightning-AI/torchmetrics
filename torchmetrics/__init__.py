"""Root package info."""
import logging as __logging
import os

from torchmetrics.__about__ import *  # noqa: F401, F403

_logger = __logging.getLogger("torchmetrics")
_logger.addHandler(__logging.StreamHandler())
_logger.setLevel(__logging.INFO)

_PACKAGE_ROOT = os.path.dirname(__file__)
_PROJECT_ROOT = os.path.dirname(_PACKAGE_ROOT)

from torchmetrics.audio import SI_SDR, SI_SNR, SNR  # noqa: E402, F401
from torchmetrics.average import AverageMeter  # noqa: E402, F401
from torchmetrics.classification import (  # noqa: E402, F401
    AUC,
    AUROC,
    F1,
    ROC,
    Accuracy,
    AveragePrecision,
    BinnedAveragePrecision,
    BinnedPrecisionRecallCurve,
    BinnedRecallAtFixedPrecision,
    CohenKappa,
    ConfusionMatrix,
    FBeta,
    HammingDistance,
    Hinge,
    IoU,
    KLDivergence,
    MatthewsCorrcoef,
    Precision,
    PrecisionRecallCurve,
    Recall,
    Specificity,
    StatScores,
)
from torchmetrics.collections import MetricCollection  # noqa: E402, F401
from torchmetrics.image import FID, IS, KID, PSNR, SSIM  # noqa: E402, F401
from torchmetrics.metric import Metric  # noqa: E402, F401
from torchmetrics.regression import (  # noqa: E402, F401
    CosineSimilarity,
    ExplainedVariance,
    MeanAbsoluteError,
    MeanAbsolutePercentageError,
    MeanSquaredError,
    MeanSquaredLogError,
    PearsonCorrcoef,
    R2Score,
    SpearmanCorrcoef,
    SymmetricMeanAbsolutePercentageError,
)
from torchmetrics.retrieval import (  # noqa: E402, F401
    RetrievalFallOut,
    RetrievalMAP,
    RetrievalMRR,
    RetrievalNormalizedDCG,
    RetrievalPrecision,
    RetrievalRecall,
)
<<<<<<< HEAD
from torchmetrics.text import WER, BLEUScore, ROUGEScore  # noqa: F401 E402
from torchmetrics.wrappers import BootStrapper  # noqa: F401 E402
=======
from torchmetrics.text import WER, BLEUScore  # noqa: E402, F401
from torchmetrics.wrappers import BootStrapper  # noqa: E402, F401
>>>>>>> c958c7a9
<|MERGE_RESOLUTION|>--- conflicted
+++ resolved
@@ -60,10 +60,5 @@
     RetrievalPrecision,
     RetrievalRecall,
 )
-<<<<<<< HEAD
-from torchmetrics.text import WER, BLEUScore, ROUGEScore  # noqa: F401 E402
-from torchmetrics.wrappers import BootStrapper  # noqa: F401 E402
-=======
-from torchmetrics.text import WER, BLEUScore  # noqa: E402, F401
-from torchmetrics.wrappers import BootStrapper  # noqa: E402, F401
->>>>>>> c958c7a9
+from torchmetrics.text import WER, BLEUScore, ROUGEScore  # noqa: E402, F401
+from torchmetrics.wrappers import BootStrapper  # noqa: E402, F401