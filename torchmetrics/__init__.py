r"""Root package info."""
import logging as __logging
import os

from torchmetrics.__about__ import *  # noqa: F401, F403

_logger = __logging.getLogger("torchmetrics")
_logger.addHandler(__logging.StreamHandler())
_logger.setLevel(__logging.INFO)

_PACKAGE_ROOT = os.path.dirname(__file__)
_PROJECT_ROOT = os.path.dirname(_PACKAGE_ROOT)

from torchmetrics import functional  # noqa: E402
from torchmetrics.audio import PIT, SI_SDR, SI_SNR, SNR  # noqa: E402
from torchmetrics.average import AverageMeter  # noqa: E402
from torchmetrics.classification import (  # noqa: E402
    AUC,
    AUROC,
    F1,
    ROC,
    Accuracy,
    AveragePrecision,
    BinnedAveragePrecision,
    BinnedPrecisionRecallCurve,
    BinnedRecallAtFixedPrecision,
    CalibrationError,
    CohenKappa,
    ConfusionMatrix,
    FBeta,
    HammingDistance,
    Hinge,
    IoU,
    KLDivergence,
    MatthewsCorrcoef,
    Precision,
    PrecisionRecallCurve,
    Recall,
    Specificity,
    StatScores,
)
<<<<<<< HEAD
from torchmetrics.collections import MetricCollection  # noqa: E402, F401
from torchmetrics.image import FID, IS, KID  # noqa: E402, F401
from torchmetrics.metric import Metric  # noqa: E402, F401
from torchmetrics.regression import (  # noqa: E402, F401
    CRPS,
=======
from torchmetrics.collections import MetricCollection  # noqa: E402
from torchmetrics.image import FID, IS, KID, PSNR, SSIM  # noqa: E402
from torchmetrics.metric import Metric  # noqa: E402
from torchmetrics.regression import (  # noqa: E402
>>>>>>> ad9845b8
    CosineSimilarity,
    ExplainedVariance,
    MeanAbsoluteError,
    MeanAbsolutePercentageError,
    MeanSquaredError,
    MeanSquaredLogError,
    PearsonCorrcoef,
    R2Score,
    SpearmanCorrcoef,
    SymmetricMeanAbsolutePercentageError,
)
from torchmetrics.retrieval import (  # noqa: E402
    RetrievalFallOut,
    RetrievalMAP,
    RetrievalMRR,
    RetrievalNormalizedDCG,
    RetrievalPrecision,
    RetrievalRecall,
)
from torchmetrics.text import WER, BLEUScore, ROUGEScore  # noqa: E402
from torchmetrics.wrappers import BootStrapper  # noqa: E402

__all__ = [
    "functional",
    "Accuracy",
    "AUC",
    "AUROC",
    "AverageMeter",
    "AveragePrecision",
    "BinnedAveragePrecision",
    "BinnedPrecisionRecallCurve",
    "BinnedRecallAtFixedPrecision",
    "BLEUScore",
    "BootStrapper",
    "CalibrationError",
    "CohenKappa",
    "ConfusionMatrix",
    "CosineSimilarity",
    "ExplainedVariance",
    "F1",
    "FBeta",
    "FID",
    "HammingDistance",
    "Hinge",
    "IoU",
    "IS",
    "KID",
    "KLDivergence",
    "MatthewsCorrcoef",
    "MeanAbsoluteError",
    "MeanAbsolutePercentageError",
    "MeanSquaredError",
    "MeanSquaredLogError",
    "Metric",
    "MetricCollection",
    "PearsonCorrcoef",
    "PIT",
    "Precision",
    "PrecisionRecallCurve",
    "PSNR",
    "R2Score",
    "Recall",
    "RetrievalFallOut",
    "RetrievalMAP",
    "RetrievalMRR",
    "RetrievalNormalizedDCG",
    "RetrievalPrecision",
    "RetrievalRecall",
    "ROC",
    "ROUGEScore",
    "SI_SDR",
    "SI_SNR",
    "SNR",
    "SpearmanCorrcoef",
    "Specificity",
    "SSIM",
    "StatScores",
    "SymmetricMeanAbsolutePercentageError",
    "WER",
]<|MERGE_RESOLUTION|>--- conflicted
+++ resolved
@@ -39,19 +39,12 @@
     Specificity,
     StatScores,
 )
-<<<<<<< HEAD
-from torchmetrics.collections import MetricCollection  # noqa: E402, F401
-from torchmetrics.image import FID, IS, KID  # noqa: E402, F401
-from torchmetrics.metric import Metric  # noqa: E402, F401
-from torchmetrics.regression import (  # noqa: E402, F401
-    CRPS,
-=======
 from torchmetrics.collections import MetricCollection  # noqa: E402
 from torchmetrics.image import FID, IS, KID, PSNR, SSIM  # noqa: E402
 from torchmetrics.metric import Metric  # noqa: E402
 from torchmetrics.regression import (  # noqa: E402
->>>>>>> ad9845b8
     CosineSimilarity,
+    CRPS,
     ExplainedVariance,
     MeanAbsoluteError,
     MeanAbsolutePercentageError,
@@ -89,6 +82,7 @@
     "CohenKappa",
     "ConfusionMatrix",
     "CosineSimilarity",
+    "CRPS",
     "ExplainedVariance",
     "F1",
     "FBeta",
