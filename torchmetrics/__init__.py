r"""Root package info."""
import logging as __logging
import os

from torchmetrics.__about__ import *  # noqa: F401, F403

_logger = __logging.getLogger("torchmetrics")
_logger.addHandler(__logging.StreamHandler())
_logger.setLevel(__logging.INFO)

_PACKAGE_ROOT = os.path.dirname(__file__)
_PROJECT_ROOT = os.path.dirname(_PACKAGE_ROOT)

from torchmetrics import functional  # noqa: E402
from torchmetrics.aggregation import CatMetric, MaxMetric, MeanMetric, MinMetric, SumMetric  # noqa: E402
from torchmetrics.audio import PESQ, PIT, SI_SDR, SI_SNR, SNR, STOI  # noqa: E402
from torchmetrics.classification import (  # noqa: E402
    AUC,
    AUROC,
    F1,
    ROC,
    Accuracy,
    AveragePrecision,
    BinnedAveragePrecision,
    BinnedPrecisionRecallCurve,
    BinnedRecallAtFixedPrecision,
    CalibrationError,
    CohenKappa,
    ConfusionMatrix,
    FBeta,
    HammingDistance,
    Hinge,
    IoU,
    KLDivergence,
    MatthewsCorrcoef,
    Precision,
    PrecisionRecallCurve,
    Recall,
    Specificity,
    StatScores,
)
from torchmetrics.collections import MetricCollection  # noqa: E402
from torchmetrics.detection import MAP  # noqa: E402
from torchmetrics.image import FID, IS, KID, LPIPS, PSNR, SSIM  # noqa: E402
from torchmetrics.metric import Metric  # noqa: E402
from torchmetrics.regression import (  # noqa: E402
    CosineSimilarity,
    ExplainedVariance,
    MeanAbsoluteError,
    MeanAbsolutePercentageError,
    MeanSquaredError,
    MeanSquaredLogError,
    PearsonCorrcoef,
    R2Score,
    SpearmanCorrcoef,
    SymmetricMeanAbsolutePercentageError,
    TweedieDevianceScore,
)
from torchmetrics.retrieval import (  # noqa: E402
    RetrievalFallOut,
    RetrievalHitRate,
    RetrievalMAP,
    RetrievalMRR,
    RetrievalNormalizedDCG,
    RetrievalPrecision,
    RetrievalRecall,
    RetrievalRPrecision,
)
from torchmetrics.text import (  # noqa: E402
    WER,
    BERTScore,
    BLEUScore,
    CharErrorRate,
<<<<<<< HEAD
    METEORScore,
=======
    MatchErrorRate,
>>>>>>> 93cb842f
    ROUGEScore,
    SacreBLEUScore,
)
from torchmetrics.wrappers import BootStrapper, MetricTracker, MultioutputWrapper  # noqa: E402

__all__ = [
    "functional",
    "Accuracy",
    "AUC",
    "AUROC",
    "AveragePrecision",
    "BinnedAveragePrecision",
    "BinnedPrecisionRecallCurve",
    "BinnedRecallAtFixedPrecision",
    "BERTScore",
    "BLEUScore",
    "BootStrapper",
    "CalibrationError",
    "CatMetric",
    "CohenKappa",
    "ConfusionMatrix",
    "CosineSimilarity",
    "TweedieDevianceScore",
    "ExplainedVariance",
    "F1",
    "FBeta",
    "FID",
    "HammingDistance",
    "Hinge",
    "IoU",
    "IS",
    "KID",
    "KLDivergence",
    "LPIPS",
    "MAP",
    "MatthewsCorrcoef",
    "MaxMetric",
    "MeanAbsoluteError",
    "MeanAbsolutePercentageError",
    "MeanMetric",
    "MeanSquaredError",
    "MeanSquaredLogError",
    "METEORScore",
    "Metric",
    "MetricCollection",
    "MetricTracker",
    "MinMetric",
    "MultioutputWrapper",
    "PearsonCorrcoef",
    "PESQ",
    "PIT",
    "Precision",
    "PrecisionRecallCurve",
    "PSNR",
    "R2Score",
    "Recall",
    "RetrievalFallOut",
    "RetrievalHitRate",
    "RetrievalMAP",
    "RetrievalMRR",
    "RetrievalNormalizedDCG",
    "RetrievalPrecision",
    "RetrievalRecall",
    "RetrievalRPrecision",
    "ROC",
    "ROUGEScore",
    "SacreBLEUScore",
    "SI_SDR",
    "SI_SNR",
    "SNR",
    "SpearmanCorrcoef",
    "Specificity",
    "SSIM",
    "StatScores",
    "STOI",
    "SumMetric",
    "SymmetricMeanAbsolutePercentageError",
    "WER",
    "CharErrorRate",
    "MatchErrorRate",
]<|MERGE_RESOLUTION|>--- conflicted
+++ resolved
@@ -71,11 +71,8 @@
     BERTScore,
     BLEUScore,
     CharErrorRate,
-<<<<<<< HEAD
+    MatchErrorRate,
     METEORScore,
-=======
-    MatchErrorRate,
->>>>>>> 93cb842f
     ROUGEScore,
     SacreBLEUScore,
 )
