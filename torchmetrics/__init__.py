--- conflicted
+++ resolved
@@ -65,13 +65,9 @@
     RetrievalRecall,
     RetrievalRPrecision,
 )
-<<<<<<< HEAD
-from torchmetrics.text import WER, BERTScore, BLEUScore, ROUGEScore, SacreBLEUScore  # noqa: E402
+from torchmetrics.text import WER, BERTScore, BLEUScore, CharErrorRate, ROUGEScore, SacreBLEUScore  # noqa: E402
 from torchmetrics.wrappers import BootStrapper, MetricTracker, MinMaxMetric, MultioutputWrapper  # noqa: E402
-=======
-from torchmetrics.text import WER, BERTScore, BLEUScore, CharErrorRate, ROUGEScore, SacreBLEUScore  # noqa: E402
-from torchmetrics.wrappers import BootStrapper, MetricTracker, MultioutputWrapper  # noqa: E402
->>>>>>> 15f31e26
+
 
 __all__ = [
     "functional",
