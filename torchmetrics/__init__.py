"""Root package info."""
import logging as __logging
import os

from torchmetrics.__about__ import *  # noqa: F401, F403

_logger = __logging.getLogger("torchmetrics")
_logger.addHandler(__logging.StreamHandler())
_logger.setLevel(__logging.INFO)

_PACKAGE_ROOT = os.path.dirname(__file__)
_PROJECT_ROOT = os.path.dirname(_PACKAGE_ROOT)

from torchmetrics.audio import PIT, SI_SDR, SI_SNR, SNR  # noqa: E402, F401
from torchmetrics.average import AverageMeter  # noqa: E402, F401
from torchmetrics.classification import (  # noqa: E402, F401
    AUC,
    AUROC,
    F1,
    ROC,
    Accuracy,
    AveragePrecision,
    BinnedAveragePrecision,
    BinnedPrecisionRecallCurve,
    BinnedRecallAtFixedPrecision,
    CohenKappa,
    ConfusionMatrix,
    FBeta,
    HammingDistance,
    Hinge,
    IoU,
    KLDivergence,
    MatthewsCorrcoef,
    Precision,
    PrecisionRecallCurve,
    Recall,
    Specificity,
    StatScores,
)
from torchmetrics.collections import MetricCollection  # noqa: E402, F401
from torchmetrics.image import FID, IS, KID, PSNR, SSIM  # noqa: E402, F401
from torchmetrics.metric import Metric  # noqa: E402, F401
from torchmetrics.regression import (  # noqa: E402, F401
    CosineSimilarity,
    ExplainedVariance,
    MeanAbsoluteError,
    MeanAbsolutePercentageError,
    MeanSquaredError,
    MeanSquaredLogError,
    PearsonCorrcoef,
    R2Score,
    SpearmanCorrcoef,
    SymmetricMeanAbsolutePercentageError,
)
from torchmetrics.retrieval import (  # noqa: E402, F401
    RetrievalFallOut,
    RetrievalMAP,
    RetrievalMRR,
    RetrievalNormalizedDCG,
    RetrievalPrecision,
    RetrievalRecall,
)
<<<<<<< HEAD
from torchmetrics.text import WER, BLEUScore  # noqa: E402, F401
from torchmetrics.wrappers import BootStrapper, MetricTracker  # noqa: E402, F401
=======
from torchmetrics.text import WER, BLEUScore, ROUGEScore  # noqa: E402, F401
from torchmetrics.wrappers import BootStrapper  # noqa: E402, F401
>>>>>>> 250fffe6
<|MERGE_RESOLUTION|>--- conflicted
+++ resolved
@@ -60,10 +60,5 @@
     RetrievalPrecision,
     RetrievalRecall,
 )
-<<<<<<< HEAD
-from torchmetrics.text import WER, BLEUScore  # noqa: E402, F401
-from torchmetrics.wrappers import BootStrapper, MetricTracker  # noqa: E402, F401
-=======
 from torchmetrics.text import WER, BLEUScore, ROUGEScore  # noqa: E402, F401
-from torchmetrics.wrappers import BootStrapper  # noqa: E402, F401
->>>>>>> 250fffe6
+from torchmetrics.wrappers import BootStrapper, MetricTracker  # noqa: E402, F401