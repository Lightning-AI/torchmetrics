--- conflicted
+++ resolved
@@ -34,14 +34,10 @@
         kernel_size: the size of the uniform kernel, anisotropic kernels are possible.
             Ignored if a Gaussian kernel is used
         reduction: a method to reduce metric score over labels.
-            - ``'none'``: no reduction will be applied (default)
             - ``'elementwise_mean'``: takes the mean
             - ``'sum'``: takes the sum
-<<<<<<< HEAD
-=======
             - ``'none'`` or ``None``: no reduction will be applied
 
->>>>>>> 1f61410d
         data_range: Range of the image. If ``None``, it is determined from the image (max - min)
         k1: Parameter of SSIM.
         k2: Parameter of SSIM.
@@ -80,16 +76,10 @@
 
     def __init__(
         self,
-<<<<<<< HEAD
         gaussian_kernel: bool = True,
         sigma: Union[float, Sequence[float]] = 1.5,
         kernel_size: Union[int, Sequence[int]] = 11,
-        reduction: str = "none",
-=======
-        kernel_size: Sequence[int] = (11, 11),
-        sigma: Sequence[float] = (1.5, 1.5),
         reduction: Literal["elementwise_mean", "sum", "none", None] = "elementwise_mean",
->>>>>>> 1f61410d
         data_range: Optional[float] = None,
         k1: float = 0.01,
         k2: float = 0.03,
@@ -156,14 +146,10 @@
         kernel_size: size of the gaussian kernel
         sigma: Standard deviation of the gaussian kernel
         reduction: a method to reduce metric score over labels.
-            - ``'none'``: no reduction will be applied (default)
             - ``'elementwise_mean'``: takes the mean
             - ``'sum'``: takes the sum
-<<<<<<< HEAD
-=======
             - ``'none'`` or ``None``: no reduction will be applied
 
->>>>>>> 1f61410d
         data_range: Range of the image. If ``None``, it is determined from the image (max - min)
         k1: Parameter of structural similarity index measure.
         k2: Parameter of structural similarity index measure.
@@ -212,16 +198,10 @@
 
     def __init__(
         self,
-<<<<<<< HEAD
         gaussian_kernel: bool = True,
         kernel_size: Union[int, Sequence[int]] = 11,
         sigma: Union[float, Sequence[float]] = 1.5,
-        reduction: str = "none",
-=======
-        kernel_size: Sequence[int] = (11, 11),
-        sigma: Sequence[float] = (1.5, 1.5),
         reduction: Literal["elementwise_mean", "sum", "none", None] = "elementwise_mean",
->>>>>>> 1f61410d
         data_range: Optional[float] = None,
         k1: float = 0.01,
         k2: float = 0.03,
