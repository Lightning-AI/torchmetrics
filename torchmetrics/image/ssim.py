--- conflicted
+++ resolved
@@ -82,11 +82,7 @@
         process_group: Optional[Any] = None,
         return_full_image: bool = False,
         return_contrast_sensitivity: bool = False,
-<<<<<<< HEAD
         **kwargs: Dict[str, Any],
-=======
-        **kwargs,
->>>>>>> 5a8a5035
     ) -> None:
         super().__init__(compute_on_step=compute_on_step, **kwargs)
         rank_zero_warn(
