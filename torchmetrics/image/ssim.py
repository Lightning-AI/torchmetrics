--- conflicted
+++ resolved
@@ -11,11 +11,8 @@
 # WITHOUT WARRANTIES OR CONDITIONS OF ANY KIND, either express or implied.
 # See the License for the specific language governing permissions and
 # limitations under the License.
-<<<<<<< HEAD
 from typing import Any, List, Optional, Sequence, Tuple, Union
-=======
-from typing import Any, Dict, List, Optional, Sequence, Tuple
->>>>>>> 478576e3
+
 
 from torch import Tensor
 from typing_extensions import Literal
@@ -82,14 +79,10 @@
         k1: float = 0.01,
         k2: float = 0.03,
         compute_on_step: Optional[bool] = None,
-<<<<<<< HEAD
         dist_sync_on_step: bool = False,
         process_group: Optional[Any] = None,
         return_full_image: bool = False,
         return_contrast_sensitivity: bool = False,
-=======
-        **kwargs: Dict[str, Any],
->>>>>>> 478576e3
     ) -> None:
         super().__init__(compute_on_step=compute_on_step, **kwargs)
         rank_zero_warn(
