# Copyright The PyTorch Lightning team.
#
# Licensed under the Apache License, Version 2.0 (the "License");
# you may not use this file except in compliance with the License.
# You may obtain a copy of the License at
#
#     http://www.apache.org/licenses/LICENSE-2.0
#
# Unless required by applicable law or agreed to in writing, software
# distributed under the License is distributed on an "AS IS" BASIS,
# WITHOUT WARRANTIES OR CONDITIONS OF ANY KIND, either express or implied.
# See the License for the specific language governing permissions and
# limitations under the License.
from typing import Any, List, Optional

from torch import Tensor
from typing_extensions import Literal

from torchmetrics.functional.image.d_lambda import _d_lambda_compute, _d_lambda_update
from torchmetrics.metric import Metric
from torchmetrics.utilities import rank_zero_warn
from torchmetrics.utilities.data import dim_zero_cat


class SpectralDistortionIndex(Metric):
    """Computes Spectral Distortion Index (SpectralDistortionIndex_).

    Args:
        p: Large spectral differences (default: 1)
        reduction: a method to reduce metric score over labels.

            - ``'elementwise_mean'``: takes the mean (default)
            - ``'sum'``: takes the sum
            - ``'none'``: no reduction will be applied


    Return:
        Tensor with SpectralDistortionIndex score

    Example:
        >>> from torchmetrics import SpectralDistortionIndex
        >>> ms = torch.rand([16, 3, 16, 16])
        >>> fused = ms * 0.75
        >>> sdi = SpectralDistortionIndex()
        >>> sdi(ms, fused)
        tensor(0.9216)

    References:
    [1] Alparone, Luciano & Aiazzi, Bruno & Baronti, Stefano & Garzelli, Andrea & Nencini, Filippo & Selva, Massimo. (2008). Multispectral and Panchromatic Data Fusion Assessment Without Reference. ASPRS Journal of Photogrammetric Engineering and Remote Sensing. 74. 193-200. 10.14358/PERS.74.2.193.
    """

    ms: List[Tensor]
    fused: List[Tensor]
    higher_is_better: bool = True

<<<<<<< HEAD
    def __init__(
        self,
        p: int = 1,
        reduction: Literal["elementwise_mean", "sum", "none"] = "elementwise_mean",
        compute_on_step: bool = True,
        dist_sync_on_step: bool = False,
        process_group: Optional[Any] = None,
    ) -> None:
        super().__init__(
            compute_on_step=compute_on_step,
            dist_sync_on_step=dist_sync_on_step,
            process_group=process_group,
        )
=======
    def __init__(self, reduction: Literal["elementwise_mean", "sum", "none"] = "elementwise_mean", **kwargs) -> None:
        super().__init__(**kwargs)
>>>>>>> 35f8b860
        rank_zero_warn(
            "Metric `SpectralDistortionIndex` will save all targets and"
            " predictions in buffer. For large datasets this may lead"
            " to large memory footprint."
        )

        self.add_state("ms", default=[], dist_reduce_fx="cat")
        self.add_state("fused", default=[], dist_reduce_fx="cat")
<<<<<<< HEAD
        self.p = p
=======
        allowed_reduction = ["elementwise_mean", "sum", "none"]
        if reduction not in allowed_reduction:
            raise ValueError(f"Expected argument `reduction` be one of {allowed_reduction} but got {reduction}")
>>>>>>> 35f8b860
        self.reduction = reduction

    def update(self, ms: Tensor, fused: Tensor) -> None:  # type: ignore
        """Update state with ms and fused.

        Args:
            ms: Low resolution multispectral image
            fused: High resolution fused image
        """
        ms, fused = _d_lambda_update(ms, fused)
        self.ms.append(ms)
        self.fused.append(fused)

    def compute(self) -> Tensor:
        """Computes explained variance over state."""
        ms = dim_zero_cat(self.ms)
        fused = dim_zero_cat(self.fused)
        return _d_lambda_compute(ms, fused, self.p, self.reduction)<|MERGE_RESOLUTION|>--- conflicted
+++ resolved
@@ -53,24 +53,8 @@
     fused: List[Tensor]
     higher_is_better: bool = True
 
-<<<<<<< HEAD
-    def __init__(
-        self,
-        p: int = 1,
-        reduction: Literal["elementwise_mean", "sum", "none"] = "elementwise_mean",
-        compute_on_step: bool = True,
-        dist_sync_on_step: bool = False,
-        process_group: Optional[Any] = None,
-    ) -> None:
-        super().__init__(
-            compute_on_step=compute_on_step,
-            dist_sync_on_step=dist_sync_on_step,
-            process_group=process_group,
-        )
-=======
-    def __init__(self, reduction: Literal["elementwise_mean", "sum", "none"] = "elementwise_mean", **kwargs) -> None:
+    def __init__(self, p: int = 1, reduction: Literal["elementwise_mean", "sum", "none"] = "elementwise_mean", **kwargs) -> None:
         super().__init__(**kwargs)
->>>>>>> 35f8b860
         rank_zero_warn(
             "Metric `SpectralDistortionIndex` will save all targets and"
             " predictions in buffer. For large datasets this may lead"
@@ -79,13 +63,10 @@
 
         self.add_state("ms", default=[], dist_reduce_fx="cat")
         self.add_state("fused", default=[], dist_reduce_fx="cat")
-<<<<<<< HEAD
         self.p = p
-=======
         allowed_reduction = ["elementwise_mean", "sum", "none"]
         if reduction not in allowed_reduction:
             raise ValueError(f"Expected argument `reduction` be one of {allowed_reduction} but got {reduction}")
->>>>>>> 35f8b860
         self.reduction = reduction
 
     def update(self, ms: Tensor, fused: Tensor) -> None:  # type: ignore
