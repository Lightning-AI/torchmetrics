--- conflicted
+++ resolved
@@ -160,41 +160,4 @@
         if self.reduction == "mean":
             return self.sum_scores / self.total
         if self.reduction == "sum":
-<<<<<<< HEAD
-            return self.sum_scores
-
-
-class LPIPS(LearnedPerceptualImagePatchSimilarity):
-    """The Learned Perceptual Image Patch Similarity (`LPIPS_`) is used to judge the perceptual similarity between
-    two images. LPIPS essentially computes the similarity between the activations of two image patches for some
-    pre-defined network.
-
-    .. deprecated:: v0.7
-        Use :class:`torchmetrics.image.LearnedPerceptualImagePatchSimilarity`. Will be removed in v0.8.
-
-    Example:
-        >>> import torch
-        >>> _ = torch.manual_seed(123)
-        >>> lpips = LPIPS(net_type='vgg')
-        >>> img1 = torch.rand(10, 3, 100, 100)
-        >>> img2 = torch.rand(10, 3, 100, 100)
-        >>> lpips(img1, img2)
-        tensor(0.3566, grad_fn=<SqueezeBackward0>)
-    """
-
-    @deprecated(
-        target=LearnedPerceptualImagePatchSimilarity, deprecated_in="0.7", remove_in="0.8", stream=_future_warning
-    )
-    def __init__(
-        self,
-        net_type: str = "alex",
-        reduction: str = "mean",
-        compute_on_step: Optional[bool] = None,
-        dist_sync_on_step: bool = False,
-        process_group: Optional[Any] = None,
-        dist_sync_fn: Callable[[Tensor], List[Tensor]] = None,
-    ) -> None:
-        void(net_type, reduction, compute_on_step, dist_sync_on_step, process_group, dist_sync_fn)
-=======
-            return self.sum_scores
->>>>>>> 33d32c13
+            return self.sum_scores