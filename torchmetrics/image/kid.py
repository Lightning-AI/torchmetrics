--- conflicted
+++ resolved
@@ -176,16 +176,9 @@
         degree: int = 3,
         gamma: Optional[float] = None,  # type: ignore
         coef: float = 1.0,
-<<<<<<< HEAD
         reset_real_features: bool = True,
-        compute_on_step: bool = False,
-        dist_sync_on_step: bool = False,
-        process_group: Optional[Any] = None,
-        dist_sync_fn: Callable = None,
-=======
         compute_on_step: Optional[bool] = None,
         **kwargs: Dict[str, Any],
->>>>>>> 717622e1
     ) -> None:
         super().__init__(compute_on_step=compute_on_step, **kwargs)
 
