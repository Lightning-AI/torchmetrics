# Copyright The PyTorch Lightning team.
#
# Licensed under the Apache License, Version 2.0 (the "License");
# you may not use this file except in compliance with the License.
# You may obtain a copy of the License at
#
#     http://www.apache.org/licenses/LICENSE-2.0
#
# Unless required by applicable law or agreed to in writing, software
# distributed under the License is distributed on an "AS IS" BASIS,
# WITHOUT WARRANTIES OR CONDITIONS OF ANY KIND, either express or implied.
# See the License for the specific language governing permissions and
# limitations under the License.
import functools
import inspect
import operator
from abc import ABC, abstractmethod
from collections.abc import Sequence
from contextlib import contextmanager
from copy import deepcopy
from typing import Any, Callable, Dict, Generator, List, Optional, Union

import torch
from torch import Tensor, nn
from torch.nn import Module

from torchmetrics.utilities import apply_to_collection, rank_zero_warn
from torchmetrics.utilities.data import _flatten, dim_zero_cat, dim_zero_mean, dim_zero_sum
from torchmetrics.utilities.distributed import gather_all_tensors
from torchmetrics.utilities.exceptions import TorchMetricsUserError
from torchmetrics.utilities.imports import _LIGHTNING_AVAILABLE, _compare_version


def jit_distributed_available() -> bool:
    return torch.distributed.is_available() and torch.distributed.is_initialized()


class Metric(nn.Module, ABC):
    """
    Base class for all metrics present in the Metrics API.

    Implements ``add_state()``, ``forward()``, ``reset()`` and a few other things to
    handle distributed synchronization and per-step metric computation.

    Override ``update()`` and ``compute()`` functions to implement your own metric. Use
    ``add_state()`` to register metric state variables which keep track of state on each
    call of ``update()`` and are synchronized across processes when ``compute()`` is called.

    Note:
        Metric state variables can either be ``torch.Tensors`` or an empty list which can we used
        to store `torch.Tensors``.

    Note:
        Different metrics only override ``update()`` and not ``forward()``. A call to ``update()``
        is valid, but it won't return the metric value at the current step. A call to ``forward()``
        automatically calls ``update()`` and also returns the metric value at the current step.

    Args:
        compute_on_step:
            Forward only calls ``update()`` and returns None if this is set to False. default: True
        dist_sync_on_step:
            Synchronize metric state across processes at each ``forward()``
            before returning the value at the step.
        process_group:
            Specify the process group on which synchronization is called. default: None (which selects the entire world)
        dist_sync_fn:
            Callback that performs the allgather operation on the metric state. When `None`, DDP
            will be used to perform the allgather.
    """

    __jit_ignored_attributes__ = ['is_differentiable', 'device', 'dtype']

    def __init__(
        self,
        compute_on_step: bool = True,
        dist_sync_on_step: bool = False,
        process_group: Optional[Any] = None,
        dist_sync_fn: Callable = None,
    ) -> None:
        super().__init__()

        # see (https://github.com/pytorch/pytorch/blob/3e6bb5233f9ca2c5aa55d9cda22a7ee85439aa6e/
        # torch/nn/modules/module.py#L227)
        torch._C._log_api_usage_once(f"torchmetrics.metric.{self.__class__.__name__}")

        self._LIGHTNING_GREATER_EQUAL_1_3 = _compare_version("pytorch_lightning", operator.ge, "1.3.0")

        self.dist_sync_on_step = dist_sync_on_step
        self.compute_on_step = compute_on_step
        self.process_group = process_group
        self.dist_sync_fn = dist_sync_fn
        self._to_sync = True
        self._should_unsync = True

        self._update_signature = inspect.signature(self.update)
<<<<<<< HEAD
        self.update: Callable = self._wrap_update(self.update)
        self.compute: Callable = self._wrap_compute(self.compute)
=======
        self.update: Callable = self._wrap_update(self.update)  # type: ignore
        self.compute: Callable = self._wrap_compute(self.compute)  # type: ignore
>>>>>>> 17130f19
        self._computed = None
        self._forward_cache = None
        self._update_called = False

        # initialize state
        self._defaults: Dict[str, Union[List, Tensor]] = {}
        self._persistent: Dict[str, bool] = {}
        self._reductions: Dict[str, Union[str, Callable[[Union[List[Tensor], Tensor]], Tensor], None]] = {}

        # state management
        self._is_synced = False
        self._cache: Optional[Dict[str, Union[List[Tensor], Tensor]]] = None

    def add_state(
        self,
        name: str,
        default: Union[list, Tensor],
        dist_reduce_fx: Optional[Union[str, Callable]] = None,
        persistent: bool = False
    ) -> None:
        """
        Adds metric state variable. Only used by subclasses.

        Args:
            name: The name of the state variable. The variable will then be accessible at ``self.name``.
            default: Default value of the state; can either be a ``torch.Tensor`` or an empty list. The state will be
                reset to this value when ``self.reset()`` is called.
            dist_reduce_fx (Optional): Function to reduce state across multiple processes in distributed mode.
                If value is ``"sum"``, ``"mean"``, or ``"cat"``, we will use ``torch.sum``, ``torch.mean``,
                and ``torch.cat`` respectively, each with argument ``dim=0``. Note that the ``"cat"`` reduction
                only makes sense if the state is a list, and not a tensor. The user can also pass a custom
                function in this parameter.
            persistent (Optional): whether the state will be saved as part of the modules ``state_dict``.
                Default is ``False``.

        Note:
            Setting ``dist_reduce_fx`` to None will return the metric state synchronized across different processes.
            However, there won't be any reduction function applied to the synchronized metric state.

            The metric states would be synced as follows

            - If the metric state is ``torch.Tensor``, the synced value will be a stacked ``torch.Tensor`` across
              the process dimension if the metric state was a ``torch.Tensor``. The original ``torch.Tensor`` metric
              state retains dimension and hence the synchronized output will be of shape ``(num_process, ...)``.

            - If the metric state is a ``list``, the synced value will be a ``list`` containing the
              combined elements from all processes.

        Note:
            When passing a custom function to ``dist_reduce_fx``, expect the synchronized metric state to follow
            the format discussed in the above note.

        Raises:
            ValueError:
                If ``default`` is not a ``tensor`` or an ``empty list``.
            ValueError:
                If ``dist_reduce_fx`` is not callable or one of ``"mean"``, ``"sum"``, ``"cat"``, ``None``.
        """
        if not isinstance(default, (Tensor, list)) or (isinstance(default, list) and default):
            raise ValueError("state variable must be a tensor or any empty list (where you can append tensors)")

        if dist_reduce_fx == "sum":
            dist_reduce_fx = dim_zero_sum
        elif dist_reduce_fx == "mean":
            dist_reduce_fx = dim_zero_mean
        elif dist_reduce_fx == "cat":
            dist_reduce_fx = dim_zero_cat
        elif dist_reduce_fx is not None and not callable(dist_reduce_fx):
            raise ValueError("`dist_reduce_fx` must be callable or one of ['mean', 'sum', 'cat', None]")

        if isinstance(default, Tensor):
            default = default.contiguous()

        setattr(self, name, default)

        self._defaults[name] = deepcopy(default)
        self._persistent[name] = persistent
        self._reductions[name] = dist_reduce_fx

    @torch.jit.unused
    def forward(self, *args: Any, **kwargs: Any) -> Any:
        """
        Automatically calls ``update()``. Returns the metric value over inputs if ``compute_on_step`` is True.
        """
        # add current step
        if self._is_synced:
            raise TorchMetricsUserError(
                "The Metric shouldn't be synced when performing ``update``. "
                "HINT: Did you forget to call ``unsync`` ?."
            )

        with torch.no_grad():
            self.update(*args, **kwargs)

        if self.compute_on_step:
            self._to_sync = self.dist_sync_on_step
            # skip restore cache operation from compute as cache is stored below.
            self._should_unsync = False

            # save context before switch
            cache = {attr: getattr(self, attr) for attr in self._defaults}

            # call reset, update, compute, on single batch
            self.reset()
            self.update(*args, **kwargs)
            self._forward_cache = self.compute()

            # restore context
            for attr, val in cache.items():
                setattr(self, attr, val)
            self._is_synced = False

            self._should_unsync = True
            self._to_sync = True
            self._computed = None

            return self._forward_cache

    def _sync_dist(self, dist_sync_fn: Callable = gather_all_tensors, process_group: Optional[Any] = None) -> None:
        input_dict = {attr: getattr(self, attr) for attr in self._reductions}

        for attr, reduction_fn in self._reductions.items():
            # pre-concatenate metric states that are lists to reduce number of all_gather operations
            if reduction_fn == dim_zero_cat and isinstance(input_dict[attr], list) and len(input_dict[attr]) > 1:
                input_dict[attr] = [dim_zero_cat(input_dict[attr])]

        output_dict = apply_to_collection(
            input_dict,
            Tensor,
            dist_sync_fn,
            group=process_group or self.process_group,
        )

        for attr, reduction_fn in self._reductions.items():
            # pre-processing ops (stack or flatten for inputs)
            if isinstance(output_dict[attr][0], Tensor):
                output_dict[attr] = torch.stack(output_dict[attr])
            elif isinstance(output_dict[attr][0], list):
                output_dict[attr] = _flatten(output_dict[attr])

            if not (callable(reduction_fn) or reduction_fn is None):
                raise TypeError('reduction_fn must be callable or None')
            reduced = reduction_fn(output_dict[attr]) if reduction_fn is not None else output_dict[attr]
            setattr(self, attr, reduced)

    def _wrap_update(self, update: Callable) -> Callable:

        @functools.wraps(update)
        def wrapped_func(*args: Any, **kwargs: Any) -> Optional[Any]:
            self._computed = None
            self._update_called = True
            return update(*args, **kwargs)

        return wrapped_func

    def sync(
        self,
        dist_sync_fn: Optional[Callable] = None,
        process_group: Optional[Any] = None,
        should_sync: bool = True,
        distributed_available: Optional[Callable] = jit_distributed_available,
    ) -> None:
        """
        Sync function for manually controlling when metrics states should be synced across processes

        Args:
            dist_sync_fn: Function to be used to perform states synchronization
            process_group:
                Specify the process group on which synchronization is called.
                default: None (which selects the entire world)
            should_sync: Whether to apply to state synchronization. This will have an impact
                only when running in a distributed setting.
            distributed_available: Function to determine if we are running inside a distributed setting

        """
        if self._is_synced and should_sync:
            raise TorchMetricsUserError("The Metric has already been synced.")

        is_distributed = distributed_available() if callable(distributed_available) else None

        if not should_sync or not is_distributed:
            return

        if dist_sync_fn is None:
            dist_sync_fn = gather_all_tensors

        # cache prior to syncing
        self._cache = {attr: getattr(self, attr) for attr in self._defaults}

        # sync
        self._sync_dist(dist_sync_fn, process_group=process_group)
        self._is_synced = True

    def unsync(self, should_unsync: bool = True) -> None:
        """
        Unsync function for manually controlling when metrics states should be reverted back to their local states.

        Args:
            should_unsync: Whether to perform unsync

        """
        if not should_unsync:
            return

        if not self._is_synced:
            raise TorchMetricsUserError("The Metric has already been un-synced.")

        if self._cache is None:
            raise TorchMetricsUserError("The internal cache should exist to unsync the Metric.")

        # if we synced, restore to cache so that we can continue to accumulate un-synced state
        for attr, val in self._cache.items():
            setattr(self, attr, val)
        self._is_synced = False
        self._cache = None

    @contextmanager
    def sync_context(
        self,
        dist_sync_fn: Optional[Callable] = None,
        process_group: Optional[Any] = None,
        should_sync: bool = True,
        should_unsync: bool = True,
        distributed_available: Optional[Callable] = jit_distributed_available,
    ) -> Generator:
        """
        Context manager to synchronize the states between processes when running in a distributed setting
        and restore the local cache states after yielding.

        Args:
            dist_sync_fn: Function to be used to perform states synchronization
            process_group:
                Specify the process group on which synchronization is called.
                default: None (which selects the entire world)
            should_sync: Whether to apply to state synchronization. This will have an impact
                only when running in a distributed setting.
            should_unsync: Whether to restore the cache state so that the metrics can
                continue to be accumulated.
            distributed_available: Function to determine if we are running inside a distributed setting
        """
        self.sync(
            dist_sync_fn=dist_sync_fn,
            process_group=process_group,
            should_sync=should_sync,
            distributed_available=distributed_available
        )

        yield

        self.unsync(should_unsync=self._is_synced and should_unsync)

    def _wrap_compute(self, compute: Callable) -> Callable:

        @functools.wraps(compute)
        def wrapped_func(*args: Any, **kwargs: Any) -> Any:
            if not self._update_called:
                rank_zero_warn(
                    f"The ``compute`` method of metric {self.__class__.__name__}"
                    " was called before the ``update`` method which may lead to errors,"
                    " as metric states have not yet been updated.", UserWarning
                )

            # return cached value
            if self._computed is not None:
                return self._computed

            # compute relies on the sync context manager to gather the states across processes and apply reduction
            # if synchronization happened, the current rank accumulated states will be restored to keep
            # accumulation going if ``should_unsync=True``,
            with self.sync_context(
                dist_sync_fn=self.dist_sync_fn, should_sync=self._to_sync, should_unsync=self._should_unsync
            ):
                self._computed = compute(*args, **kwargs)

            return self._computed

        return wrapped_func

    @abstractmethod
    def update(self, *_: Any, **__: Any) -> None:
        """
        Override this method to update the state variables of your metric class.
        """

    @abstractmethod
    def compute(self) -> Any:
        """
        Override this method to compute the final metric value from state variables
        synchronized across the distributed backend.
        """

    def reset(self) -> None:
        """
        This method automatically resets the metric state variables to their default value.
        """
        self._update_called = False
        self._forward_cache = None
        # lower lightning versions requires this implicitly to log metric objects correctly in self.log
        if not _LIGHTNING_AVAILABLE or self._LIGHTNING_GREATER_EQUAL_1_3:
            self._computed = None

        for attr, default in self._defaults.items():
            current_val = getattr(self, attr)
            if isinstance(default, Tensor):
                setattr(self, attr, default.detach().clone().to(current_val.device))
            else:
                setattr(self, attr, [])

        # reset internal states
        self._cache = None
        self._is_synced = False

    def clone(self) -> "Metric":
        """ Make a copy of the metric """
        return deepcopy(self)

    def __getstate__(self) -> Dict[str, Any]:
        # ignore update and compute functions for pickling
        return {k: v for k, v in self.__dict__.items() if k not in ["update", "compute", "_update_signature"]}

    def __setstate__(self, state: Dict[str, Any]) -> None:
        # manually restore update and compute functions for pickling
        self.__dict__.update(state)
        self._update_signature = inspect.signature(self.update)
        self.update: Callable = self._wrap_update(self.update)  # type: ignore
        self.compute: Callable = self._wrap_compute(self.compute)  # type: ignore

    def _apply(self, fn: Callable) -> Module:
        """Overwrite _apply function such that we can also move metric states
        to the correct device when `.to`, `.cuda`, etc methods are called
        """
        this = super()._apply(fn)
        # Also apply fn to metric states and defaults
        for key, value in this._defaults.items():
            if isinstance(value, Tensor):
                this._defaults[key] = fn(value)
            elif isinstance(value, Sequence):
                this._defaults[key] = [fn(v) for v in value]

            current_val = getattr(this, key)
            if isinstance(current_val, Tensor):
                setattr(this, key, fn(current_val))
            elif isinstance(current_val, Sequence):
                setattr(this, key, [fn(cur_v) for cur_v in current_val])
            else:
                raise TypeError(
                    "Expected metric state to be either a Tensor"
                    f"or a list of Tensor, but encountered {current_val}"
                )
        return this

    def persistent(self, mode: bool = False) -> None:
        """Method for post-init to change if metric states should be saved to
        its state_dict
        """
        for key in self._persistent:
            self._persistent[key] = mode

    def state_dict(
        self,
        destination: Dict[str, Any] = None,
        prefix: str = "",
        keep_vars: bool = False,
    ) -> Optional[Dict[str, Any]]:
        destination = super().state_dict(destination=destination, prefix=prefix, keep_vars=keep_vars)
        # Register metric states to be part of the state_dict
        for key in self._defaults:
            if not self._persistent[key]:
                continue
            current_val = getattr(self, key)
            if not keep_vars:
                if isinstance(current_val, Tensor):
                    current_val = current_val.detach()
                elif isinstance(current_val, list):
                    current_val = [cur_v.detach() if isinstance(cur_v, Tensor) else cur_v for cur_v in current_val]
            destination[prefix + key] = deepcopy(current_val)  # type: ignore
        return destination

    def _load_from_state_dict(
        self,
        state_dict: dict,
        prefix: str,
        local_metadata: dict,
        strict: bool,
        missing_keys: List[str],
        unexpected_keys: List[str],
        error_msgs: List[str],
    ) -> None:
        """ Loads metric states from state_dict """

        for key in self._defaults:
            name = prefix + key
            if name in state_dict:
                setattr(self, key, state_dict.pop(name))
        super()._load_from_state_dict(
            state_dict, prefix, local_metadata, True, missing_keys, unexpected_keys, error_msgs
        )

    def _filter_kwargs(self, **kwargs: Any) -> Dict[str, Any]:
        """ filter kwargs such that they match the update signature of the metric """

        # filter all parameters based on update signature except those of
        # type VAR_POSITIONAL (*args) and VAR_KEYWORD (**kwargs)
        _params = (inspect.Parameter.VAR_POSITIONAL, inspect.Parameter.VAR_KEYWORD)
        _sign_params = self._update_signature.parameters
        filtered_kwargs = {
            k: v
            for k, v in kwargs.items() if (k in _sign_params.keys() and _sign_params[k].kind not in _params)
        }

        # if no kwargs filtered, return al kwargs as default
        if not filtered_kwargs:
            filtered_kwargs = kwargs
        return filtered_kwargs

    def __hash__(self) -> int:
        hash_vals = [self.__class__.__name__]

        for key in self._defaults:
            val = getattr(self, key)
            # Special case: allow list values, so long
            # as their elements are hashable
            if hasattr(val, "__iter__") and not isinstance(val, Tensor):
                hash_vals.extend(val)
            else:
                hash_vals.append(val)

        return hash(tuple(hash_vals))

    def __add__(self, other: "Metric") -> "Metric":
        return CompositionalMetric(torch.add, self, other)

    def __and__(self, other: "Metric") -> "Metric":
        return CompositionalMetric(torch.bitwise_and, self, other)

    # Fixme: this shall return bool instead of Metric
    def __eq__(self, other: "Metric") -> "Metric":  # type: ignore
        return CompositionalMetric(torch.eq, self, other)

    def __floordiv__(self, other: "Metric") -> "Metric":
        return CompositionalMetric(torch.floor_divide, self, other)

    def __ge__(self, other: "Metric") -> "Metric":
        return CompositionalMetric(torch.ge, self, other)

    def __gt__(self, other: "Metric") -> "Metric":
        return CompositionalMetric(torch.gt, self, other)

    def __le__(self, other: "Metric") -> "Metric":
        return CompositionalMetric(torch.le, self, other)

    def __lt__(self, other: "Metric") -> "Metric":
        return CompositionalMetric(torch.lt, self, other)

    def __matmul__(self, other: "Metric") -> "Metric":
        return CompositionalMetric(torch.matmul, self, other)

    def __mod__(self, other: "Metric") -> "Metric":
        return CompositionalMetric(torch.fmod, self, other)

    def __mul__(self, other: "Metric") -> "Metric":
        return CompositionalMetric(torch.mul, self, other)

    # Fixme: this shall return bool instead of Metric
    def __ne__(self, other: "Metric") -> "Metric":  # type: ignore
        return CompositionalMetric(torch.ne, self, other)

    def __or__(self, other: "Metric") -> "Metric":
        return CompositionalMetric(torch.bitwise_or, self, other)

    def __pow__(self, other: "Metric") -> "Metric":
        return CompositionalMetric(torch.pow, self, other)

    def __radd__(self, other: "Metric") -> "Metric":
        return CompositionalMetric(torch.add, other, self)

    def __rand__(self, other: "Metric") -> "Metric":
        # swap them since bitwise_and only supports that way and it's commutative
        return CompositionalMetric(torch.bitwise_and, self, other)

    def __rfloordiv__(self, other: "Metric") -> "Metric":
        return CompositionalMetric(torch.floor_divide, other, self)

    def __rmatmul__(self, other: "Metric") -> "Metric":
        return CompositionalMetric(torch.matmul, other, self)

    def __rmod__(self, other: "Metric") -> "Metric":
        return CompositionalMetric(torch.fmod, other, self)

    def __rmul__(self, other: "Metric") -> "Metric":
        return CompositionalMetric(torch.mul, other, self)

    def __ror__(self, other: "Metric") -> "Metric":
        return CompositionalMetric(torch.bitwise_or, other, self)

    def __rpow__(self, other: "Metric") -> "Metric":
        return CompositionalMetric(torch.pow, other, self)

    def __rsub__(self, other: "Metric") -> "Metric":
        return CompositionalMetric(torch.sub, other, self)

    def __rtruediv__(self, other: "Metric") -> "Metric":
        return CompositionalMetric(torch.true_divide, other, self)

    def __rxor__(self, other: "Metric") -> "Metric":
        return CompositionalMetric(torch.bitwise_xor, other, self)

    def __sub__(self, other: "Metric") -> "Metric":
        return CompositionalMetric(torch.sub, self, other)

    def __truediv__(self, other: "Metric") -> "Metric":
        return CompositionalMetric(torch.true_divide, self, other)

    def __xor__(self, other: "Metric") -> "Metric":
        return CompositionalMetric(torch.bitwise_xor, self, other)

    def __abs__(self) -> "Metric":
        return CompositionalMetric(torch.abs, self, None)

    def __inv__(self) -> "Metric":
        return CompositionalMetric(torch.bitwise_not, self, None)

    def __invert__(self) -> "Metric":
        return self.__inv__()

    def __neg__(self) -> "Metric":
        return CompositionalMetric(_neg, self, None)

    def __pos__(self) -> "Metric":
        return CompositionalMetric(torch.abs, self, None)

    def __getitem__(self, idx: int) -> "Metric":
        return CompositionalMetric(lambda x: x[idx], self, None)

    @property
    def is_differentiable(self) -> Optional[bool]:
        # There is a bug in PyTorch that leads to properties being executed during scripting
        # To make the metric scriptable, we add property to ignore list and switch to return None here
        return None


def _neg(x: Tensor) -> Tensor:
    return -torch.abs(x)


class CompositionalMetric(Metric):
    """Composition of two metrics with a specific operator which will be executed upon metrics compute """

    def __init__(
        self,
        operator: Callable,
        metric_a: Union[Metric, int, float, Tensor],
        metric_b: Union[Metric, int, float, Tensor, None],
    ) -> None:
        """
        Args:
            operator: the operator taking in one (if metric_b is None)
                or two arguments. Will be applied to outputs of metric_a.compute()
                and (optionally if metric_b is not None) metric_b.compute()
            metric_a: first metric whose compute() result is the first argument of operator
            metric_b: second metric whose compute() result is the second argument of operator.
                For operators taking in only one input, this should be None
        """
        super().__init__()

        self.op = operator

        if isinstance(metric_a, Tensor):
            self.register_buffer("metric_a", metric_a)
        else:
            self.metric_a = metric_a

        if isinstance(metric_b, Tensor):
            self.register_buffer("metric_b", metric_b)
        else:
            self.metric_b = metric_b

    def _sync_dist(self, dist_sync_fn: Optional[Callable] = None, *_: Any) -> None:
        # No syncing required here. syncing will be done in metric_a and metric_b
        pass

    def update(self, *args: Any, **kwargs: Any) -> None:
        if isinstance(self.metric_a, Metric):
            self.metric_a.update(*args, **self.metric_a._filter_kwargs(**kwargs))

        if isinstance(self.metric_b, Metric):
            self.metric_b.update(*args, **self.metric_b._filter_kwargs(**kwargs))

    def compute(self) -> Any:

        # also some parsing for kwargs?
        if isinstance(self.metric_a, Metric):
            val_a = self.metric_a.compute()
        else:
            val_a = self.metric_a

        if isinstance(self.metric_b, Metric):
            val_b = self.metric_b.compute()
        else:
            val_b = self.metric_b

        if val_b is None:
            return self.op(val_a)

        return self.op(val_a, val_b)

    def reset(self) -> None:
        if isinstance(self.metric_a, Metric):
            self.metric_a.reset()

        if isinstance(self.metric_b, Metric):
            self.metric_b.reset()

    def persistent(self, mode: bool = False) -> None:
        if isinstance(self.metric_a, Metric):
            self.metric_a.persistent(mode=mode)
        if isinstance(self.metric_b, Metric):
            self.metric_b.persistent(mode=mode)

    def __repr__(self) -> str:
        _op_metrics = f"(\n  {self.op.__name__}(\n    {repr(self.metric_a)},\n    {repr(self.metric_b)}\n  )\n)"
        repr_str = self.__class__.__name__ + _op_metrics

        return repr_str<|MERGE_RESOLUTION|>--- conflicted
+++ resolved
@@ -93,13 +93,8 @@
         self._should_unsync = True
 
         self._update_signature = inspect.signature(self.update)
-<<<<<<< HEAD
-        self.update: Callable = self._wrap_update(self.update)
-        self.compute: Callable = self._wrap_compute(self.compute)
-=======
         self.update: Callable = self._wrap_update(self.update)  # type: ignore
         self.compute: Callable = self._wrap_compute(self.compute)  # type: ignore
->>>>>>> 17130f19
         self._computed = None
         self._forward_cache = None
         self._update_called = False
