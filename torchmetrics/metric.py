# Copyright The PyTorch Lightning team.
#
# Licensed under the Apache License, Version 2.0 (the "License");
# you may not use this file except in compliance with the License.
# You may obtain a copy of the License at
#
#     http://www.apache.org/licenses/LICENSE-2.0
#
# Unless required by applicable law or agreed to in writing, software
# distributed under the License is distributed on an "AS IS" BASIS,
# WITHOUT WARRANTIES OR CONDITIONS OF ANY KIND, either express or implied.
# See the License for the specific language governing permissions and
# limitations under the License.
import functools
import inspect
<<<<<<< HEAD
import operator as op
import warnings
=======
>>>>>>> b225889b
from abc import ABC, abstractmethod
from contextlib import contextmanager
from copy import deepcopy
from typing import Any, Callable, Dict, Generator, List, Optional, Sequence, Union

import torch
from torch import Tensor
from torch.nn import Module

from torchmetrics.utilities import apply_to_collection, rank_zero_warn
from torchmetrics.utilities.data import (
    _flatten,
    _squeeze_if_scalar,
    dim_zero_cat,
    dim_zero_max,
    dim_zero_mean,
    dim_zero_min,
    dim_zero_sum,
)
from torchmetrics.utilities.distributed import gather_all_tensors
from torchmetrics.utilities.exceptions import TorchMetricsUserError


def jit_distributed_available() -> bool:
    return torch.distributed.is_available() and torch.distributed.is_initialized()


class Metric(Module, ABC):
    """Base class for all metrics present in the Metrics API.

    Implements ``add_state()``, ``forward()``, ``reset()`` and a few other things to
    handle distributed synchronization and per-step metric computation.

    Override ``update()`` and ``compute()`` functions to implement your own metric. Use
    ``add_state()`` to register metric state variables which keep track of state on each
    call of ``update()`` and are synchronized across processes when ``compute()`` is called.

    Note:
        Metric state variables can either be ``torch.Tensors`` or an empty list which can we used
        to store `torch.Tensors``.

    Note:
        Different metrics only override ``update()`` and not ``forward()``. A call to ``update()``
        is valid, but it won't return the metric value at the current step. A call to ``forward()``
        automatically calls ``update()`` and also returns the metric value at the current step.

    Args:
        compute_on_step:
            Forward only calls ``update()`` and returns None if this is set to False.

            .. deprecated:: v0.8
                Argument has no use anymore and will be removed v0.9.

        dist_sync_on_step:
            Synchronize metric state across processes at each ``forward()``
            before returning the value at the step.
        process_group:
            Specify the process group on which synchronization is called.
            default: `None` (which selects the entire world)
        dist_sync_fn:
            Callback that performs the allgather operation on the metric state. When `None`, DDP
            will be used to perform the allgather.
    """

    __jit_ignored_attributes__ = ["device"]
    __jit_unused_properties__ = ["is_differentiable"]
    is_differentiable: Optional[bool] = None
    higher_is_better: Optional[bool] = None

    def __init__(
        self,
        compute_on_step: Optional[bool] = None,
        dist_sync_on_step: bool = False,
        process_group: Optional[Any] = None,
        dist_sync_fn: Callable = None,
    ) -> None:
        super().__init__()

        # see (https://github.com/pytorch/pytorch/blob/3e6bb5233f9ca2c5aa55d9cda22a7ee85439aa6e/
        # torch/nn/modules/module.py#L227)
        torch._C._log_api_usage_once(f"torchmetrics.metric.{self.__class__.__name__}")

        self._device = torch.device("cpu")

        if compute_on_step is not None:
            warnings.warn("Argument `decimal_places` is deprecated in v0.8 and will be removed in v0.9")

        self.dist_sync_on_step = dist_sync_on_step
        self.process_group = process_group
        self.dist_sync_fn = dist_sync_fn
        self._to_sync = True
        self._should_unsync = True

        self._update_signature = inspect.signature(self.update)
        self.update: Callable = self._wrap_update(self.update)  # type: ignore
        self.compute: Callable = self._wrap_compute(self.compute)  # type: ignore
        self._computed = None
        self._forward_cache = None
        self._update_called = False

        # initialize state
        self._defaults: Dict[str, Union[List, Tensor]] = {}
        self._persistent: Dict[str, bool] = {}
        self._reductions: Dict[str, Union[str, Callable[[Union[List[Tensor], Tensor]], Tensor], None]] = {}

        # state management
        self._is_synced = False
        self._cache: Optional[Dict[str, Union[List[Tensor], Tensor]]] = None

    def add_state(
        self,
        name: str,
        default: Union[list, Tensor],
        dist_reduce_fx: Optional[Union[str, Callable]] = None,
        persistent: bool = False,
    ) -> None:
        """Adds metric state variable. Only used by subclasses.

        Args:
            name: The name of the state variable. The variable will then be accessible at ``self.name``.
            default: Default value of the state; can either be a ``torch.Tensor`` or an empty list. The state will be
                reset to this value when ``self.reset()`` is called.
            dist_reduce_fx (Optional): Function to reduce state across multiple processes in distributed mode.
                If value is ``"sum"``, ``"mean"``, ``"cat"``, ``"min"`` or ``"max"`` we will use ``torch.sum``,
                ``torch.mean``, ``torch.cat``, ``torch.min`` and ``torch.max``` respectively, each with argument
                ``dim=0``. Note that the ``"cat"`` reduction only makes sense if the state is a list, and not
                a tensor. The user can also pass a custom function in this parameter.
            persistent (Optional): whether the state will be saved as part of the modules ``state_dict``.
                Default is ``False``.

        Note:
            Setting ``dist_reduce_fx`` to None will return the metric state synchronized across different processes.
            However, there won't be any reduction function applied to the synchronized metric state.

            The metric states would be synced as follows

            - If the metric state is ``torch.Tensor``, the synced value will be a stacked ``torch.Tensor`` across
              the process dimension if the metric state was a ``torch.Tensor``. The original ``torch.Tensor`` metric
              state retains dimension and hence the synchronized output will be of shape ``(num_process, ...)``.

            - If the metric state is a ``list``, the synced value will be a ``list`` containing the
              combined elements from all processes.

        Note:
            When passing a custom function to ``dist_reduce_fx``, expect the synchronized metric state to follow
            the format discussed in the above note.

        Raises:
            ValueError:
                If ``default`` is not a ``tensor`` or an ``empty list``.
            ValueError:
                If ``dist_reduce_fx`` is not callable or one of ``"mean"``, ``"sum"``, ``"cat"``, ``None``.
        """
        if not isinstance(default, (Tensor, list)) or (isinstance(default, list) and default):
            raise ValueError("state variable must be a tensor or any empty list (where you can append tensors)")

        if dist_reduce_fx == "sum":
            dist_reduce_fx = dim_zero_sum
        elif dist_reduce_fx == "mean":
            dist_reduce_fx = dim_zero_mean
        elif dist_reduce_fx == "max":
            dist_reduce_fx = dim_zero_max
        elif dist_reduce_fx == "min":
            dist_reduce_fx = dim_zero_min
        elif dist_reduce_fx == "cat":
            dist_reduce_fx = dim_zero_cat
        elif dist_reduce_fx is not None and not callable(dist_reduce_fx):
            raise ValueError("`dist_reduce_fx` must be callable or one of ['mean', 'sum', 'cat', None]")

        if isinstance(default, Tensor):
            default = default.contiguous()

        setattr(self, name, default)

        self._defaults[name] = deepcopy(default)
        self._persistent[name] = persistent
        self._reductions[name] = dist_reduce_fx

    @torch.jit.unused
    def forward(self, *args: Any, **kwargs: Any) -> Any:
        """Automatically calls ``update()``.

        Returns the metric value over inputs if ``compute_on_step`` is True.
        """
        # add current step
        if self._is_synced:
            raise TorchMetricsUserError(
                "The Metric shouldn't be synced when performing ``update``. "
                "HINT: Did you forget to call ``unsync`` ?."
            )

        with torch.no_grad():
            self.update(*args, **kwargs)

        self._to_sync = self.dist_sync_on_step
        # skip restore cache operation from compute as cache is stored below.
        self._should_unsync = False

        # save context before switch
        cache = {attr: getattr(self, attr) for attr in self._defaults}

        # call reset, update, compute, on single batch
        self.reset()
        self.update(*args, **kwargs)
        self._forward_cache = self.compute()

        # restore context
        for attr, val in cache.items():
            setattr(self, attr, val)
        self._is_synced = False

        self._should_unsync = True
        self._to_sync = True
        self._computed = None

        return self._forward_cache

    def _sync_dist(self, dist_sync_fn: Callable = gather_all_tensors, process_group: Optional[Any] = None) -> None:
        input_dict = {attr: getattr(self, attr) for attr in self._reductions}

        for attr, reduction_fn in self._reductions.items():
            # pre-concatenate metric states that are lists to reduce number of all_gather operations
            if reduction_fn == dim_zero_cat and isinstance(input_dict[attr], list) and len(input_dict[attr]) > 1:
                input_dict[attr] = [dim_zero_cat(input_dict[attr])]

        output_dict = apply_to_collection(
            input_dict,
            Tensor,
            dist_sync_fn,
            group=process_group or self.process_group,
        )

        for attr, reduction_fn in self._reductions.items():
            # pre-processing ops (stack or flatten for inputs)
            if isinstance(output_dict[attr][0], Tensor):
                output_dict[attr] = torch.stack(output_dict[attr])
            elif isinstance(output_dict[attr][0], list):
                output_dict[attr] = _flatten(output_dict[attr])

            if not (callable(reduction_fn) or reduction_fn is None):
                raise TypeError("reduction_fn must be callable or None")
            reduced = reduction_fn(output_dict[attr]) if reduction_fn is not None else output_dict[attr]
            setattr(self, attr, reduced)

    def _wrap_update(self, update: Callable) -> Callable:
        @functools.wraps(update)
        def wrapped_func(*args: Any, **kwargs: Any) -> Optional[Any]:
            self._computed = None
            self._update_called = True
            return update(*args, **kwargs)

        return wrapped_func

    def sync(
        self,
        dist_sync_fn: Optional[Callable] = None,
        process_group: Optional[Any] = None,
        should_sync: bool = True,
        distributed_available: Optional[Callable] = jit_distributed_available,
    ) -> None:
        """Sync function for manually controlling when metrics states should be synced across processes.

        Args:
            dist_sync_fn: Function to be used to perform states synchronization
            process_group:
                Specify the process group on which synchronization is called.
                default: `None` (which selects the entire world)
            should_sync: Whether to apply to state synchronization. This will have an impact
                only when running in a distributed setting.
            distributed_available: Function to determine if we are running inside a distributed setting
        """
        if self._is_synced and should_sync:
            raise TorchMetricsUserError("The Metric has already been synced.")

        is_distributed = distributed_available() if callable(distributed_available) else None

        if not should_sync or not is_distributed:
            return

        if dist_sync_fn is None:
            dist_sync_fn = gather_all_tensors

        # cache prior to syncing
        self._cache = {attr: getattr(self, attr) for attr in self._defaults}

        # sync
        self._sync_dist(dist_sync_fn, process_group=process_group)
        self._is_synced = True

    def unsync(self, should_unsync: bool = True) -> None:
        """Unsync function for manually controlling when metrics states should be reverted back to their local
        states.

        Args:
            should_unsync: Whether to perform unsync
        """
        if not should_unsync:
            return

        if not self._is_synced:
            raise TorchMetricsUserError("The Metric has already been un-synced.")

        if self._cache is None:
            raise TorchMetricsUserError("The internal cache should exist to unsync the Metric.")

        # if we synced, restore to cache so that we can continue to accumulate un-synced state
        for attr, val in self._cache.items():
            setattr(self, attr, val)
        self._is_synced = False
        self._cache = None

    @contextmanager
    def sync_context(
        self,
        dist_sync_fn: Optional[Callable] = None,
        process_group: Optional[Any] = None,
        should_sync: bool = True,
        should_unsync: bool = True,
        distributed_available: Optional[Callable] = jit_distributed_available,
    ) -> Generator:
        """Context manager to synchronize the states between processes when running in a distributed setting and
        restore the local cache states after yielding.

        Args:
            dist_sync_fn: Function to be used to perform states synchronization
            process_group:
                Specify the process group on which synchronization is called.
                default: `None` (which selects the entire world)
            should_sync: Whether to apply to state synchronization. This will have an impact
                only when running in a distributed setting.
            should_unsync: Whether to restore the cache state so that the metrics can
                continue to be accumulated.
            distributed_available: Function to determine if we are running inside a distributed setting
        """
        self.sync(
            dist_sync_fn=dist_sync_fn,
            process_group=process_group,
            should_sync=should_sync,
            distributed_available=distributed_available,
        )

        yield

        self.unsync(should_unsync=self._is_synced and should_unsync)

    def _wrap_compute(self, compute: Callable) -> Callable:
        @functools.wraps(compute)
        def wrapped_func(*args: Any, **kwargs: Any) -> Any:
            if not self._update_called:
                rank_zero_warn(
                    f"The ``compute`` method of metric {self.__class__.__name__}"
                    " was called before the ``update`` method which may lead to errors,"
                    " as metric states have not yet been updated.",
                    UserWarning,
                )

            # return cached value
            if self._computed is not None:
                return self._computed

            # compute relies on the sync context manager to gather the states across processes and apply reduction
            # if synchronization happened, the current rank accumulated states will be restored to keep
            # accumulation going if ``should_unsync=True``,
            with self.sync_context(
                dist_sync_fn=self.dist_sync_fn, should_sync=self._to_sync, should_unsync=self._should_unsync
            ):
                value = compute(*args, **kwargs)
                self._computed = _squeeze_if_scalar(value)

            return self._computed

        return wrapped_func

    @abstractmethod
    def update(self, *_: Any, **__: Any) -> None:
        """Override this method to update the state variables of your metric class."""

    @abstractmethod
    def compute(self) -> Any:
        """Override this method to compute the final metric value from state variables synchronized across the
        distributed backend."""

    def reset(self) -> None:
        """This method automatically resets the metric state variables to their default value."""
        self._update_called = False
        self._forward_cache = None
        self._computed = None

        for attr, default in self._defaults.items():
            current_val = getattr(self, attr)
            if isinstance(default, Tensor):
                setattr(self, attr, default.detach().clone().to(current_val.device))
            else:
                setattr(self, attr, [])

        # reset internal states
        self._cache = None
        self._is_synced = False

    def clone(self) -> "Metric":
        """Make a copy of the metric."""
        return deepcopy(self)

    def __getstate__(self) -> Dict[str, Any]:
        # ignore update and compute functions for pickling
        return {k: v for k, v in self.__dict__.items() if k not in ["update", "compute", "_update_signature"]}

    def __setstate__(self, state: Dict[str, Any]) -> None:
        # manually restore update and compute functions for pickling
        self.__dict__.update(state)
        self._update_signature = inspect.signature(self.update)
        self.update: Callable = self._wrap_update(self.update)  # type: ignore
        self.compute: Callable = self._wrap_compute(self.compute)  # type: ignore

    def __setattr__(self, name: str, value: Any) -> None:
        if name in ("higher_is_better", "is_differentiable"):
            raise RuntimeError(f"Can't change const `{name}`.")
        super().__setattr__(name, value)

    @property
    def device(self) -> "torch.device":
        """Return the device of the metric."""
        return self._device

    def type(self, dst_type: Union[str, torch.dtype]) -> "Metric":
        """Method override default and prevent dtype casting.

        Please use `metric.set_dtype(dtype)` instead.
        """
        return self

    def float(self) -> "Metric":
        """Method override default and prevent dtype casting.

        Please use `metric.set_dtype(dtype)` instead.
        """
        return self

    def double(self) -> "Metric":
        """Method override default and prevent dtype casting.

        Please use `metric.set_dtype(dtype)` instead.
        """
        return self

    def half(self) -> "Metric":
        """Method override default and prevent dtype casting.

        Please use `metric.set_dtype(dtype)` instead.
        """
        return self

    def set_dtype(self, dst_type: Union[str, torch.dtype]) -> None:
        """Special version of `type` for transferring all metric states to specific dtype
        Arguments:
            dst_type (type or string): the desired type
        """
        return super().type(dst_type)

    def _apply(self, fn: Callable) -> Module:
        """Overwrite _apply function such that we can also move metric states to the correct device when `.to`,
        `.cuda`, etc methods are called."""
        this = super()._apply(fn)
        # Also apply fn to metric states and defaults
        for key, value in this._defaults.items():
            if isinstance(value, Tensor):
                this._defaults[key] = fn(value)
            elif isinstance(value, Sequence):
                this._defaults[key] = [fn(v) for v in value]

            current_val = getattr(this, key)
            if isinstance(current_val, Tensor):
                setattr(this, key, fn(current_val))
            elif isinstance(current_val, Sequence):
                setattr(this, key, [fn(cur_v) for cur_v in current_val])
            else:
                raise TypeError(
                    "Expected metric state to be either a Tensor" f"or a list of Tensor, but encountered {current_val}"
                )

        # make sure to update the device attribute
        # if the dummy tensor moves device by fn function we should also update the attribute
        self._device = fn(torch.zeros(1, device=self.device)).device

        # Additional apply to forward cache and computed attributes (may be nested)
        if this._computed is not None:
            this._computed = apply_to_collection(this._computed, Tensor, fn)
        if this._forward_cache is not None:
            this._forward_cache = apply_to_collection(this._forward_cache, Tensor, fn)

        return this

    def persistent(self, mode: bool = False) -> None:
        """Method for post-init to change if metric states should be saved to its state_dict."""
        for key in self._persistent:
            self._persistent[key] = mode

    def state_dict(
        self,
        destination: Dict[str, Any] = None,
        prefix: str = "",
        keep_vars: bool = False,
    ) -> Optional[Dict[str, Any]]:
        destination = super().state_dict(destination=destination, prefix=prefix, keep_vars=keep_vars)
        # Register metric states to be part of the state_dict
        for key in self._defaults:
            if not self._persistent[key]:
                continue
            current_val = getattr(self, key)
            if not keep_vars:
                if isinstance(current_val, Tensor):
                    current_val = current_val.detach()
                elif isinstance(current_val, list):
                    current_val = [cur_v.detach() if isinstance(cur_v, Tensor) else cur_v for cur_v in current_val]
            destination[prefix + key] = deepcopy(current_val)  # type: ignore
        return destination

    def _load_from_state_dict(
        self,
        state_dict: dict,
        prefix: str,
        local_metadata: dict,
        strict: bool,
        missing_keys: List[str],
        unexpected_keys: List[str],
        error_msgs: List[str],
    ) -> None:
        """Loads metric states from state_dict."""

        for key in self._defaults:
            name = prefix + key
            if name in state_dict:
                setattr(self, key, state_dict.pop(name))
        super()._load_from_state_dict(
            state_dict, prefix, local_metadata, True, missing_keys, unexpected_keys, error_msgs
        )

    def _filter_kwargs(self, **kwargs: Any) -> Dict[str, Any]:
        """filter kwargs such that they match the update signature of the metric."""

        # filter all parameters based on update signature except those of
        # type VAR_POSITIONAL (*args) and VAR_KEYWORD (**kwargs)
        _params = (inspect.Parameter.VAR_POSITIONAL, inspect.Parameter.VAR_KEYWORD)
        _sign_params = self._update_signature.parameters
        filtered_kwargs = {
            k: v for k, v in kwargs.items() if (k in _sign_params.keys() and _sign_params[k].kind not in _params)
        }

        exists_var_keyword = any([v.kind == inspect.Parameter.VAR_KEYWORD for v in _sign_params.values()])
        # if no kwargs filtered, return all kwargs as default
        if not filtered_kwargs and not exists_var_keyword:
            # no kwargs in update signature -> don't return any kwargs
            filtered_kwargs = {}
        elif exists_var_keyword:
            # kwargs found in update signature -> return all kwargs to be sure to not omit any.
            # filtering logic is likely implemented within the update call.
            filtered_kwargs = kwargs
        return filtered_kwargs

    def __hash__(self) -> int:
        # we need to add the id here, since PyTorch requires a module hash to be unique.
        # Internally, PyTorch nn.Module relies on that for children discovery
        # (see https://github.com/pytorch/pytorch/blob/v1.9.0/torch/nn/modules/module.py#L1544)
        # For metrics that include tensors it is not a problem,
        # since their hash is unique based on the memory location but we cannot rely on that for every metric.
        hash_vals = [self.__class__.__name__, id(self)]

        for key in self._defaults:
            val = getattr(self, key)
            # Special case: allow list values, so long
            # as their elements are hashable
            if hasattr(val, "__iter__") and not isinstance(val, Tensor):
                hash_vals.extend(val)
            else:
                hash_vals.append(val)

        return hash(tuple(hash_vals))

    def __add__(self, other: "Metric") -> "Metric":
        return CompositionalMetric(torch.add, self, other)

    def __and__(self, other: "Metric") -> "Metric":
        return CompositionalMetric(torch.bitwise_and, self, other)

    # Fixme: this shall return bool instead of Metric
    def __eq__(self, other: "Metric") -> "Metric":  # type: ignore
        return CompositionalMetric(torch.eq, self, other)

    def __floordiv__(self, other: "Metric") -> "Metric":
        return CompositionalMetric(torch.floor_divide, self, other)

    def __ge__(self, other: "Metric") -> "Metric":
        return CompositionalMetric(torch.ge, self, other)

    def __gt__(self, other: "Metric") -> "Metric":
        return CompositionalMetric(torch.gt, self, other)

    def __le__(self, other: "Metric") -> "Metric":
        return CompositionalMetric(torch.le, self, other)

    def __lt__(self, other: "Metric") -> "Metric":
        return CompositionalMetric(torch.lt, self, other)

    def __matmul__(self, other: "Metric") -> "Metric":
        return CompositionalMetric(torch.matmul, self, other)

    def __mod__(self, other: "Metric") -> "Metric":
        return CompositionalMetric(torch.fmod, self, other)

    def __mul__(self, other: "Metric") -> "Metric":
        return CompositionalMetric(torch.mul, self, other)

    # Fixme: this shall return bool instead of Metric
    def __ne__(self, other: "Metric") -> "Metric":  # type: ignore
        return CompositionalMetric(torch.ne, self, other)

    def __or__(self, other: "Metric") -> "Metric":
        return CompositionalMetric(torch.bitwise_or, self, other)

    def __pow__(self, other: "Metric") -> "Metric":
        return CompositionalMetric(torch.pow, self, other)

    def __radd__(self, other: "Metric") -> "Metric":
        return CompositionalMetric(torch.add, other, self)

    def __rand__(self, other: "Metric") -> "Metric":
        # swap them since bitwise_and only supports that way and it's commutative
        return CompositionalMetric(torch.bitwise_and, self, other)

    def __rfloordiv__(self, other: "Metric") -> "Metric":
        return CompositionalMetric(torch.floor_divide, other, self)

    def __rmatmul__(self, other: "Metric") -> "Metric":
        return CompositionalMetric(torch.matmul, other, self)

    def __rmod__(self, other: "Metric") -> "Metric":
        return CompositionalMetric(torch.fmod, other, self)

    def __rmul__(self, other: "Metric") -> "Metric":
        return CompositionalMetric(torch.mul, other, self)

    def __ror__(self, other: "Metric") -> "Metric":
        return CompositionalMetric(torch.bitwise_or, other, self)

    def __rpow__(self, other: "Metric") -> "Metric":
        return CompositionalMetric(torch.pow, other, self)

    def __rsub__(self, other: "Metric") -> "Metric":
        return CompositionalMetric(torch.sub, other, self)

    def __rtruediv__(self, other: "Metric") -> "Metric":
        return CompositionalMetric(torch.true_divide, other, self)

    def __rxor__(self, other: "Metric") -> "Metric":
        return CompositionalMetric(torch.bitwise_xor, other, self)

    def __sub__(self, other: "Metric") -> "Metric":
        return CompositionalMetric(torch.sub, self, other)

    def __truediv__(self, other: "Metric") -> "Metric":
        return CompositionalMetric(torch.true_divide, self, other)

    def __xor__(self, other: "Metric") -> "Metric":
        return CompositionalMetric(torch.bitwise_xor, self, other)

    def __abs__(self) -> "Metric":
        return CompositionalMetric(torch.abs, self, None)

    def __inv__(self) -> "Metric":
        return CompositionalMetric(torch.bitwise_not, self, None)

    def __invert__(self) -> "Metric":
        return self.__inv__()

    def __neg__(self) -> "Metric":
        return CompositionalMetric(_neg, self, None)

    def __pos__(self) -> "Metric":
        return CompositionalMetric(torch.abs, self, None)

    def __getitem__(self, idx: int) -> "Metric":
        return CompositionalMetric(lambda x: x[idx], self, None)


def _neg(x: Tensor) -> Tensor:
    return -torch.abs(x)


class CompositionalMetric(Metric):
    """Composition of two metrics with a specific operator which will be executed upon metrics compute."""

    def __init__(
        self,
        operator: Callable,
        metric_a: Union[Metric, int, float, Tensor],
        metric_b: Union[Metric, int, float, Tensor, None],
    ) -> None:
        """
        Args:
            operator: the operator taking in one (if metric_b is None)
                or two arguments. Will be applied to outputs of metric_a.compute()
                and (optionally if metric_b is not None) metric_b.compute()
            metric_a: first metric whose compute() result is the first argument of operator
            metric_b: second metric whose compute() result is the second argument of operator.
                For operators taking in only one input, this should be None
        """
        super().__init__()

        self.op = operator

        if isinstance(metric_a, Tensor):
            self.register_buffer("metric_a", metric_a)
        else:
            self.metric_a = metric_a

        if isinstance(metric_b, Tensor):
            self.register_buffer("metric_b", metric_b)
        else:
            self.metric_b = metric_b

    def _sync_dist(self, dist_sync_fn: Optional[Callable] = None, process_group: Optional[Any] = None) -> None:
        # No syncing required here. syncing will be done in metric_a and metric_b
        pass

    def update(self, *args: Any, **kwargs: Any) -> None:
        if isinstance(self.metric_a, Metric):
            self.metric_a.update(*args, **self.metric_a._filter_kwargs(**kwargs))

        if isinstance(self.metric_b, Metric):
            self.metric_b.update(*args, **self.metric_b._filter_kwargs(**kwargs))

    def compute(self) -> Any:

        # also some parsing for kwargs?
        if isinstance(self.metric_a, Metric):
            val_a = self.metric_a.compute()
        else:
            val_a = self.metric_a

        if isinstance(self.metric_b, Metric):
            val_b = self.metric_b.compute()
        else:
            val_b = self.metric_b

        if val_b is None:
            return self.op(val_a)

        return self.op(val_a, val_b)

    @torch.jit.unused
    def forward(self, *args: Any, **kwargs: Any) -> Any:

        val_a = (
            self.metric_a(*args, **self.metric_a._filter_kwargs(**kwargs))
            if isinstance(self.metric_a, Metric)
            else self.metric_a
        )
        val_b = (
            self.metric_b(*args, **self.metric_b._filter_kwargs(**kwargs))
            if isinstance(self.metric_b, Metric)
            else self.metric_b
        )

        if val_a is None:
            # compute_on_step of metric_a is False
            return None

        if val_b is None:
            if isinstance(self.metric_b, Metric):
                # compute_on_step of metric_b is False
                return None

            # Unary op
            return self.op(val_a)

        # Binary op
        return self.op(val_a, val_b)

    def reset(self) -> None:
        if isinstance(self.metric_a, Metric):
            self.metric_a.reset()

        if isinstance(self.metric_b, Metric):
            self.metric_b.reset()

    def persistent(self, mode: bool = False) -> None:
        if isinstance(self.metric_a, Metric):
            self.metric_a.persistent(mode=mode)
        if isinstance(self.metric_b, Metric):
            self.metric_b.persistent(mode=mode)

    def __repr__(self) -> str:
        _op_metrics = f"(\n  {self.op.__name__}(\n    {repr(self.metric_a)},\n    {repr(self.metric_b)}\n  )\n)"
        repr_str = self.__class__.__name__ + _op_metrics

        return repr_str

    def _wrap_compute(self, compute: Callable) -> Callable:
        return compute<|MERGE_RESOLUTION|>--- conflicted
+++ resolved
@@ -13,11 +13,8 @@
 # limitations under the License.
 import functools
 import inspect
-<<<<<<< HEAD
 import operator as op
 import warnings
-=======
->>>>>>> b225889b
 from abc import ABC, abstractmethod
 from contextlib import contextmanager
 from copy import deepcopy
