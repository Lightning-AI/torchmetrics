# Copyright The PyTorch Lightning team.
#
# Licensed under the Apache License, Version 2.0 (the "License");
# you may not use this file except in compliance with the License.
# You may obtain a copy of the License at
#
#     http://www.apache.org/licenses/LICENSE-2.0
#
# Unless required by applicable law or agreed to in writing, software
# distributed under the License is distributed on an "AS IS" BASIS,
# WITHOUT WARRANTIES OR CONDITIONS OF ANY KIND, either express or implied.
# See the License for the specific language governing permissions and
# limitations under the License.
from typing import Any, Callable, Dict, List, Mapping, Optional, Sequence, Union

import torch
from torch import Tensor, tensor

METRIC_EPS = 1e-6


def dim_zero_cat(x: Union[Tensor, List[Tensor]]) -> Tensor:
    """Concatenation along the zero dimension."""
    x = x if isinstance(x, (list, tuple)) else [x]
    x = [y.unsqueeze(0) if y.numel() == 1 and y.ndim == 0 else y for y in x]
    if not x:  # empty list
        raise ValueError("No samples to concatenate")
    return torch.cat(x, dim=0)


def dim_zero_sum(x: Tensor) -> Tensor:
    """Summation along the zero dimension."""
    return torch.sum(x, dim=0)


def dim_zero_mean(x: Tensor) -> Tensor:
    """Average along the zero dimension."""
    return torch.mean(x, dim=0)


def dim_zero_max(x: Tensor) -> Tensor:
    """Max along the zero dimension."""
    return torch.max(x, dim=0).values


def dim_zero_min(x: Tensor) -> Tensor:
    """Min along the zero dimension."""
    return torch.min(x, dim=0).values


def _flatten(x: Sequence) -> list:
    """Flatten list of list into single list."""
    return [item for sublist in x for item in sublist]


def _flatten_dict(x: Dict) -> Dict:
    """Flatten dict of dicts into single dict."""
    new_dict = {}
    for key, value in x.items():
        if isinstance(value, dict):
            for k, v in value.items():
                new_dict[k] = v
        else:
            new_dict[key] = value
    return new_dict


def to_onehot(
    label_tensor: Tensor,
    num_classes: Optional[int] = None,
) -> Tensor:
    """Converts a dense label tensor to one-hot format.

    Args:
        label_tensor: dense label tensor, with shape [N, d1, d2, ...]
        num_classes: number of classes C

    Returns:
        A sparse label tensor with shape [N, C, d1, d2, ...]

    Example:
        >>> x = torch.tensor([1, 2, 3])
        >>> to_onehot(x)
        tensor([[0, 1, 0, 0],
                [0, 0, 1, 0],
                [0, 0, 0, 1]])
    """
    if num_classes is None:
        num_classes = int(label_tensor.max().detach().item() + 1)

    tensor_onehot = torch.zeros(
        label_tensor.shape[0],
        num_classes,
        *label_tensor.shape[1:],
        dtype=label_tensor.dtype,
        device=label_tensor.device,
    )
    index = label_tensor.long().unsqueeze(1).expand_as(tensor_onehot)
    return tensor_onehot.scatter_(1, index, 1.0)


def select_topk(prob_tensor: Tensor, topk: int = 1, dim: int = 1) -> Tensor:
    """Convert a probability tensor to binary by selecting top-k the highest entries.

    Args:
        prob_tensor: dense tensor of shape ``[..., C, ...]``, where ``C`` is in the
            position defined by the ``dim`` argument
        topk: number of the highest entries to turn into 1s
        dim: dimension on which to compare entries

    Returns:
        A binary tensor of the same shape as the input tensor of type ``torch.int32``

    Example:
        >>> x = torch.tensor([[1.1, 2.0, 3.0], [2.0, 1.0, 0.5]])
        >>> select_topk(x, topk=2)
        tensor([[0, 1, 1],
                [1, 1, 0]], dtype=torch.int32)
    """
    zeros = torch.zeros_like(prob_tensor)
    if topk == 1:  # argmax has better performance than topk
        topk_tensor = zeros.scatter(dim, prob_tensor.argmax(dim=dim, keepdim=True), 1.0)
    else:
        topk_tensor = zeros.scatter(dim, prob_tensor.topk(k=topk, dim=dim).indices, 1.0)
    return topk_tensor.int()


def to_categorical(x: Tensor, argmax_dim: int = 1) -> Tensor:
    """Converts a tensor of probabilities to a dense label tensor.

    Args:
        x: probabilities to get the categorical label [N, d1, d2, ...]
        argmax_dim: dimension to apply

    Return:
        A tensor with categorical labels [N, d2, ...]

    Example:
        >>> x = torch.tensor([[0.2, 0.5], [0.9, 0.1]])
        >>> to_categorical(x)
        tensor([1, 0])
    """
    return torch.argmax(x, dim=argmax_dim)


def apply_to_collection(
    data: Any,
    dtype: Union[type, tuple],
    function: Callable,
    *args: Any,
    wrong_dtype: Optional[Union[type, tuple]] = None,
    **kwargs: Any,
) -> Any:
    """Recursively applies a function to all elements of a certain dtype.

    Args:
        data: the collection to apply the function to
        dtype: the given function will be applied to all elements of this dtype
        function: the function to apply
        *args: positional arguments (will be forwarded to calls of ``function``)
        wrong_dtype: the given function won't be applied if this type is specified and the given collections is of
            the :attr:`wrong_type` even if it is of type :attr`dtype`
        **kwargs: keyword arguments (will be forwarded to calls of ``function``)

    Returns:
        the resulting collection

    Example:
        >>> apply_to_collection(torch.tensor([8, 0, 2, 6, 7]), dtype=Tensor, function=lambda x: x ** 2)
        tensor([64,  0,  4, 36, 49])
        >>> apply_to_collection([8, 0, 2, 6, 7], dtype=int, function=lambda x: x ** 2)
        [64, 0, 4, 36, 49]
        >>> apply_to_collection(dict(abc=123), dtype=int, function=lambda x: x ** 2)
        {'abc': 15129}
    """
    elem_type = type(data)

    # Breaking condition
    if isinstance(data, dtype) and (wrong_dtype is None or not isinstance(data, wrong_dtype)):
        return function(data, *args, **kwargs)

    # Recursively apply to collection items
    if isinstance(data, Mapping):
        return elem_type({k: apply_to_collection(v, dtype, function, *args, **kwargs) for k, v in data.items()})

    if isinstance(data, tuple) and hasattr(data, "_fields"):  # named tuple
        return elem_type(*(apply_to_collection(d, dtype, function, *args, **kwargs) for d in data))

    if isinstance(data, Sequence) and not isinstance(data, str):
        return elem_type([apply_to_collection(d, dtype, function, *args, **kwargs) for d in data])

    # data is neither of dtype, nor a collection
    return data


def get_group_indexes(indexes: Tensor) -> List[Tensor]:
<<<<<<< HEAD
    """Given an integer `torch.Tensor` ``indexes``, return a ``torch.Tensor`` of indexes for each different value in
=======
    """Given an integer ``torch.Tensor`` ``indexes``, return a ``torch.Tensor`` of indexes for each different value in
>>>>>>> 8b9c6225
    ``indexes``.

    Args:
        indexes: a ``torch.Tensor``

    Return:
        A list of integer ``torch.Tensor``s

    Example:
        >>> indexes = torch.tensor([0, 0, 0, 1, 1, 1, 1])
        >>> get_group_indexes(indexes)
        [tensor([0, 1, 2]), tensor([3, 4, 5, 6])]
    """

    res: dict = {}
    for i, _id in enumerate(indexes):
        _id = _id.item()
        if _id in res:
            res[_id] += [i]
        else:
            res[_id] = [i]

    return [tensor(x, dtype=torch.long) for x in res.values()]


def _squeeze_scalar_element_tensor(x: Tensor) -> Tensor:
    return x.squeeze() if x.numel() == 1 else x


def _squeeze_if_scalar(data: Any) -> Any:
    return apply_to_collection(data, Tensor, _squeeze_scalar_element_tensor)


def _bincount(x: Tensor, minlength: Optional[int] = None) -> Tensor:
    """``torch.bincount`` currently does not support deterministic mode on GPU.

    This implementation fallback to a for-loop counting occurrences in that case.

    Args:
        x: tensor to count
        minlength: minimum length to count

    Returns:
        Number of occurrences for each unique element in x
    """
    if x.is_cuda and torch.are_deterministic_algorithms_enabled():
        if minlength is None:
            minlength = len(torch.unique(x))
        output = torch.zeros(minlength, device=x.device, dtype=torch.long)
        for i in range(minlength):
            output[i] = (x == i).sum()
        return output
    else:
        return torch.bincount(x, minlength=minlength)<|MERGE_RESOLUTION|>--- conflicted
+++ resolved
@@ -194,11 +194,7 @@
 
 
 def get_group_indexes(indexes: Tensor) -> List[Tensor]:
-<<<<<<< HEAD
-    """Given an integer `torch.Tensor` ``indexes``, return a ``torch.Tensor`` of indexes for each different value in
-=======
     """Given an integer ``torch.Tensor`` ``indexes``, return a ``torch.Tensor`` of indexes for each different value in
->>>>>>> 8b9c6225
     ``indexes``.
 
     Args:
