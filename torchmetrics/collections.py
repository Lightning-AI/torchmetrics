--- conflicted
+++ resolved
@@ -50,13 +50,11 @@
         ValueError:
             If ``metrics`` is not a ``list``, ``tuple`` or a ``dict``.
         ValueError:
-<<<<<<< HEAD
-            If ``prefix`` is set and it is not a string
-        ValueError:
-            If ``postfix`` is set and it is not a string
-=======
-            If ``metrics`` is is ``dict`` and passed any additional_metrics.
->>>>>>> 7115789a
+            If ``metrics`` is ``dict`` and additional_metrics are passed in.
+        ValueError:
+            If ``prefix`` is set and it is not a string.
+        ValueError:
+            If ``postfix`` is set and it is not a string.
 
     Example (input as list):
         >>> import torch
