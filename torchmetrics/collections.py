--- conflicted
+++ resolved
@@ -28,20 +28,15 @@
     Args:
         metrics: One of the following
 
-            * list or tuple (sequence): if metrics are passed in as a list, will use the metrics class name
+            * list or tuple (sequence): if metrics are passed in as a list or tuple, will use the metrics class name
               as key for output dict. Therefore, two metrics of the same class cannot be chained this way.
 
-<<<<<<< HEAD
+            * arguments: similar to passing in as a list, metrics passed in as arguments will use their metric
+              class name as key for the output dict.
+
             * dict: if metrics are passed in as a dict, will use each key in the dict as key for output dict.
               Use this format if you want to chain together multiple of the same metric with different parameters.
-
-        additional_metrics: adding additiona metrics if the first argument was single or sequrnce of metrics.
-=======
-            * dict: if metrics are passed in as a dict, will use each key in the
-              dict as key for output dict. Use this format if you want to chain
-              together multiple of the same metric with different parameters.
               Note that the keys in the output dict will be sorted alphabetically.
->>>>>>> 6116c45b
 
         prefix: a string to append in front of the keys of the output dict
 
