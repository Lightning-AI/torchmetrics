--- conflicted
+++ resolved
@@ -23,50 +23,31 @@
 
 
 def _bootstrap_sampler(
-    tensor: Tensor, 
-    size: Optional[int] = None, 
-    generator: Optional[torch.Generator] = None,
+    size: int,
     sampling_strategy: str = 'poisson'
 ) -> Tensor:
     """ Resample a tensor along its first dimension with replacement
     Args:
-        tensor: tensor to resample
-        size: number of samples in new tensor. Defauls to same size as input tensor. Only applies when
-            sampling strategy is ``'multinomial'``
+        size: number of samples
+        sampling_strategy: the strategy to use for sampling, either ``'poisson'`` or ``'multinomial'``
         generator: a instance of ``torch.Generator`` that controls the sampling
-        sampling_strategy: the strategy to use for sampling, either ``'poisson'`` or ``'multinomial'``
 
     Returns:
         resampled tensor
 
     """
-<<<<<<< HEAD
     if sampling_strategy == 'poisson':
         p = torch.distributions.Poisson(1)
-        n = p.sample((tensor.shape[0],))
-        return tensor.repeat_interleave(n.long(), dim=0)
+        n = p.sample((size,))
+        return torch.arange(size).repeat_interleave(n.long(), dim=0)
     elif sampling_strategy == 'multinomial':
-        if size is None:
-            size = tensor.shape[0]
         idx = torch.multinomial(
-            torch.ones(tensor.shape[0], device=tensor.device),
+            torch.ones(size),
             num_samples=size,
-            replacement=True,
-            generator=generator
+            replacement=True
         )
-        return tensor[idx]
+        return idx
     raise ValueError('Unknown sampling strategy')
-=======
-    if size is None:
-        size = tensor.shape[0]
-    idx = torch.multinomial(
-        torch.ones(tensor.shape[0], device=tensor.device),
-        num_samples=size,
-        replacement=True,
-        generator=generator,
-    )
-    return tensor[idx]
->>>>>>> a3e9b40b
 
 
 class BootStrapper(Metric):
@@ -80,7 +61,6 @@
         quantile: Optional[Union[float, Tensor]] = None,
         raw: bool = False,
         sampling_strategy: str = 'poisson',
-        generator: Optional[torch.Generator] = None,
         compute_on_step: bool = True,
         dist_sync_on_step: bool = False,
         process_group: Optional[Any] = None,
@@ -112,8 +92,6 @@
                 will be given by :math:`n~Poisson(1)`, which approximates the true bootstrap distribution when
                 the number of samples is large. If ``'multinomial'`` is chosen, we will apply true bootstrapping
                 at the batch level to approximate bootstrapping over the hole dataset.
-            generator:
-                A pytorch random number generator for the bootstrap sampler
             compute_on_step:
                 Forward only calls ``update()`` and return ``None`` if this is set to ``False``.
             dist_sync_on_step:
@@ -128,9 +106,8 @@
 
         Example::
             >>> from torchmetrics import Accuracy, BootStrapper
-            >>> generator = torch.manual_seed(0)
             >>> base_metric = Accuracy()
-            >>> bootstrap = BootStrapper(base_metric, num_bootstraps=20, generator=generator)
+            >>> bootstrap = BootStrapper(base_metric, num_bootstraps=20)
             >>> bootstrap.update(torch.randint(5, (20,)), torch.randint(5, (20,)))
             >>> output = bootstrap.compute()
             >>> mean, std = output
@@ -163,22 +140,20 @@
             )
         self.sampling_strategy = sampling_strategy
 
-        if generator is not None and not isinstance(generator, torch.Generator):
-            raise ValueError(
-                "Expected argument ``generator`` to be an instance of ``torch.Generator``"
-                f"but received {generator}"
-            )
-        self.generator = generator
-
     def update(self, *args: Any, **kwargs: Any) -> None:
         """ Updates the state of the base metric. Any tensor passed in will be bootstrapped along dimension 0 """
         for idx in range(self.num_bootstraps):
-            new_args = apply_to_collection(
-                args, Tensor, _bootstrap_sampler, generator=self.generator, sampling_strategy=self.sampling_strategy
-            )
-            new_kwargs = apply_to_collection(
-                kwargs, Tensor, _bootstrap_sampler, generator=self.generator, sampling_strategy=self.sampling_strategy
-            )
+            args_sizes = apply_to_collection(args, Tensor, len)
+            kwargs_sizes = list(apply_to_collection(kwargs, Tensor, len))
+            if len(args_sizes) > 0:
+                size = args_sizes[0]
+            elif len(kwargs_sizes) > 0:
+                size = kwargs_sizes[0]
+            else:
+                raise ValueError('None of the input contained tensors, so could not determine the sampling size')
+            sample_idx = _bootstrap_sampler(size, sampling_strategy=self.sampling_strategy)
+            new_args = apply_to_collection(args, Tensor, torch.index_select, dim=0, index=sample_idx)
+            new_kwargs = apply_to_collection(kwargs, Tensor, torch.index_select, dim=0, index=sample_idx)
             self.metrics[idx].update(*new_args, **new_kwargs)
 
     def compute(self) -> List[Tensor]:
