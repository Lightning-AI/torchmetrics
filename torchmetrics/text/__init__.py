--- conflicted
+++ resolved
@@ -14,11 +14,8 @@
 from torchmetrics.text.bert import BERTScore  # noqa: F401
 from torchmetrics.text.bleu import BLEUScore  # noqa: F401
 from torchmetrics.text.cer import CharErrorRate  # noqa: F401
-<<<<<<< HEAD
+from torchmetrics.text.mer import MatchErrorRate  # noqa: F401
 from torchmetrics.text.meteor import METEORScore  # noqa: F401
-=======
-from torchmetrics.text.mer import MatchErrorRate  # noqa: F401
->>>>>>> 93cb842f
 from torchmetrics.text.rouge import ROUGEScore  # noqa: F401
 from torchmetrics.text.sacre_bleu import SacreBLEUScore  # noqa: F401
 from torchmetrics.text.wer import WER  # noqa: F401