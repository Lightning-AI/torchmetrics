# Copyright The PyTorch Lightning team.
#
# Licensed under the Apache License, Version 2.0 (the "License");
# you may not use this file except in compliance with the License.
# You may obtain a copy of the License at
#
#     http://www.apache.org/licenses/LICENSE-2.0
#
# Unless required by applicable law or agreed to in writing, software
# distributed under the License is distributed on an "AS IS" BASIS,
# WITHOUT WARRANTIES OR CONDITIONS OF ANY KIND, either express or implied.
# See the License for the specific language governing permissions and
# limitations under the License.
from torchmetrics.text.bert import BERTScore  # noqa: F401
from torchmetrics.text.bleu import BLEUScore  # noqa: F401
from torchmetrics.text.cer import CharErrorRate  # noqa: F401
from torchmetrics.text.mer import MatchErrorRate  # noqa: F401
from torchmetrics.text.rouge import ROUGEScore  # noqa: F401
from torchmetrics.text.sacre_bleu import SacreBLEUScore  # noqa: F401
<<<<<<< HEAD
from torchmetrics.text.wer import WER  # noqa: F401
from torchmetrics.text.wil import WordInfoLost  # noqa: F401
from torchmetrics.text.wip import WordInfoPreserved  # noqa: F401
=======
from torchmetrics.text.squad import SQuAD  # noqa: F401
from torchmetrics.text.wer import WER  # noqa: F401
>>>>>>> 02ea8de2
<|MERGE_RESOLUTION|>--- conflicted
+++ resolved
@@ -17,11 +17,7 @@
 from torchmetrics.text.mer import MatchErrorRate  # noqa: F401
 from torchmetrics.text.rouge import ROUGEScore  # noqa: F401
 from torchmetrics.text.sacre_bleu import SacreBLEUScore  # noqa: F401
-<<<<<<< HEAD
+from torchmetrics.text.squad import SQuAD  # noqa: F401
 from torchmetrics.text.wer import WER  # noqa: F401
 from torchmetrics.text.wil import WordInfoLost  # noqa: F401
-from torchmetrics.text.wip import WordInfoPreserved  # noqa: F401
-=======
-from torchmetrics.text.squad import SQuAD  # noqa: F401
-from torchmetrics.text.wer import WER  # noqa: F401
->>>>>>> 02ea8de2
+from torchmetrics.text.wip import WordInfoPreserved  # noqa: F401