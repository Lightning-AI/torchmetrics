--- conflicted
+++ resolved
@@ -14,11 +14,7 @@
 from typing import Any, Callable, List, Optional, Union
 
 import torch
-<<<<<<< HEAD
-from deprecate import deprecated
-=======
 from deprecate import deprecated, void
->>>>>>> 77babc98
 from torch import Tensor, tensor
 
 from torchmetrics.functional.text.wer import _wer_compute, _wer_update
