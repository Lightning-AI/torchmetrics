--- conflicted
+++ resolved
@@ -98,31 +98,4 @@
         """Computes spearmans correlation coefficient."""
         preds = dim_zero_cat(self.preds)
         target = dim_zero_cat(self.target)
-<<<<<<< HEAD
-        return _spearman_corrcoef_compute(preds, target)
-
-
-class SpearmanCorrcoef(SpearmanCorrCoef):
-    """Computes `spearmans rank correlation coefficient`_.
-
-    Example:
-        >>> spearman = SpearmanCorrCoef()
-        >>> spearman(torch.tensor([2.5, 0.0, 2, 8]), torch.tensor([3, -0.5, 2, 7]))
-        tensor(1.0000)
-
-    .. deprecated:: v0.7
-        Renamed in favor of :class:`torchmetrics.SpearmanCorrCoef`. Will be removed in v0.8.
-    """
-
-    @deprecated(target=SpearmanCorrCoef, deprecated_in="0.7", remove_in="0.8", stream=_future_warning)
-    def __init__(
-        self,
-        compute_on_step: Optional[bool] = None,
-        dist_sync_on_step: bool = False,
-        process_group: Optional[Any] = None,
-        dist_sync_fn: Optional[Callable] = None,
-    ) -> None:
-        void(compute_on_step, dist_sync_on_step, process_group, dist_sync_fn)
-=======
-        return _spearman_corrcoef_compute(preds, target)
->>>>>>> 33d32c13
+        return _spearman_corrcoef_compute(preds, target)