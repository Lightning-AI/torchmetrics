# Copyright The PyTorch Lightning team.
#
# Licensed under the Apache License, Version 2.0 (the "License");
# you may not use this file except in compliance with the License.
# You may obtain a copy of the License at
#
#     http://www.apache.org/licenses/LICENSE-2.0
#
# Unless required by applicable law or agreed to in writing, software
# distributed under the License is distributed on an "AS IS" BASIS,
# WITHOUT WARRANTIES OR CONDITIONS OF ANY KIND, either express or implied.
# See the License for the specific language governing permissions and
# limitations under the License.
import csv
import math
import urllib
import warnings
from collections import Counter, defaultdict
from typing import Any, Callable, Dict, List, Optional, Set, Tuple, Union
from warnings import warn

import torch
from torch import Tensor
from torch.utils.data import DataLoader, Dataset

from torchmetrics.utilities.imports import _TQDM_AVAILABLE, _TRANSFORMERS_AVAILABLE

if _TRANSFORMERS_AVAILABLE:
    from transformers import AutoModel, AutoTokenizer

if _TQDM_AVAILABLE:
    import tqdm


def _preprocess_text(
    text: List[str],
    tokenizer: Any,
    max_length: int = 512,
    truncation: bool = True,
    sort_according_length: bool = True,
    own_tokenizer: bool = False,
) -> Dict[str, Tensor]:
    """Default text pre-processing function using `transformers` `AutoTokenizer` instance.

    Args:
        text:
            An iterable of sentences.
        tokenizer:
            Either `AutoTokenizer` instance from `transformers` package, or a user's own tokenizer.
        max_length:
            A maximum sequence length.
        truncation:
            An indication of whether tokenized sequences should be padded only to the length of the longest sequence.
        sort_according_length:
            An indication of whether tokenized sequences should be sorted from shortest to longest. This is appropriate
            to do for leveraging dynamic padding during embedding calculation and thereby to hasten inference.
        own_tokenizer:
            An indication of whether a non-default user's own tokenizer is used.

    Return:
        A dictionary of tokenized sentences including input_ids and attention_mask.

    Raises:
        BaseException:
            If a tokenization with a user's own tokenizer is not successful.
    """
    if not own_tokenizer:
        tokenized_data = tokenizer(
            text, padding="max_length", max_length=max_length, truncation=truncation, return_tensors="pt"
        )
    else:
        try:
            tokenized_data = tokenizer(text, max_length)
        except BaseException as e:
            raise BaseException(f"Tokenization was not successful: {e}")

    input_ids, attention_mask = (
        _sort_data_according_length(tokenized_data["input_ids"], tokenized_data["attention_mask"])
        if sort_according_length
        else (tokenized_data["input_ids"], tokenized_data["attention_mask"])
    )
    return {"input_ids": input_ids, "attention_mask": attention_mask}


def _process_attention_mask_for_special_tokens(attention_mask: Tensor) -> Tensor:
    """Process attention mask to be zero for special [CLS] and [SEP] tokens as they're not included in a
    calculation for BERT score.

    Args:
        attention_mask: An attention mask to be returned, for example, by a `transformers` tokenizer.

    Return:
        A processed attention mask.
    """
    # Make attention_mask zero for [CLS] token
    attention_mask[:, 0] = 0
    # Make attention_mask zero for [SEP] token
    sep_token_position = (attention_mask - 0.1).cumsum(-1).argmax(-1)
    attention_mask[torch.arange(attention_mask.size(0)).long(), sep_token_position] = 0
    return attention_mask


def _sort_data_according_length(input_ids: Tensor, attention_mask: Tensor) -> Tuple[Tensor, Tensor]:
    """Sort tokenized sentence from the shortest to the longest one."""
    sorted_indices = attention_mask.sum(1).argsort()
    input_ids = input_ids[sorted_indices]
    attention_mask = attention_mask[sorted_indices]
    return input_ids, attention_mask


def _input_data_collator(
    batch: Dict[str, Tensor], device: Optional[Union[str, torch.device]] = None
) -> Dict[str, Tensor]:
    """Helper function that trims model inputs to the longest sequence within the batch and put the input on the
    proper device."""
    max_len = int(batch["attention_mask"].sum(1).max().item())
    input_ids = batch["input_ids"][:, :max_len].to(device)
    attention_mask = batch["attention_mask"][:, :max_len].to(device)
    batch.update({"input_ids": input_ids, "attention_mask": attention_mask})
    return batch


def _output_data_collator(model_output: Tensor, attention_mask: Tensor, target_len: int) -> Tuple[Tensor, Tensor]:
    """Helper function that pads the model output and attention mask to the target length."""
    zeros_shape = list(model_output.shape)
    zeros_shape[2] = target_len - zeros_shape[2]
    model_output = torch.cat(
        [model_output, torch.zeros(zeros_shape, dtype=model_output.dtype).to(model_output.device)], dim=2
    )
    zeros = torch.zeros(zeros_shape[0], zeros_shape[2], dtype=attention_mask.dtype).to(attention_mask.device)
    attention_mask = torch.cat([attention_mask, zeros], dim=1)
    return model_output, attention_mask


class TextDataset(Dataset):
    """PyTorch dataset class for storing tokenized sentences and other properties used for BERT score
    calculation."""

    def __init__(
        self,
        text: List[str],
        tokenizer: Any,
        max_length: int = 512,
        preprocess_text_fn: Callable[[List[str], Any, int], Dict[str, Tensor]] = _preprocess_text,
        idf: bool = False,
        tokens_idf: Optional[Dict[int, float]] = None,
    ) -> None:
        """
        Args:
            text:
                An iterable of sentences.
            tokenizer:
                `AutoTokenizer` instance from `transformers` package.
            max_length:
                A maximum sequence length.
            preprocess_text_fn:
                A function used for processing the input sentences.
            idf:
                An indication of whether calculate token inverse document frequencies to weight the model embeddings.
            tokens_idf:
                Inverse document frequencies (these should be calculated on reference sentences).
        """
        self.text = preprocess_text_fn(text, tokenizer, max_length)
        self.max_length = self.text["input_ids"].shape[1]
        self.num_sentences = len(text)
        self.idf = idf
        self.tokens_idf = {}
        if idf:
            self.tokens_idf = tokens_idf if tokens_idf is not None else self._get_tokens_idf()

    def __getitem__(self, idx: int) -> Dict[str, Tensor]:
        input_ids = self.text["input_ids"][idx, :]
        attention_mask = self.text["attention_mask"][idx, :]
        inputs_dict = {"input_ids": input_ids, "attention_mask": attention_mask}
        if self.idf:
            input_ids_idf = torch.tensor([self.tokens_idf[input_idx] for input_idx in input_ids.tolist()])
            inputs_dict["input_ids_idf"] = input_ids_idf
        return inputs_dict

    def __len__(self) -> int:
        return self.num_sentences

    def _get_tokens_idf(self) -> Dict[int, float]:
        """Calculate token inverse document frequences.

        Return:
            A python dictionary containing inverse document frequences for token ids.
        """
        token_counter: Counter = Counter()
        for tokens in map(self._set_of_tokens, self.text["input_ids"]):
            token_counter.update(tokens)

        tokens_idf: Dict[int, float] = defaultdict(self._get_tokens_idf_default_value)
        tokens_idf.update(
            {idx: math.log((self.num_sentences + 1) / (occurrence + 1)) for idx, occurrence in token_counter.items()}
        )
        return tokens_idf

    def _get_tokens_idf_default_value(self) -> float:
        """Helper function that ensures `defaultdict` to be pickled."""
        return math.log((self.num_sentences + 1) / 1)

    @staticmethod
    def _set_of_tokens(input_ids: Tensor) -> Set:
        """Return set of tokens from the `input_ids` `torch.Tensor`."""
        return set(input_ids.tolist())


class TokenizedDataset(TextDataset):
    """The child class of `TextDataset` class used with already tokenized data."""

    def __init__(
        self,
        input_ids: Tensor,
        attention_mask: Tensor,
        idf: bool = False,
        tokens_idf: Optional[Dict[int, float]] = None,
    ) -> None:
        """
        Args:
            input_ids:
                Input ids (`torch.Tensor`).
            attention_mask:
                Attention mask (`torch.Tensor`).
            idf:
                An indication of whether calculate token inverse document frequencies to weight the model embeddings.
            tokens_idf:
                Inverse document frequencies (these should be calculated on reference sentences).
        """
        self.text = dict(zip(["input_ids", "attention_mask"], _sort_data_according_length(input_ids, attention_mask)))
        self.text = _input_data_collator(self.text)
        self.num_sentences = len(self.text["input_ids"])
        self.max_length = self.text["input_ids"].shape[1]
        self.idf = idf
        self.tokens_idf = {}
        if idf:
            self.tokens_idf = tokens_idf if tokens_idf is not None else self._get_tokens_idf()


def _get_progress_bar(dataloader: DataLoader, verbose: bool = False) -> Union[DataLoader, "tqdm.auto.tqdm"]:
    """Helper function returning either the dataloader itself when `verbose = False`, or it wraps the dataloader with
    `tqdm.auto.tqdm`, when `verbose = True` to display a progress bar during the embbeddings calculation."""
    return tqdm.auto.tqdm(dataloader) if verbose else dataloader


def _check_shape_of_model_output(output: Tensor, input_ids: Tensor) -> None:
    """Check if the shape of the user's own model output."""
    bs, seq_len = input_ids.shape[:2]
    invalid_out_shape = len(output.shape) != 3 or output.shape[0] != bs or output.shape[1] != seq_len
    if invalid_out_shape:
        raise ValueError(
            "The model output must be `torch.Tensor` of a shape `[batch_size, seq_len, model_dim]` "
            f"i.e. [{bs}, {seq_len}. , `model_dim`], but got {output.shape}."
        )


def _get_embeddings_and_idf_scale(
    dataloader: DataLoader,
    target_len: int,
    model: torch.nn.Module,
    device: Optional[Union[str, torch.device]] = None,
    num_layers: Optional[int] = None,
    all_layers: bool = False,
    idf: bool = False,
    verbose: bool = False,
    user_forward_fn: Callable[[torch.nn.Module, Dict[str, Tensor]], Tensor] = None,
) -> Tuple[Tensor, Tensor]:
    """Calculate sentence embeddings and the inverse-document-frequence scaling factor.
    Args:
        dataloader:
            `torch.utils.data.DataLoader` instance.
        target_len:
            A length of the longest sequence in the data. Used for padding the model output.
        model:
            BERT model.
        device:
            A device to be used for calculation.
        num_layers:
            The layer of representation to use.
        all_layers:
            An indication whether representation from all model layers should be used for BERTScore.
        idf:
            An Indication whether normalization using inverse document frequencies should be used.
        verbose:
            An indication of whether a progress bar to be displayed during the embeddings calculation.
        user_forward_fn:
            A user's own forward function used in a combination with `user_model`. This function must take `user_model`
            and a python dictionary of containing `"input_ids"` and `"attention_mask"` represented by `torch.Tensor`
            as an input and return the model's output represented by the single `torch.Tensor`.

    Return:
        A tuple of torch.Tensors containing the model's embeddings and the normalized tokens IDF.
        When `idf = False`, tokens IDF is not calculated, and a matrix of mean weights is returned instead.
        For a single sentence, `mean_weight = 1/seq_len`, where `seq_len` is a sum over the corresponding
        `attention_mask`.

    Raises:
        ValueError:
            If `all_layers = True` and a model, which is not from the `transformers` package, is used.
    """
    embeddings_list: List[Tensor] = []
    idf_scale_list: List[Tensor] = []
    for batch in _get_progress_bar(dataloader, verbose):
        with torch.no_grad():
            batch = _input_data_collator(batch, device)
            # Output shape: batch_size x num_layers OR 1 x sequence_length x bert_dim
            if not all_layers:
                if not user_forward_fn:
                    out = model(batch["input_ids"], batch["attention_mask"], output_hidden_states=True)
                    out = out.hidden_states[num_layers if num_layers is not None else -1]
                else:
                    out = user_forward_fn(model, batch)
                    _check_shape_of_model_output(out, batch["input_ids"])
                out = out.unsqueeze(1)
            else:
                if user_forward_fn:
                    raise ValueError(
                        "The option `all_layers=True` can be used only with default `transformers` models."
                    )
                out = model(batch["input_ids"], batch["attention_mask"], output_hidden_states=True)
                out = torch.cat([o.unsqueeze(1) for o in out.hidden_states], dim=1)

        out /= out.norm(dim=-1).unsqueeze(-1)  # normalize embeddings
        out, attention_mask = _output_data_collator(out, batch["attention_mask"], target_len)
        processed_attention_mask = _process_attention_mask_for_special_tokens(attention_mask)
        # Multiply embeddings with attention_mask (b=batch_size, l=num_layers, s=seq_len, d=emb_dim)
        out = torch.einsum("blsd, bs -> blsd", out, processed_attention_mask)
        embeddings_list.append(out.cpu())

        # Calculate weighted (w.r.t. sentence length) input_ids IDF matrix
        input_ids_idf = (
            batch["input_ids_idf"] * processed_attention_mask if idf else processed_attention_mask.type(out.dtype)
        )
        input_ids_idf /= input_ids_idf.sum(-1, keepdim=True)
        idf_scale_list.append(input_ids_idf)

    embeddings = torch.cat(embeddings_list)
    idf_scale = torch.cat(idf_scale_list)

    return embeddings, idf_scale


def _get_scaled_precision_or_recall(cos_sim: Tensor, metric: str, idf_scale: Tensor) -> Tensor:
    """Helper function that calculates precision or recall, transpose it and scale it with idf_scale factor."""
    dim = 3 if metric == "precision" else 2
    res = cos_sim.max(dim=dim).values
    res = torch.einsum("bls, bs -> bls", res, idf_scale).sum(-1)
    # We transpose the results and squeeze if possible to match the format of the original BERTScore implementation
    res = res.transpose(0, 1).squeeze()
    return res


def _get_precision_recall_f1(
    preds_embeddings: Tensor, target_embeddings: Tensor, preds_idf_scale: Tensor, target_idf_scale: Tensor
) -> Tuple[Tensor, Tensor, Tensor]:
    """Calculate precision, recall and F1 score over candidate and reference sentences.

    Args:
        preds_embeddings: Embeddings of candidate sentenecs.
        target_embeddings: Embeddings of reference sentences.
        preds_idf_scale: An IDF scale factor for candidate sentences.
        target_idf_scale: An IDF scale factor for reference sentences.

    Return:
        Tensors containing precision, recall and F1 score, respectively.
    """
    # Dimensions: b = batch_size, l = num_layers, p = predictions_seq_len, r = references_seq_len, d = bert_dim
    cos_sim = torch.einsum("blpd, blrd -> blpr", preds_embeddings, target_embeddings)
    # Final metrics shape = (batch_size * num_layers | batch_size)
    precision = _get_scaled_precision_or_recall(cos_sim, "precision", preds_idf_scale)
    recall = _get_scaled_precision_or_recall(cos_sim, "recall", target_idf_scale)

    f1_score = 2 * precision * recall / (precision + recall)
    f1_score = f1_score.masked_fill(torch.isnan(f1_score), 0.0)

    return precision, recall, f1_score


def _get_hash(model_name_or_path: Optional[str] = None, num_layers: Optional[int] = None, idf: bool = False) -> str:
    """Compute `BERT_score`_ (copied and adjusted)"""
    msg = f"{model_name_or_path}_L{num_layers}{'_idf' if idf else '_no-idf'}"
    return msg


def _read_csv_from_local_file(baseline_path: str) -> Tensor:
    """Helper function which reads baseline the csv file from the local file.

    This method implemented to avoid `pandas` dependency.
    """
    with open(baseline_path) as fname:
        csv_file = csv.reader(fname)
        baseline_list = [[float(item) for item in row] for idx, row in enumerate(csv_file) if idx > 0]
    baseline = torch.tensor(baseline_list)[:, 1:]
    return baseline


def _read_csv_from_url(baseline_url: str) -> Tensor:
    """Helper function which reads the baseline csv file from URL.

    This method is implemented to avoid `pandas` dependency.
    """
    with urllib.request.urlopen(baseline_url) as http_request:  # type: ignore
        baseline_list = [
            [float(item) for item in row.strip().decode("utf-8").split(",")]
            for idx, row in enumerate(http_request)
            if idx > 0
        ]
        baseline = torch.tensor(baseline_list)[:, 1:]
    return baseline


def _load_baseline(
    lang: str = "en",
    model_name_or_path: Optional[str] = None,
    baseline_path: Optional[str] = None,
    baseline_url: Optional[str] = None,
) -> Optional[Tensor]:
    """Load a CSV file with the baseline values used for rescaling."""
    if baseline_path:
        baseline: Optional[Tensor] = _read_csv_from_local_file(baseline_path)
    elif baseline_url:
        baseline = _read_csv_from_url(baseline_url)
    # Read default baseline from the original `bert-score` package https://github.com/Tiiiger/bert_score
    elif lang and model_name_or_path:
        _URL_BASE = "https://raw.githubusercontent.com/Tiiiger/bert_score/master/bert_score/rescale_baseline"
        baseline_url = f"{_URL_BASE}/{lang}/{model_name_or_path}.tsv"
        baseline = _read_csv_from_url(baseline_url)
    else:
        baseline = None
        warnings.warn("Baseline was not successfully loaded. No baseline is going to be used.")

    return baseline


def _rescale_metrics_with_baseline(
    precision: Tensor,
    recall: Tensor,
    f1_score: Tensor,
    baseline: Tensor,
    num_layers: Optional[int] = None,
    all_layers: bool = False,
) -> Tuple[Tensor, Tensor, Tensor]:
    """Rescale the computed metrics with the pre-computed baseline."""
    if num_layers is None and all_layers is False:
        num_layers = -1
    all_metrics = torch.stack([precision, recall, f1_score], dim=-1)
    baseline_scale = baseline.unsqueeze(1) if all_layers else baseline[num_layers]
    all_metrics = (all_metrics - baseline_scale) / (1 - baseline_scale)

    return all_metrics[..., 0], all_metrics[..., 1], all_metrics[..., 2]


def bert_score(
    preds: Union[List[str], Dict[str, Tensor]],
    target: Union[List[str], Dict[str, Tensor]],
    model_name_or_path: Optional[str] = None,
    num_layers: Optional[int] = None,
    all_layers: bool = False,
    model: Optional[torch.nn.Module] = None,
    user_tokenizer: Any = None,
    user_forward_fn: Callable[[torch.nn.Module, Dict[str, Tensor]], Tensor] = None,
    verbose: bool = False,
    idf: bool = False,
    device: Optional[Union[str, torch.device]] = None,
    max_length: int = 512,
    batch_size: int = 64,
    num_threads: int = 4,
    return_hash: bool = False,
    lang: str = "en",
    rescale_with_baseline: bool = False,
    baseline_path: Optional[str] = None,
    baseline_url: Optional[str] = None,
    predictions: Union[None, List[str], Dict[str, Tensor]] = None,
    references: Union[None, List[str], Dict[str, Tensor]] = None,
) -> Dict[str, Union[List[float], str]]:
    """`Bert_score Evaluating Text Generation`_ leverages the pre-trained contextual embeddings from BERT and
    matches words in candidate and reference sentences by cosine similarity. It has been shown to correlate with
    human judgment on sentence-level and system-level evaluation. Moreover, BERTScore computes precision, recall,
    and F1 measure, which can be useful for evaluating different language generation tasks.

    This implemenation follows the original implementation from `BERT_score`_

    Args:
        preds:
            Either an iterable of predicted sentences or a `Dict[str, torch.Tensor]` containing `input_ids` and
            `attention_mask` `torch.Tensor`.
        target:
            Either an iterable of target sentences or a `Dict[str, torch.Tensor]` containing `input_ids` and
            `attention_mask` `torch.Tensor`.
        model_name_or_path:
            A name or a model path used to load `transformers` pretrained model.
        num_layers:
            A layer of representation to use.
        all_layers:
            An indication of whether the representation from all model's layers should be used.
            If `all_layers = True`, the argument `num_layers` is ignored.
        model:
            A user's own model. Must be of `torch.nn.Module` instance.
        user_tokenizer:
            A user's own tokenizer used with the own model. This must be an instance with the `__call__` method.
            This method must take an iterable of sentences (`List[str]`) and must return a python dictionary
            containing `"input_ids"` and `"attention_mask"` represented by `torch.Tensor`. It is up to the user's model
            of whether `"input_ids"` is a `torch.Tensor` of input ids or embedding vectors.
            This tokenizer must prepend an equivalent of `[CLS]` token and append an equivalent of `[SEP]` token
            as `transformers` tokenizer does.
        user_forward_fn:
            A user's own forward function used in a combination with `user_model`. This function must take `user_model`
            and a python dictionary of containing `"input_ids"` and `"attention_mask"` represented by `torch.Tensor`
            as an input and return the model's output represented by the single `torch.Tensor`.
        verbose:
            An indication of whether a progress bar to be displayed during the embeddings calculation.
        idf:
            An indication of whether normalization using inverse document frequencies should be used.
        device:
            A device to be used for calculation.
        max_length:
            A maximum length of input sequences. Sequences longer than `max_length` are to be trimmed.
        batch_size:
            A batch size used for model processing.
        num_threads:
            A number of threads to use for a dataloader.
        return_hash:
            An indication of whether the correspodning `hash_code` should be returned.
        lang:
            A language of input sentences. It is used when the scores are rescaled with a baseline.
        rescale_with_baseline:
            An indication of whether bertscore should be rescaled with a pre-computed baseline.
            When a pretrained model from `transformers` model is used, the corresponding baseline is downloaded
            from the original `bert-score` package from `BERT_score`_ if available.
            In other cases, please specify a path to the baseline csv/tsv file, which must follow the formatting
            of the files from `BERT_score`_
        baseline_path:
            A path to the user's own local csv/tsv file with the baseline scale.
        baseline_url:
            A url path to the user's own  csv/tsv file with the baseline scale.
        predictions:
            Either an iterable of predicted sentences or a `Dict[str, torch.Tensor]` containing `input_ids` and
            `attention_mask` `torch.Tensor`.
            This argument is deprecated in v0.7 and will be removed in v0.8. Use `preds` instead.
        references:
            Either an iterable of target sentences or a `Dict[str, torch.Tensor]` containing `input_ids` and
            `attention_mask` `torch.Tensor`.
            This argument is deprecated in v0.7 and will be removed in v0.8. Use `target` instead.

    Returns:
        Python dictionary containing the keys `precision`, `recall` and `f1` with corresponding values.

    Raises:
        ValueError:
<<<<<<< HEAD
            If `len(preds) != len(target)`.
        ValueError:
=======
            If `len(predictions) != len(references)`.
        ModuleNotFoundError:
>>>>>>> e6b6fb54
            If `tqdm` package is required and not installed.
        ModuleNotFoundError:
            If ``transformers`` package is required and not installed.
        ValueError:
            If ``num_layer`` is larger than the number of the model layers.
        ValueError:
            If invalid input is provided.

    Example:
        >>> from torchmetrics.functional.text.bert import bert_score
        >>> preds = ["hello there", "general kenobi"]
        >>> target = ["hello there", "master kenobi"]
        >>> bert_score(preds, target, lang="en")  # doctest: +SKIP
        {'precision': [0.99..., 0.99...],
         'recall': [0.99..., 0.99...],
         'f1': [0.99..., 0.99...]}
    """
    if predictions is not None:
        warn(
            "You are using deprecated argument `predictions` in v0.7 which was renamed to `preds`. "
            " The past argument will be removed in v0.8.",
            DeprecationWarning,
        )
        preds = predictions
    if references is not None:
        warn(
            "You are using deprecated argument `references` in v0.7 which was renamed to `target`. "
            " The past argument will be removed in v0.8.",
            DeprecationWarning,
        )
        target = references

    if len(preds) != len(target):
        raise ValueError("Number of predicted and reference sententes must be the same!")

    if verbose and (not _TQDM_AVAILABLE):
        raise ModuleNotFoundError(
            "An argument `verbose = True` requires `tqdm` package be installed. Install with `pip install tqdm`."
        )

    if model is None:
        if not _TRANSFORMERS_AVAILABLE:
            raise ModuleNotFoundError(
                "`bert_score` metric with default models requires `transformers` package be installed."
                " Either install with `pip install transformers>=4.0` or `pip install torchmetrics[text]`."
            )
        tokenizer = AutoTokenizer.from_pretrained(model_name_or_path)
        model = AutoModel.from_pretrained(model_name_or_path)
    else:
        tokenizer = user_tokenizer
    model.eval()
    model.to(device)

    try:
        if num_layers and num_layers > model.config.num_hidden_layers:  # type: ignore
            raise ValueError(
                f"num_layers={num_layers} is forbidden for {model_name_or_path}. "  # type: ignore
                f"Please use num_layers <= {model.config.num_hidden_layers}"  # type: ignore
            )
    except AttributeError:
        warnings.warn("It was not possible to retrieve the parameter `num_layers` from the model specification.")

    _are_empty_lists = all(isinstance(text, list) and len(text) == 0 for text in (preds, target))
    _are_valid_lists = all(
        isinstance(text, list) and len(text) > 0 and isinstance(text[0], str) for text in (preds, target)
    )
    _are_valid_tensors = all(
        isinstance(text, dict) and isinstance(text["input_ids"], Tensor) for text in (preds, target)
    )
    if _are_empty_lists:
        warnings.warn("Predictions and references are empty.")
        output_dict: Dict[str, Union[List[float], str]] = {
            "precision": [0.0],
            "recall": [0.0],
            "f1": [0.0],
        }
        if return_hash:
            output_dict.update({"hash": _get_hash(model_name_or_path, num_layers, idf)})
        return output_dict

    # Load baselines if needed
    baseline = _load_baseline(lang, model_name_or_path, baseline_path, baseline_url) if rescale_with_baseline else None

    # We ignore mypy typing below as the proper typing is ensured by conditions above, only mypy cannot infer that.
    if _are_valid_lists:
        target_dataset = TextDataset(target, tokenizer, max_length, idf=idf)  # type: ignore
        preds_dataset = TextDataset(
            preds,  # type: ignore
            tokenizer,
            max_length,
            idf=idf,
            tokens_idf=target_dataset.tokens_idf,
        )
    elif _are_valid_tensors:
        target_dataset = TokenizedDataset(**target, idf=idf)  # type: ignore
        preds_dataset = TokenizedDataset(**preds, idf=idf, tokens_idf=target_dataset.tokens_idf)  # type: ignore
    else:
        raise ValueError("Invalid input provided.")

    target_loader = DataLoader(target_dataset, batch_size=batch_size, num_workers=num_threads)
    preds_loader = DataLoader(preds_dataset, batch_size=batch_size, num_workers=num_threads)

    target_embeddings, target_idf_scale = _get_embeddings_and_idf_scale(
        target_loader, target_dataset.max_length, model, device, num_layers, all_layers, idf, verbose, user_forward_fn
    )
    preds_embeddings, preds_idf_scale = _get_embeddings_and_idf_scale(
        preds_loader, preds_dataset.max_length, model, device, num_layers, all_layers, idf, verbose, user_forward_fn
    )

    precision, recall, f1_score = _get_precision_recall_f1(
        preds_embeddings, target_embeddings, preds_idf_scale, target_idf_scale
    )

    if baseline is not None:
        precision, recall, f1_score = _rescale_metrics_with_baseline(
            precision, recall, f1_score, baseline, num_layers, all_layers
        )

    output_dict = {
        "precision": precision.tolist(),
        "recall": recall.tolist(),
        "f1": f1_score.tolist(),
    }
    if return_hash:
        output_dict.update({"hash": _get_hash(model_name_or_path, num_layers, idf)})
    return output_dict<|MERGE_RESOLUTION|>--- conflicted
+++ resolved
@@ -547,13 +547,8 @@
 
     Raises:
         ValueError:
-<<<<<<< HEAD
             If `len(preds) != len(target)`.
         ValueError:
-=======
-            If `len(predictions) != len(references)`.
-        ModuleNotFoundError:
->>>>>>> e6b6fb54
             If `tqdm` package is required and not installed.
         ModuleNotFoundError:
             If ``transformers`` package is required and not installed.
