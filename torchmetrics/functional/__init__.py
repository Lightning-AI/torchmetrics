# Copyright The PyTorch Lightning team.
#
# Licensed under the Apache License, Version 2.0 (the "License");
# you may not use this file except in compliance with the License.
# You may obtain a copy of the License at
#
#     http://www.apache.org/licenses/LICENSE-2.0
#
# Unless required by applicable law or agreed to in writing, software
# distributed under the License is distributed on an "AS IS" BASIS,
# WITHOUT WARRANTIES OR CONDITIONS OF ANY KIND, either express or implied.
# See the License for the specific language governing permissions and
# limitations under the License.
from torchmetrics.functional.audio.pesq import pesq
from torchmetrics.functional.audio.pit import pit, pit_permutate
from torchmetrics.functional.audio.si_sdr import si_sdr
from torchmetrics.functional.audio.si_snr import si_snr
from torchmetrics.functional.audio.snr import snr
from torchmetrics.functional.classification.accuracy import accuracy
from torchmetrics.functional.classification.auc import auc
from torchmetrics.functional.classification.auroc import auroc
from torchmetrics.functional.classification.average_precision import average_precision
from torchmetrics.functional.classification.calibration_error import calibration_error
from torchmetrics.functional.classification.cohen_kappa import cohen_kappa
from torchmetrics.functional.classification.confusion_matrix import confusion_matrix
from torchmetrics.functional.classification.dice import dice_score
from torchmetrics.functional.classification.f_beta import f1, fbeta
from torchmetrics.functional.classification.hamming_distance import hamming_distance
from torchmetrics.functional.classification.hinge import hinge
from torchmetrics.functional.classification.iou import iou
from torchmetrics.functional.classification.kl_divergence import kl_divergence
from torchmetrics.functional.classification.matthews_corrcoef import matthews_corrcoef
from torchmetrics.functional.classification.precision_recall import precision, precision_recall, recall
from torchmetrics.functional.classification.precision_recall_curve import precision_recall_curve
from torchmetrics.functional.classification.roc import roc
from torchmetrics.functional.classification.specificity import specificity
from torchmetrics.functional.classification.stat_scores import stat_scores
from torchmetrics.functional.image.gradients import image_gradients
from torchmetrics.functional.image.psnr import psnr
from torchmetrics.functional.image.ssim import ssim
from torchmetrics.functional.pairwise.cosine import pairwise_cosine_similarity
from torchmetrics.functional.pairwise.euclidean import pairwise_euclidean_distance
from torchmetrics.functional.pairwise.linear import pairwise_linear_similarity
from torchmetrics.functional.pairwise.manhatten import pairwise_manhatten_distance
from torchmetrics.functional.regression.cosine_similarity import cosine_similarity
from torchmetrics.functional.regression.explained_variance import explained_variance
from torchmetrics.functional.regression.mean_absolute_error import mean_absolute_error
from torchmetrics.functional.regression.mean_absolute_percentage_error import mean_absolute_percentage_error
from torchmetrics.functional.regression.mean_squared_error import mean_squared_error
from torchmetrics.functional.regression.mean_squared_log_error import mean_squared_log_error
from torchmetrics.functional.regression.pearson import pearson_corrcoef
from torchmetrics.functional.regression.r2 import r2_score
from torchmetrics.functional.regression.spearman import spearman_corrcoef
from torchmetrics.functional.regression.symmetric_mean_absolute_percentage_error import (
    symmetric_mean_absolute_percentage_error,
)
from torchmetrics.functional.regression.tweedie_deviance import tweedie_deviance_score
from torchmetrics.functional.retrieval.average_precision import retrieval_average_precision
from torchmetrics.functional.retrieval.fall_out import retrieval_fall_out
from torchmetrics.functional.retrieval.ndcg import retrieval_normalized_dcg
from torchmetrics.functional.retrieval.precision import retrieval_precision
from torchmetrics.functional.retrieval.recall import retrieval_recall
from torchmetrics.functional.retrieval.reciprocal_rank import retrieval_reciprocal_rank
from torchmetrics.functional.self_supervised import embedding_similarity
from torchmetrics.functional.text.bert import bert_score
from torchmetrics.functional.text.bleu import bleu_score
from torchmetrics.functional.text.rouge import rouge_score
from torchmetrics.functional.text.sacre_bleu import sacre_bleu_score
from torchmetrics.functional.text.wer import wer

__all__ = [
    "accuracy",
    "auc",
    "auroc",
    "average_precision",
    "bert_score",
    "bleu_score",
    "calibration_error",
    "cohen_kappa",
    "confusion_matrix",
    "cosine_similarity",
    "tweedie_deviance_score",
    "dice_score",
    "embedding_similarity",
    "explained_variance",
    "f1",
    "fbeta",
    "hamming_distance",
    "hinge",
    "image_gradients",
    "iou",
    "kl_divergence",
    "kldivergence",
    "matthews_corrcoef",
    "mean_absolute_error",
    "mean_absolute_percentage_error",
    "mean_squared_error",
    "mean_squared_log_error",
    "pearson_corrcoef",
<<<<<<< HEAD
    "pairwise_cosine_similarity",
    "pairwise_euclidean_distance",
    "pairwise_linear_similarity",
    "pairwise_manhatten_distance",
=======
    "pesq",
>>>>>>> eab3a620
    "pit",
    "pit_permutate",
    "precision",
    "precision_recall",
    "precision_recall_curve",
    "psnr",
    "r2_score",
    "r2score",
    "recall",
    "retrieval_average_precision",
    "retrieval_fall_out",
    "retrieval_normalized_dcg",
    "retrieval_precision",
    "retrieval_recall",
    "retrieval_reciprocal_rank",
    "roc",
    "rouge_score",
    "sacre_bleu_score",
    "si_sdr",
    "si_snr",
    "snr",
    "spearman_corrcoef",
    "specificity",
    "ssim",
    "stat_scores",
    "symmetric_mean_absolute_percentage_error",
    "wer",
]<|MERGE_RESOLUTION|>--- conflicted
+++ resolved
@@ -96,15 +96,12 @@
     "mean_absolute_percentage_error",
     "mean_squared_error",
     "mean_squared_log_error",
-    "pearson_corrcoef",
-<<<<<<< HEAD
     "pairwise_cosine_similarity",
     "pairwise_euclidean_distance",
     "pairwise_linear_similarity",
     "pairwise_manhatten_distance",
-=======
+    "pearson_corrcoef",
     "pesq",
->>>>>>> eab3a620
     "pit",
     "pit_permutate",
     "precision",
