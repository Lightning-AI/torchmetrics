# Copyright The PyTorch Lightning team.
#
# Licensed under the Apache License, Version 2.0 (the "License");
# you may not use this file except in compliance with the License.
# You may obtain a copy of the License at
#
#     http://www.apache.org/licenses/LICENSE-2.0
#
# Unless required by applicable law or agreed to in writing, software
# distributed under the License is distributed on an "AS IS" BASIS,
# WITHOUT WARRANTIES OR CONDITIONS OF ANY KIND, either express or implied.
# See the License for the specific language governing permissions and
# limitations under the License.
from torchmetrics.functional.audio.si_sdr import si_sdr  # noqa: F401
from torchmetrics.functional.audio.si_snr import si_snr  # noqa: F401
from torchmetrics.functional.audio.snr import snr  # noqa: F401
from torchmetrics.functional.classification.accuracy import accuracy  # noqa: F401
from torchmetrics.functional.classification.auc import auc  # noqa: F401
from torchmetrics.functional.classification.auroc import auroc  # noqa: F401
from torchmetrics.functional.classification.average_precision import average_precision  # noqa: F401
from torchmetrics.functional.classification.cohen_kappa import cohen_kappa  # noqa: F401
from torchmetrics.functional.classification.confusion_matrix import confusion_matrix  # noqa: F401
from torchmetrics.functional.classification.dice import dice_score  # noqa: F401
from torchmetrics.functional.classification.f_beta import f1, fbeta  # noqa: F401
from torchmetrics.functional.classification.hamming_distance import hamming_distance  # noqa: F401
from torchmetrics.functional.classification.hinge import hinge  # noqa: F401
from torchmetrics.functional.classification.iou import iou  # noqa: F401
from torchmetrics.functional.classification.kl_divergence import kl_divergence, kldivergence  # noqa: F401
from torchmetrics.functional.classification.matthews_corrcoef import matthews_corrcoef  # noqa: F401
from torchmetrics.functional.classification.precision_recall import precision, precision_recall, recall  # noqa: F401
from torchmetrics.functional.classification.precision_recall_curve import precision_recall_curve  # noqa: F401
from torchmetrics.functional.classification.roc import roc  # noqa: F401
from torchmetrics.functional.classification.specificity import specificity  # noqa: F401
from torchmetrics.functional.classification.stat_scores import stat_scores  # noqa: F401
from torchmetrics.functional.image.gradients import image_gradients  # noqa: F401
from torchmetrics.functional.image.psnr import psnr  # noqa: F401
from torchmetrics.functional.image.ssim import ssim  # noqa: F401
from torchmetrics.functional.regression.cosine_similarity import cosine_similarity  # noqa: F401
from torchmetrics.functional.regression.explained_variance import explained_variance  # noqa: F401
from torchmetrics.functional.regression.mean_absolute_error import mean_absolute_error  # noqa: F401
from torchmetrics.functional.regression.mean_absolute_percentage_error import (  # noqa: F401
    mean_absolute_percentage_error,
)
from torchmetrics.functional.regression.mean_squared_error import mean_squared_error  # noqa: F401
from torchmetrics.functional.regression.mean_squared_log_error import mean_squared_log_error  # noqa: F401
from torchmetrics.functional.regression.pearson import pearson_corrcoef  # noqa: F401
from torchmetrics.functional.regression.r2 import r2_score  # noqa: F401
from torchmetrics.functional.regression.r2score import r2score  # noqa: F401
from torchmetrics.functional.regression.spearman import spearman_corrcoef  # noqa: F401
from torchmetrics.functional.regression.symmetric_mean_absolute_percentage_error import (  # noqa: F401
    symmetric_mean_absolute_percentage_error,
)
from torchmetrics.functional.retrieval.average_precision import retrieval_average_precision  # noqa: F401
from torchmetrics.functional.retrieval.fall_out import retrieval_fall_out  # noqa: F401
from torchmetrics.functional.retrieval.ndcg import retrieval_normalized_dcg  # noqa: F401
from torchmetrics.functional.retrieval.precision import retrieval_precision  # noqa: F401
from torchmetrics.functional.retrieval.recall import retrieval_recall  # noqa: F401
from torchmetrics.functional.retrieval.reciprocal_rank import retrieval_reciprocal_rank  # noqa: F401
from torchmetrics.functional.self_supervised import embedding_similarity  # noqa: F401
from torchmetrics.functional.text.bleu import bleu_score  # noqa: F401
<<<<<<< HEAD
from torchmetrics.functional.text.rouge import rouge_score  # noqa: F401
=======
from torchmetrics.functional.text.wer import wer  # noqa: F401
>>>>>>> 397a089b
<|MERGE_RESOLUTION|>--- conflicted
+++ resolved
@@ -58,8 +58,5 @@
 from torchmetrics.functional.retrieval.reciprocal_rank import retrieval_reciprocal_rank  # noqa: F401
 from torchmetrics.functional.self_supervised import embedding_similarity  # noqa: F401
 from torchmetrics.functional.text.bleu import bleu_score  # noqa: F401
-<<<<<<< HEAD
 from torchmetrics.functional.text.rouge import rouge_score  # noqa: F401
-=======
-from torchmetrics.functional.text.wer import wer  # noqa: F401
->>>>>>> 397a089b
+from torchmetrics.functional.text.wer import wer  # noqa: F401