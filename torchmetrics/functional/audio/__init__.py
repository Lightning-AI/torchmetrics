--- conflicted
+++ resolved
@@ -16,8 +16,5 @@
 from torchmetrics.functional.audio.si_sdr import si_sdr  # noqa: F401
 from torchmetrics.functional.audio.si_snr import si_snr  # noqa: F401
 from torchmetrics.functional.audio.snr import snr  # noqa: F401
-<<<<<<< HEAD
 from torchmetrics.functional.audio.sdr_sir_sar import sdr_sir_sar, sdr, sir, sar  # noqa: F401
-=======
-from torchmetrics.functional.audio.stoi import stoi  # noqa: F401
->>>>>>> e1c3fda2
+from torchmetrics.functional.audio.stoi import stoi  # noqa: F401