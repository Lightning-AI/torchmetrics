# Copyright The PyTorch Lightning team.
#
# Licensed under the Apache License, Version 2.0 (the "License");
# you may not use this file except in compliance with the License.
# You may obtain a copy of the License at
#
#     http://www.apache.org/licenses/LICENSE-2.0
#
# Unless required by applicable law or agreed to in writing, software
# distributed under the License is distributed on an "AS IS" BASIS,
# WITHOUT WARRANTIES OR CONDITIONS OF ANY KIND, either express or implied.
# See the License for the specific language governing permissions and
# limitations under the License.
<<<<<<< HEAD
from torchmetrics.functional.audio.pesq import pesq  # noqa: F401
=======
from torchmetrics.functional.audio.pit import pit, pit_permutate  # noqa: F401
>>>>>>> b487ac39
from torchmetrics.functional.audio.si_sdr import si_sdr  # noqa: F401
from torchmetrics.functional.audio.si_snr import si_snr  # noqa: F401
from torchmetrics.functional.audio.snr import snr  # noqa: F401<|MERGE_RESOLUTION|>--- conflicted
+++ resolved
@@ -11,11 +11,8 @@
 # WITHOUT WARRANTIES OR CONDITIONS OF ANY KIND, either express or implied.
 # See the License for the specific language governing permissions and
 # limitations under the License.
-<<<<<<< HEAD
 from torchmetrics.functional.audio.pesq import pesq  # noqa: F401
-=======
 from torchmetrics.functional.audio.pit import pit, pit_permutate  # noqa: F401
->>>>>>> b487ac39
 from torchmetrics.functional.audio.si_sdr import si_sdr  # noqa: F401
 from torchmetrics.functional.audio.si_snr import si_snr  # noqa: F401
 from torchmetrics.functional.audio.snr import snr  # noqa: F401