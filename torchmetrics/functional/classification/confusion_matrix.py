--- conflicted
+++ resolved
@@ -24,12 +24,8 @@
 def _confusion_matrix_update(
     preds: Tensor, target: Tensor, num_classes: int, threshold: float = 0.5, multilabel: bool = False
 ) -> Tensor:
-<<<<<<< HEAD
     """
     Updates and returns confusion matrix (without any normalization) based on the mode of the input.
-=======
-    """Updates and returns confusion matrix (without any normalization) based on the mode of the input.
->>>>>>> 5492e6cb
 
     Args:
         preds: Predicted tensor
