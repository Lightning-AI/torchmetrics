--- conflicted
+++ resolved
@@ -29,11 +29,6 @@
     average: str = "macro",
     ignore_index: Optional[int] = None,
     absent_score: float = 0.0,
-<<<<<<< HEAD
-    # reduction: str = "elementwise_mean",
-=======
-    reduction: Literal["elementwise_mean", "sum", "none", None] = "elementwise_mean",
->>>>>>> 1f61410d
 ) -> Tensor:
     """Computes the intersection over union from confusion matrix.
 
@@ -56,18 +51,6 @@
             to the returned score, regardless of reduction method.
         absent_score: score to use for an individual class, if no instances of the class index were present in `pred`
             AND no instances of the class index were present in `target`.
-
-<<<<<<< HEAD
-        # reduction: a method to reduce metric score over labels.
-        #
-        #     - ``'elementwise_mean'``: takes the mean (default)
-        #     - ``'sum'``: takes the sum
-        #     - ``'none'``: no reduction will be applied
-=======
-            - ``'elementwise_mean'``: takes the mean (default)
-            - ``'sum'``: takes the sum
-            - ``'none'`` or ``None``: no reduction will be applied
->>>>>>> 1f61410d
     """
     allowed_average = ["micro", "macro", "weighted", "none", None]
     if average not in allowed_average:
@@ -118,11 +101,6 @@
     ignore_index: Optional[int] = None,
     absent_score: float = 0.0,
     threshold: float = 0.5,
-<<<<<<< HEAD
-    # reduction: str = "elementwise_mean",
-=======
-    reduction: Literal["elementwise_mean", "sum", "none", None] = "elementwise_mean",
->>>>>>> 1f61410d
 ) -> Tensor:
     r"""
     Computes `Jaccard index`_
@@ -170,20 +148,6 @@
         threshold:
             Threshold value for binary or multi-label probabilities.
 
-<<<<<<< HEAD
-        # reduction: a method to reduce metric score over labels.
-        #
-        #     - ``'elementwise_mean'``: takes the mean (default)
-        #     - ``'sum'``: takes the sum
-        #     - ``'none'``: no reduction will be applied
-=======
-        reduction: a method to reduce metric score over labels.
-
-            - ``'elementwise_mean'``: takes the mean (default)
-            - ``'sum'``: takes the sum
-            - ``'none'`` or ``None``: no reduction will be applied
->>>>>>> 1f61410d
-
     Return:
         The shape of the returned tensor depends on the ``average`` parameter
 
