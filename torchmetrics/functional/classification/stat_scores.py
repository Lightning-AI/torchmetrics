# Copyright The PyTorch Lightning team.
#
# Licensed under the Apache License, Version 2.0 (the "License");
# you may not use this file except in compliance with the License.
# You may obtain a copy of the License at
#
#     http://www.apache.org/licenses/LICENSE-2.0
#
# Unless required by applicable law or agreed to in writing, software
# distributed under the License is distributed on an "AS IS" BASIS,
# WITHOUT WARRANTIES OR CONDITIONS OF ANY KIND, either express or implied.
# See the License for the specific language governing permissions and
# limitations under the License.
from typing import List, Optional, Tuple, Union

import torch
from torch import Tensor, tensor

from torchmetrics.utilities.checks import _input_format_classification
from torchmetrics.utilities.enums import AverageMethod, DataType, MDMCAverageMethod


def _del_column(data: Tensor, idx: int) -> Tensor:
    """Delete the column at index."""
    return torch.cat([data[:, :idx], data[:, (idx + 1) :]], 1)


<<<<<<< HEAD
def _del_rows(data: Tensor, mask: Tensor) -> Tensor:
    """Delete the rows by mask."""
    return data[torch.logical_not(mask)]
=======
def _drop_negative_ignored_indices(
    preds: Tensor, target: Tensor, ignore_index: int, mode: DataType
) -> Tuple[Tensor, Tensor]:
    """Remove negative ignored indices.

    Args:
        preds: Predicted tensor
        target: Ground truth tensor
        ignore_index: Specify a class (label) to ignore. If given, this class index does not contribute
            to the returned score, regardless of reduction method. If an index is ignored, and
            ``reduce='macro'``, the class statistics for the ignored class will all be returned
            as ``-1``.
        mode: Mode of the input tensors

    Return:
        Tensors of preds and target without negative ignore target values.
    """
    if mode == mode.MULTIDIM_MULTICLASS and preds.dtype == torch.float:
        # In case or multi-dimensional multi-class with logits
        n_dims = len(preds.shape)
        num_classes = preds.shape[1]
        # move class dim to last so that we can flatten the additional dimensions into N: [N, C, ...] -> [N, ..., C]
        preds = preds.transpose(1, n_dims - 1)

        # flatten: [N, ..., C] -> [N', C]
        preds = preds.reshape(-1, num_classes)
        target = target.reshape(-1)

    if mode in [mode.MULTICLASS, mode.MULTIDIM_MULTICLASS]:
        preds = preds[target != ignore_index]
        target = target[target != ignore_index]

    return preds, target
>>>>>>> 567f0ea1


def _stat_scores(
    preds: Tensor,
    target: Tensor,
    reduce: Optional[str] = "micro",
) -> Tuple[Tensor, Tensor, Tensor, Tensor]:
    """Calculate the number of tp, fp, tn, fn.

    Args:
        preds: An ``(N, C)`` or ``(N, C, X)`` tensor of predictions (0 or 1)
        target: An ``(N, C)`` or ``(N, C, X)`` tensor of true labels (0 or 1)
        reduce: One of ``'micro'``, ``'macro'``, ``'samples'``

    Return:
        Returns a list of 4 tensors; tp, fp, tn, fn.
        The shape of the returned tensors depends on the shape of the inputs
        and the ``reduce`` parameter:

        If inputs are of the shape ``(N, C)``, then:

        - If ``reduce='micro'``, the returned tensors are 1 element tensors
        - If ``reduce='macro'``, the returned tensors are ``(C,)`` tensors
        - If ``reduce='samples'``, the returned tensors are ``(N,)`` tensors

        If inputs are of the shape ``(N, C, X)``, then:

        - If ``reduce='micro'``, the returned tensors are ``(N,)`` tensors
        - If ``reduce='macro'``, the returned tensors are ``(N,C)`` tensors
        - If ``reduce='samples'``, the returned tensors are ``(N,X)`` tensors
    """
    dim: Union[int, List[int]] = 1  # for "samples"
    if reduce == "micro":
        dim = [0, 1] if preds.ndim == 2 else [1, 2]
    elif reduce == "macro":
        dim = 0 if preds.ndim == 2 else 2

    true_pred, false_pred = target == preds, target != preds
    pos_pred, neg_pred = preds == 1, preds == 0

    tp = (true_pred * pos_pred).sum(dim=dim)
    fp = (false_pred * pos_pred).sum(dim=dim)

    tn = (true_pred * neg_pred).sum(dim=dim)
    fn = (false_pred * neg_pred).sum(dim=dim)

    return tp.long(), fp.long(), tn.long(), fn.long()


def _stat_scores_update(
    preds: Tensor,
    target: Tensor,
    reduce: Optional[str] = "micro",
    mdmc_reduce: Optional[str] = None,
    num_classes: Optional[int] = None,
    top_k: Optional[int] = None,
    threshold: float = 0.5,
    multiclass: Optional[bool] = None,
    ignore_index: Optional[int] = None,
    mode: DataType = None,
) -> Tuple[Tensor, Tensor, Tensor, Tensor]:
    """Updates and returns the number of true positives, false positives, true negatives, false negatives. Raises
    ValueError if:

        - The `ignore_index` is not valid
        - When `ignore_index` is used with binary data
        - When inputs are multi-dimensional multi-class, and the ``mdmc_reduce`` parameter is not set

    Args:
        preds: Predicted tensor
        target: Ground truth tensor
        reduce: Defines the reduction that is applied
        mdmc_reduce: Defines how the multi-dimensional multi-class inputs are handled
        num_classes: Number of classes. Necessary for (multi-dimensional) multi-class or multi-label data.
        top_k: Number of the highest probability or logit score predictions considered finding the correct label,
            relevant only for (multi-dimensional) multi-class inputs
        threshold: Threshold for transforming probability or logit predictions to binary (0,1) predictions, in the case
            of binary or multi-label inputs. Default value of 0.5 corresponds to input being probabilities
        multiclass: Used only in certain special cases, where you want to treat inputs as a different type
            than what they appear to be
        ignore_index: Specify a class (label) to ignore. If given, this class index does not contribute
            to the returned score, regardless of reduction method. If an index is ignored, and
            ``reduce='macro'``, the class statistics for the ignored class will all be returned
            as ``-1``.
        mode: Mode of the input tensors
    """

    _negative_index_dropped = False

    if ignore_index is not None and ignore_index < 0 and mode is not None:
        preds, target = _drop_negative_ignored_indices(preds, target, ignore_index, mode)
        _negative_index_dropped = True

    preds, target, _ = _input_format_classification(
        preds,
        target,
        threshold=threshold,
        num_classes=num_classes,
        multiclass=multiclass,
        top_k=top_k,
        ignore_index=ignore_index,
    )

    if ignore_index is not None and ignore_index >= preds.shape[1]:
        raise ValueError(f"The `ignore_index` {ignore_index} is not valid for inputs with {preds.shape[1]} classes")

    if ignore_index is not None and preds.shape[1] == 1:
        raise ValueError("You can not use `ignore_index` with binary data.")

    if preds.ndim == 3:
        if not mdmc_reduce:
            raise ValueError(
                "When your inputs are multi-dimensional multi-class, you have to set the `mdmc_reduce` parameter"
            )
        if mdmc_reduce == "global":
            preds = torch.transpose(preds, 1, 2).reshape(-1, preds.shape[1])
            target = torch.transpose(target, 1, 2).reshape(-1, target.shape[1])

    # Delete what (row) is related with ignore_index:
    if ignore_index is not None:
        ignore_mask = target[:, ignore_index] == 1
        preds = _del_rows(preds, ignore_mask.repeat(1, preds.shape[1], 1))
        target = _del_rows(target, ignore_mask)

    # Delete what is in ignore_index, if applicable (and classes don't matter):
    if ignore_index is not None and reduce != "macro" and not _negative_index_dropped:
        preds = _del_column(preds, ignore_index)
        target = _del_column(target, ignore_index)

    tp, fp, tn, fn = _stat_scores(preds, target, reduce=reduce)

    # Take care of ignore_index
    if ignore_index is not None and reduce == "macro" and not _negative_index_dropped:
        tp[..., ignore_index] = -1
        fp[..., ignore_index] = -1
        tn[..., ignore_index] = -1
        fn[..., ignore_index] = -1

    return tp, fp, tn, fn


def _stat_scores_compute(tp: Tensor, fp: Tensor, tn: Tensor, fn: Tensor) -> Tensor:
    """Computes the number of true positives, false positives, true negatives, false negatives. Concatenates the
    input tensors along with the support into one output.

    Args:
        tp: True positives
        fp: False positives
        tn: True negatives
        fn: False negatives

    Example:
        >>> preds  = torch.tensor([1, 0, 2, 1])
        >>> target = torch.tensor([1, 1, 2, 0])
        >>> tp, fp, tn, fn = _stat_scores_update(preds, target, reduce='macro', num_classes=3)
        >>> _stat_scores_compute(tp, fp, tn, fn)
        tensor([[0, 1, 2, 1, 1],
                [1, 1, 1, 1, 2],
                [1, 0, 3, 0, 1]])
        >>> tp, fp, tn, fn = _stat_scores_update(preds, target, reduce='micro')
        >>> _stat_scores_compute(tp, fp, tn, fn)
        tensor([2, 2, 6, 2, 4])
    """
    stats = [
        tp.unsqueeze(-1),
        fp.unsqueeze(-1),
        tn.unsqueeze(-1),
        fn.unsqueeze(-1),
        tp.unsqueeze(-1) + fn.unsqueeze(-1),  # support
    ]
    outputs: Tensor = torch.cat(stats, -1)
    outputs = torch.where(outputs < 0, tensor(-1, device=outputs.device), outputs)

    return outputs


def _reduce_stat_scores(
    numerator: Tensor,
    denominator: Tensor,
    weights: Optional[Tensor],
    average: Optional[str],
    mdmc_average: Optional[str],
    zero_division: int = 0,
) -> Tensor:
    """Reduces scores of type ``numerator/denominator`` or.

    ``weights * (numerator/denominator)``, if ``average='weighted'``.

    Args:
        numerator: A tensor with numerator numbers.
        denominator: A tensor with denominator numbers. If a denominator is
            negative, the class will be ignored (if averaging), or its score
            will be returned as ``nan`` (if ``average=None``).
            If the denominator is zero, then ``zero_division`` score will be
            used for those elements.
        weights: A tensor of weights to be used if ``average='weighted'``.
        average: The method to average the scores
        mdmc_average: The method to average the scores if inputs were multi-dimensional multi-class (MDMC)
        zero_division: The value to use for the score if denominator equals zero.
    """
    numerator, denominator = numerator.float(), denominator.float()
    zero_div_mask = denominator == 0
    ignore_mask = denominator < 0

    if weights is None:
        weights = torch.ones_like(denominator)
    else:
        weights = weights.float()

    numerator = torch.where(
        zero_div_mask, tensor(zero_division, dtype=numerator.dtype, device=numerator.device), numerator
    )
    denominator = torch.where(
        zero_div_mask | ignore_mask, tensor(1.0, dtype=denominator.dtype, device=denominator.device), denominator
    )
    weights = torch.where(ignore_mask, tensor(0.0, dtype=weights.dtype, device=weights.device), weights)

    if average not in (AverageMethod.MICRO, AverageMethod.NONE, None):
        weights = weights / weights.sum(dim=-1, keepdim=True)

    scores = weights * (numerator / denominator)

    # This is in case where sum(weights) = 0, which happens if we ignore the only present class with average='weighted'
    scores = torch.where(torch.isnan(scores), tensor(zero_division, dtype=scores.dtype, device=scores.device), scores)

    if mdmc_average == MDMCAverageMethod.SAMPLEWISE:
        scores = scores.mean(dim=0)
        ignore_mask = ignore_mask.sum(dim=0).bool()

    if average in (AverageMethod.NONE, None):
        scores = torch.where(ignore_mask, tensor(float("nan"), device=scores.device), scores)
    else:
        scores = scores.sum()

    return scores


def stat_scores(
    preds: Tensor,
    target: Tensor,
    reduce: str = "micro",
    mdmc_reduce: Optional[str] = None,
    num_classes: Optional[int] = None,
    top_k: Optional[int] = None,
    threshold: float = 0.5,
    multiclass: Optional[bool] = None,
    ignore_index: Optional[int] = None,
) -> Tensor:
    r"""Computes the number of true positives, false positives, true negatives, false negatives.
    Related to `Type I and Type II errors`_ and the `confusion matrix`_.

    The reduction method (how the statistics are aggregated) is controlled by the
    ``reduce`` parameter, and additionally by the ``mdmc_reduce`` parameter in the
    multi-dimensional multi-class case. Accepts all inputs listed in :ref:`pages/classification:input types`.

    Args:
        preds: Predictions from model (probabilities, logits or labels)
        target: Ground truth values
        threshold:
            Threshold for transforming probability or logit predictions to binary (0,1) predictions, in the case
            of binary or multi-label inputs. Default value of 0.5 corresponds to input being probabilities.
        top_k:
            Number of highest probability or logit score predictions considered to find the correct label,
            relevant only for (multi-dimensional) multi-class inputs. The
            default value (``None``) will be interpreted as 1 for these inputs.

            Should be left at default (``None``) for all other types of inputs.
        reduce:
            Defines the reduction that is applied. Should be one of the following:

            - ``'micro'`` [default]: Counts the statistics by summing over all [sample, class]
              combinations (globally). Each statistic is represented by a single integer.
            - ``'macro'``: Counts the statistics for each class separately (over all samples).
              Each statistic is represented by a ``(C,)`` tensor. Requires ``num_classes``
              to be set.
            - ``'samples'``: Counts the statistics for each sample separately (over all classes).
              Each statistic is represented by a ``(N, )`` 1d tensor.

            .. note:: What is considered a sample in the multi-dimensional multi-class case
                depends on the value of ``mdmc_reduce``.

        num_classes:
            Number of classes. Necessary for (multi-dimensional) multi-class or multi-label data.
        ignore_index:
            Specify a class (label) to ignore. If given, this class index does not contribute
            to the returned score, regardless of reduction method. If an index is ignored, and
            ``reduce='macro'``, the class statistics for the ignored class will all be returned
            as ``-1``.
        mdmc_reduce:
            Defines how the multi-dimensional multi-class inputs are handeled. Should be
            one of the following:

            - ``None`` [default]: Should be left unchanged if your data is not multi-dimensional
              multi-class (see :ref:`pages/classification:input types` for the definition of input types).

            - ``'samplewise'``: In this case, the statistics are computed separately for each
              sample on the ``N`` axis, and then the outputs are concatenated together. In each
              sample the extra axes ``...`` are flattened to become the sub-sample axis, and
              statistics for each sample are computed by treating the sub-sample axis as the
              ``N`` axis for that sample.

            - ``'global'``: In this case the ``N`` and ``...`` dimensions of the inputs are
              flattened into a new ``N_X`` sample axis, i.e. the inputs are treated as if they
              were ``(N_X, C)``. From here on the ``reduce`` parameter applies as usual.

        multiclass:
            Used only in certain special cases, where you want to treat inputs as a different type
            than what they appear to be. See the parameter's
            :ref:`documentation section <pages/classification:using the multiclass parameter>`
            for a more detailed explanation and examples.

    Return:
        The metric returns a tensor of shape ``(..., 5)``, where the last dimension corresponds
        to ``[tp, fp, tn, fn, sup]`` (``sup`` stands for support and equals ``tp + fn``). The
        shape depends on the ``reduce`` and ``mdmc_reduce`` (in case of multi-dimensional
        multi-class data) parameters:

        - If the data is not multi-dimensional multi-class, then

          - If ``reduce='micro'``, the shape will be ``(5, )``
          - If ``reduce='macro'``, the shape will be ``(C, 5)``, where ``C`` stands for the number of classes
          - If ``reduce='samples'``, the shape will be ``(N, 5)``, where ``N`` stands for
            the number of samples

        - If the data is multi-dimensional multi-class and ``mdmc_reduce='global'``, then

          - If ``reduce='micro'``, the shape will be ``(5, )``
          - If ``reduce='macro'``, the shape will be ``(C, 5)``
          - If ``reduce='samples'``, the shape will be ``(N*X, 5)``, where ``X`` stands for
            the product of sizes of all "extra" dimensions of the data (i.e. all dimensions
            except for ``C`` and ``N``)

        - If the data is multi-dimensional multi-class and ``mdmc_reduce='samplewise'``, then

          - If ``reduce='micro'``, the shape will be ``(N, 5)``
          - If ``reduce='macro'``, the shape will be ``(N, C, 5)``
          - If ``reduce='samples'``, the shape will be ``(N, X, 5)``

    Raises:
        ValueError:
            If ``reduce`` is none of ``"micro"``, ``"macro"`` or ``"samples"``.
        ValueError:
            If ``mdmc_reduce`` is none of ``None``, ``"samplewise"``, ``"global"``.
        ValueError:
            If ``reduce`` is set to ``"macro"`` and ``num_classes`` is not provided.
        ValueError:
            If ``num_classes`` is set and ``ignore_index`` is not in the range ``[0, num_classes)``.
        ValueError:
            If ``ignore_index`` is used with ``binary data``.
        ValueError:
            If inputs are ``multi-dimensional multi-class`` and ``mdmc_reduce`` is not provided.

    Example:
        >>> from torchmetrics.functional import stat_scores
        >>> preds  = torch.tensor([1, 0, 2, 1])
        >>> target = torch.tensor([1, 1, 2, 0])
        >>> stat_scores(preds, target, reduce='macro', num_classes=3)
        tensor([[0, 1, 2, 1, 1],
                [1, 1, 1, 1, 2],
                [1, 0, 3, 0, 1]])
        >>> stat_scores(preds, target, reduce='micro')
        tensor([2, 2, 6, 2, 4])

    """
    if reduce not in ["micro", "macro", "samples"]:
        raise ValueError(f"The `reduce` {reduce} is not valid.")

    if mdmc_reduce not in [None, "samplewise", "global"]:
        raise ValueError(f"The `mdmc_reduce` {mdmc_reduce} is not valid.")

    if reduce == "macro" and (not num_classes or num_classes < 1):
        raise ValueError("When you set `reduce` as 'macro', you have to provide the number of classes.")

    if num_classes and ignore_index is not None and (not 0 <= ignore_index < num_classes or num_classes == 1):
        raise ValueError(f"The `ignore_index` {ignore_index} is not valid for inputs with {num_classes} classes")

    tp, fp, tn, fn = _stat_scores_update(
        preds,
        target,
        reduce=reduce,
        mdmc_reduce=mdmc_reduce,
        top_k=top_k,
        threshold=threshold,
        num_classes=num_classes,
        multiclass=multiclass,
        ignore_index=ignore_index,
    )
    return _stat_scores_compute(tp, fp, tn, fn)<|MERGE_RESOLUTION|>--- conflicted
+++ resolved
@@ -25,11 +25,11 @@
     return torch.cat([data[:, :idx], data[:, (idx + 1) :]], 1)
 
 
-<<<<<<< HEAD
 def _del_rows(data: Tensor, mask: Tensor) -> Tensor:
     """Delete the rows by mask."""
     return data[torch.logical_not(mask)]
-=======
+
+
 def _drop_negative_ignored_indices(
     preds: Tensor, target: Tensor, ignore_index: int, mode: DataType
 ) -> Tuple[Tensor, Tensor]:
@@ -63,7 +63,6 @@
         target = target[target != ignore_index]
 
     return preds, target
->>>>>>> 567f0ea1
 
 
 def _stat_scores(
