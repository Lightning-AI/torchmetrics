# Copyright The PyTorch Lightning team.
#
# Licensed under the Apache License, Version 2.0 (the "License");
# you may not use this file except in compliance with the License.
# You may obtain a copy of the License at
#
#     http://www.apache.org/licenses/LICENSE-2.0
#
# Unless required by applicable law or agreed to in writing, software
# distributed under the License is distributed on an "AS IS" BASIS,
# WITHOUT WARRANTIES OR CONDITIONS OF ANY KIND, either express or implied.
# See the License for the specific language governing permissions and
# limitations under the License.
from typing import Optional

import torch
from torch import Tensor

from torchmetrics.classification.stat_scores import _reduce_stat_scores
from torchmetrics.functional.classification.stat_scores import _stat_scores_update
from torchmetrics.utilities.enums import AverageMethod, MDMCAverageMethod


def _safe_divide(num: torch.Tensor, denom: torch.Tensor):
    """ prevent zero division """
    denom[denom == 0.] = 1
    return num / denom


def _fbeta_compute(
    tp: Tensor,
    fp: Tensor,
    tn: Tensor,
    fn: Tensor,
    beta: float,
    ignore_index: Optional[int],
    average: str,
    mdmc_average: Optional[str],
) -> Tensor:

    if average == "micro" and mdmc_average != MDMCAverageMethod.SAMPLEWISE:
        mask = tp >= 0
        precision = _safe_divide(tp[mask].sum().float(), (tp[mask] + fp[mask]).sum())
        recall = _safe_divide(tp[mask].sum().float(), (tp[mask] + fn[mask]).sum())
    else:
        precision = _safe_divide(tp.float(), tp + fp)
        recall = _safe_divide(tp.float(), tp + fn)

    num = (1 + beta**2) * precision * recall
    denom = beta**2 * precision + recall
    denom[denom == 0.] = 1  # avoid division by 0

    if ignore_index is not None:
        if (
            average not in (AverageMethod.MICRO.value, AverageMethod.SAMPLES.value)
            and mdmc_average == MDMCAverageMethod.SAMPLEWISE  # noqa: W503
        ):
            num[..., ignore_index] = -1
            denom[..., ignore_index] = -1
        elif average not in (AverageMethod.MICRO.value, AverageMethod.SAMPLES.value):
            num[ignore_index, ...] = -1
            denom[ignore_index, ...] = -1

    return _reduce_stat_scores(
        numerator=num,
        denominator=denom,
        weights=None if average != "weighted" else tp + fn,
        average=average,
        mdmc_average=mdmc_average,
    )


def fbeta(
    preds: Tensor,
    target: Tensor,
    beta: float = 1.0,
    average: str = "micro",
    mdmc_average: Optional[str] = None,
    ignore_index: Optional[int] = None,
    num_classes: Optional[int] = None,
    threshold: float = 0.5,
    top_k: Optional[int] = None,
    is_multiclass: Optional[bool] = None,
) -> Tensor:
    """
    Computes f_beta metric.

    .. math::
        F_\beta = (1 + \beta^2) * \frac{\text{precision} * \text{recall}}
        {(\beta^2 * \text{precision}) + \text{recall}}

    Works with binary, multiclass, and multilabel data.
    Accepts probabilities from a model output or integer class values in prediction.
    Works with multi-dimensional preds and target.

    If preds and target are the same shape and preds is a float tensor, we use the ``self.threshold`` argument
    to convert into integer labels. This is the case for binary and multi-label probabilities.

    If preds has an extra dimension as in the case of multi-class scores we perform an argmax on ``dim=1``.

    The reduction method (how the precision scores are aggregated) is controlled by the
    ``average`` parameter, and additionally by the ``mdmc_average`` parameter in the
    multi-dimensional multi-class case. Accepts all inputs listed in :ref:`references/modules:input types`.

    Args:
        preds: Predictions from model (probabilities or labels)
        target: Ground truth values
        average:
            Defines the reduction that is applied. Should be one of the following:

            - ``'micro'`` [default]: Calculate the metric globally, accross all samples and classes.
            - ``'macro'``: Calculate the metric for each class separately, and average the
              metrics accross classes (with equal weights for each class).
            - ``'weighted'``: Calculate the metric for each class separately, and average the
              metrics accross classes, weighting each class by its support (``tp + fn``).
            - ``'none'`` or ``None``: Calculate the metric for each class separately, and return
              the metric for every class.
            - ``'samples'``: Calculate the metric for each sample, and average the metrics
              across samples (with equal weights for each sample).

<<<<<<< HEAD
            .. note:: What is considered a sample in the multi-dimensional multi-class case
                depends on the value of ``mdmc_average``.

        mdmc_average:
            Defines how averaging is done for multi-dimensional multi-class inputs (on top of the
            ``average`` parameter). Should be one of the following:

            - ``None`` [default]: Should be left unchanged if your data is not multi-dimensional
              multi-class.

            - ``'samplewise'``: In this case, the statistics are computed separately for each
              sample on the ``N`` axis, and then averaged over samples.
              The computation for each sample is done by treating the flattened extra axes ``...``
              (see :ref:`references/modules:input types`) as the ``N`` dimension within the sample,
              and computing the metric for the sample based on that.

            - ``'global'``: In this case the ``N`` and ``...`` dimensions of the inputs
              (see :ref:`references/modules:input types`)
              are flattened into a new ``N_X`` sample axis, i.e. the inputs are treated as if they
              were ``(N_X, C)``. From here on the ``average`` parameter applies as usual.

        ignore_index:
            Integer specifying a target class to ignore. If given, this class index does not contribute
            to the returned score, regardless of reduction method. If an index is ignored, and ``average=None``
            or ``'none'``, the score for the ignored class will be returned as ``nan``.

        num_classes:
            Number of classes. Necessary for ``'macro'``, ``'weighted'`` and ``None`` average methods.

        threshold:
            Threshold probability value for transforming probability predictions to binary
            (0,1) predictions, in the case of binary or multi-label inputs.
        top_k:
            Number of highest probability entries for each sample to convert to 1s - relevant
            only for inputs with probability predictions. If this parameter is set for multi-label
            inputs, it will take precedence over ``threshold``. For (multi-dim) multi-class inputs,
            this parameter defaults to 1.

            Should be left unset (``None``) for inputs with label predictions.
        is_multiclass:
            Used only in certain special cases, where you want to treat inputs as a different type
            than what they appear to be. See the parameter's
            :ref:`documentation section <references/modules:using the is_multiclass parameter>`
            for a more detailed explanation and examples.

    Return:
        The shape of the returned tensor depends on the ``average`` parameter

        - If ``average in ['micro', 'macro', 'weighted', 'samples']``, a one-element tensor will be returned
        - If ``average in ['none', None]``, the shape will be ``(C,)``, where ``C`` stands  for the number
          of classes
=======
    Example:
        >>> from torchmetrics.functional import fbeta
        >>> target = torch.tensor([0, 1, 2, 0, 1, 2])
        >>> preds = torch.tensor([0, 2, 1, 0, 0, 1])
        >>> fbeta(preds, target, num_classes=3, beta=0.5)
        tensor(0.3333)
>>>>>>> 84cd7ffc

    """
    allowed_average = ["micro", "macro", "weighted", "samples", "none", None]
    if average not in allowed_average:
        raise ValueError(f"The `average` has to be one of {allowed_average}, got {average}.")

    allowed_mdmc_average = [None, "samplewise", "global"]
    if mdmc_average not in allowed_mdmc_average:
        raise ValueError(f"The `mdmc_average` has to be one of {allowed_mdmc_average}, got {mdmc_average}.")

    if average in ["macro", "weighted", "none", None] and (not num_classes or num_classes < 1):
        raise ValueError(f"When you set `average` as {average}, you have to provide the number of classes.")

    if num_classes and ignore_index is not None and (not 0 <= ignore_index < num_classes or num_classes == 1):
        raise ValueError(f"The `ignore_index` {ignore_index} is not valid for inputs with {num_classes} classes")

    reduce = "macro" if average in ["weighted", "none", None] else average
    tp, fp, tn, fn = _stat_scores_update(
        preds,
        target,
        reduce=reduce,
        mdmc_reduce=mdmc_average,
        threshold=threshold,
        num_classes=num_classes,
        top_k=top_k,
        is_multiclass=is_multiclass,
        ignore_index=ignore_index,
    )

    return _fbeta_compute(tp, fp, tn, fn, beta, ignore_index, average, mdmc_average)


def f1(
    preds: Tensor,
    target: Tensor,
    beta: float = 1.0,
    average: str = "micro",
    mdmc_average: Optional[str] = None,
    ignore_index: Optional[int] = None,
    num_classes: Optional[int] = None,
    threshold: float = 0.5,
    top_k: Optional[int] = None,
    is_multiclass: Optional[bool] = None,
) -> Tensor:
    """
    Computes F1 metric. F1 metrics correspond to a equally weighted average of the
    precision and recall scores.

    Works with binary, multiclass, and multilabel data.
    Accepts probabilities from a model output or integer class values in prediction.
    Works with multi-dimensional preds and target.

    If preds and target are the same shape and preds is a float tensor, we use the ``self.threshold`` argument
    to convert into integer labels. This is the case for binary and multi-label probabilities.

    If preds has an extra dimension as in the case of multi-class scores we perform an argmax on ``dim=1``.

    The reduction method (how the precision scores are aggregated) is controlled by the
    ``average`` parameter, and additionally by the ``mdmc_average`` parameter in the
    multi-dimensional multi-class case. Accepts all inputs listed in :ref:`references/modules:input types`.

    Args:
        preds: Predictions from model (probabilities or labels)
        target: Ground truth values
        average:
            Defines the reduction that is applied. Should be one of the following:

            - ``'micro'`` [default]: Calculate the metric globally, accross all samples and classes.
            - ``'macro'``: Calculate the metric for each class separately, and average the
              metrics accross classes (with equal weights for each class).
            - ``'weighted'``: Calculate the metric for each class separately, and average the
              metrics accross classes, weighting each class by its support (``tp + fn``).
            - ``'none'`` or ``None``: Calculate the metric for each class separately, and return
              the metric for every class.
            - ``'samples'``: Calculate the metric for each sample, and average the metrics
              across samples (with equal weights for each sample).

            .. note:: What is considered a sample in the multi-dimensional multi-class case
                depends on the value of ``mdmc_average``.

        mdmc_average:
            Defines how averaging is done for multi-dimensional multi-class inputs (on top of the
            ``average`` parameter). Should be one of the following:

            - ``None`` [default]: Should be left unchanged if your data is not multi-dimensional
              multi-class.

            - ``'samplewise'``: In this case, the statistics are computed separately for each
              sample on the ``N`` axis, and then averaged over samples.
              The computation for each sample is done by treating the flattened extra axes ``...``
              (see :ref:`references/modules:input types`) as the ``N`` dimension within the sample,
              and computing the metric for the sample based on that.

            - ``'global'``: In this case the ``N`` and ``...`` dimensions of the inputs
              (see :ref:`references/modules:input types`)
              are flattened into a new ``N_X`` sample axis, i.e. the inputs are treated as if they
              were ``(N_X, C)``. From here on the ``average`` parameter applies as usual.

        ignore_index:
            Integer specifying a target class to ignore. If given, this class index does not contribute
            to the returned score, regardless of reduction method. If an index is ignored, and ``average=None``
            or ``'none'``, the score for the ignored class will be returned as ``nan``.

        num_classes:
            Number of classes. Necessary for ``'macro'``, ``'weighted'`` and ``None`` average methods.

        threshold:
            Threshold probability value for transforming probability predictions to binary
            (0,1) predictions, in the case of binary or multi-label inputs.
        top_k:
            Number of highest probability entries for each sample to convert to 1s - relevant
            only for inputs with probability predictions. If this parameter is set for multi-label
            inputs, it will take precedence over ``threshold``. For (multi-dim) multi-class inputs,
            this parameter defaults to 1.

            Should be left unset (``None``) for inputs with label predictions.
        is_multiclass:
            Used only in certain special cases, where you want to treat inputs as a different type
            than what they appear to be. See the parameter's
            :ref:`documentation section <references/modules:using the is_multiclass parameter>`
            for a more detailed explanation and examples.

    Return:
        The shape of the returned tensor depends on the ``average`` parameter

        - If ``average in ['micro', 'macro', 'weighted', 'samples']``, a one-element tensor will be returned
        - If ``average in ['none', None]``, the shape will be ``(C,)``, where ``C`` stands  for the number
          of classes

    Example:
        >>> from torchmetrics.functional import f1
        >>> target = torch.tensor([0, 1, 2, 0, 1, 2])
        >>> preds = torch.tensor([0, 2, 1, 0, 0, 1])
        >>> f1(preds, target, num_classes=3)
        tensor(0.3333)
    """
    return fbeta(preds, target, 1.0, average, mdmc_average, ignore_index, num_classes, threshold, top_k, is_multiclass)<|MERGE_RESOLUTION|>--- conflicted
+++ resolved
@@ -118,7 +118,6 @@
             - ``'samples'``: Calculate the metric for each sample, and average the metrics
               across samples (with equal weights for each sample).
 
-<<<<<<< HEAD
             .. note:: What is considered a sample in the multi-dimensional multi-class case
                 depends on the value of ``mdmc_average``.
 
@@ -170,14 +169,13 @@
         - If ``average in ['micro', 'macro', 'weighted', 'samples']``, a one-element tensor will be returned
         - If ``average in ['none', None]``, the shape will be ``(C,)``, where ``C`` stands  for the number
           of classes
-=======
+
     Example:
         >>> from torchmetrics.functional import fbeta
         >>> target = torch.tensor([0, 1, 2, 0, 1, 2])
         >>> preds = torch.tensor([0, 2, 1, 0, 0, 1])
         >>> fbeta(preds, target, num_classes=3, beta=0.5)
         tensor(0.3333)
->>>>>>> 84cd7ffc
 
     """
     allowed_average = ["micro", "macro", "weighted", "samples", "none", None]
