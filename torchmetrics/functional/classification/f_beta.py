# Copyright The PyTorch Lightning team.
#
# Licensed under the Apache License, Version 2.0 (the "License");
# you may not use this file except in compliance with the License.
# You may obtain a copy of the License at
#
#     http://www.apache.org/licenses/LICENSE-2.0
#
# Unless required by applicable law or agreed to in writing, software
# distributed under the License is distributed on an "AS IS" BASIS,
# WITHOUT WARRANTIES OR CONDITIONS OF ANY KIND, either express or implied.
# See the License for the specific language governing permissions and
# limitations under the License.
from typing import Optional

import torch
from torch import Tensor

from torchmetrics.functional.classification.stat_scores import _reduce_stat_scores, _stat_scores_update
from torchmetrics.utilities.enums import AverageMethod as AvgMethod
from torchmetrics.utilities.enums import MDMCAverageMethod


def _safe_divide(num: Tensor, denom: Tensor) -> Tensor:
    """prevent zero division"""
    denom[denom == 0.0] = 1
    return num / denom


def _fbeta_compute(
    tp: Tensor,
    fp: Tensor,
    tn: Tensor,
    fn: Tensor,
    beta: float,
    ignore_index: Optional[int],
    average: str,
    mdmc_average: Optional[str],
) -> Tensor:

    if average == AvgMethod.MICRO and mdmc_average != MDMCAverageMethod.SAMPLEWISE:
        mask = tp >= 0
        precision = _safe_divide(tp[mask].sum().float(), (tp[mask] + fp[mask]).sum())
        recall = _safe_divide(tp[mask].sum().float(), (tp[mask] + fn[mask]).sum())
    else:
        precision = _safe_divide(tp.float(), tp + fp)
        recall = _safe_divide(tp.float(), tp + fn)

<<<<<<< HEAD
    if average == AvgMethod.MACRO and mdmc_average != MDMCAverageMethod.SAMPLEWISE:
        cond = tp + fp + fn == 0
        precision = precision[~cond]
        recall = recall[~cond]

    num = (1 + beta**2) * precision * recall
    denom = beta**2 * precision + recall
    denom[denom == 0.] = 1.0  # avoid division by 0
=======
    num = (1 + beta ** 2) * precision * recall
    denom = beta ** 2 * precision + recall
    denom[denom == 0.0] = 1  # avoid division by 0
>>>>>>> d8b89e0f
    # if classes matter and a given class is not present in both the preds and the target,
    # computing the score for this class is meaningless, thus they should be ignored
    if average == AvgMethod.NONE and mdmc_average != MDMCAverageMethod.SAMPLEWISE:
        # a class is not present if there exists no TPs, no FPs, and no FNs
        meaningless_indeces = torch.nonzero((tp | fn | fp) == 0).cpu()
        if ignore_index is None:
            ignore_index = meaningless_indeces
        else:
            ignore_index = torch.unique(torch.cat((meaningless_indeces, torch.tensor([[ignore_index]]))))

    if ignore_index is not None:
        if average not in (AvgMethod.MICRO, AvgMethod.SAMPLES) and mdmc_average == MDMCAverageMethod.SAMPLEWISE:
            num[..., ignore_index] = -1
            denom[..., ignore_index] = -1
        elif average not in (AvgMethod.MICRO, AvgMethod.SAMPLES):
            num[ignore_index, ...] = -1
            denom[ignore_index, ...] = -1

    return _reduce_stat_scores(
        numerator=num,
        denominator=denom,
        weights=None if average != AvgMethod.WEIGHTED else tp + fn,
        average=average,
        mdmc_average=mdmc_average,
    )


def fbeta(
    preds: Tensor,
    target: Tensor,
    beta: float = 1.0,
    average: str = "micro",
    mdmc_average: Optional[str] = None,
    ignore_index: Optional[int] = None,
    num_classes: Optional[int] = None,
    threshold: float = 0.5,
    top_k: Optional[int] = None,
    multiclass: Optional[bool] = None,
) -> Tensor:
    r"""
    Computes f_beta metric.

    .. math::
        F_{\beta} = (1 + \beta^2) * \frac{\text{precision} * \text{recall}}
        {(\beta^2 * \text{precision}) + \text{recall}}

    Works with binary, multiclass, and multilabel data.
    Accepts probabilities or logits from a model output or integer class values in prediction.
    Works with multi-dimensional preds and target.

    If preds and target are the same shape and preds is a float tensor, we use the ``self.threshold`` argument
    to convert into integer labels. This is the case for binary and multi-label logits or probabilities.

    If preds has an extra dimension as in the case of multi-class scores we perform an argmax on ``dim=1``.

    The reduction method (how the precision scores are aggregated) is controlled by the
    ``average`` parameter, and additionally by the ``mdmc_average`` parameter in the
    multi-dimensional multi-class case. Accepts all inputs listed in :ref:`references/modules:input types`.

    Args:
        preds: Predictions from model (probabilities, logits or labels)
        target: Ground truth values
        average:
            Defines the reduction that is applied. Should be one of the following:

                - ``'micro'`` [default]: Calculate the metric globally, across all samples and classes.
                - ``'macro'``: Calculate the metric for each class separately, and average the
                  metrics across classes (with equal weights for each class).
                - ``'weighted'``: Calculate the metric for each class separately, and average the
                  metrics across classes, weighting each class by its support (``tp + fn``).
                - ``'none'`` or ``None``: Calculate the metric for each class separately, and return
                  the metric for every class.
                - ``'samples'``: Calculate the metric for each sample, and average the metrics
                  across samples (with equal weights for each sample).

            .. note:: What is considered a sample in the multi-dimensional multi-class case
                depends on the value of ``mdmc_average``.

            .. note:: If ``'none'`` and a given class doesn't occur in the `preds` or `target`,
                the value for the class will be ``nan``.

        mdmc_average:
            Defines how averaging is done for multi-dimensional multi-class inputs (on top of the
            ``average`` parameter). Should be one of the following:

                - ``None`` [default]: Should be left unchanged if your data is not multi-dimensional
                  multi-class.
                - ``'samplewise'``: In this case, the statistics are computed separately for each
                  sample on the ``N`` axis, and then averaged over samples.
                  The computation for each sample is done by treating the flattened extra axes ``...``
                  (see :ref:`references/modules:input types`) as the ``N`` dimension within the sample,
                  and computing the metric for the sample based on that.
                - ``'global'``: In this case the ``N`` and ``...`` dimensions of the inputs
                  (see :ref:`references/modules:input types`)
                  are flattened into a new ``N_X`` sample axis, i.e. the inputs are treated as if they
                  were ``(N_X, C)``. From here on the ``average`` parameter applies as usual.

        ignore_index:
            Integer specifying a target class to ignore. If given, this class index does not contribute
            to the returned score, regardless of reduction method. If an index is ignored, and ``average=None``
            or ``'none'``, the score for the ignored class will be returned as ``nan``.
        num_classes:
            Number of classes. Necessary for ``'macro'``, ``'weighted'`` and ``None`` average methods.
        threshold:
            Threshold for transforming probability or logit predictions to binary (0,1) predictions, in the case
            of binary or multi-label inputs. Default value of 0.5 corresponds to input being probabilities.
        top_k:
            Number of highest probability or logit score predictions considered to find the correct label,
            relevant only for (multi-dimensional) multi-class inputs. The
            default value (``None``) will be interpreted as 1 for these inputs.

            Should be left at default (``None``) for all other types of inputs.
        multiclass:
            Used only in certain special cases, where you want to treat inputs as a different type
            than what they appear to be. See the parameter's
            :ref:`documentation section <references/modules:using the multiclass parameter>`
            for a more detailed explanation and examples.

    Return:
        The shape of the returned tensor depends on the ``average`` parameter

        - If ``average in ['micro', 'macro', 'weighted', 'samples']``, a one-element tensor will be returned
        - If ``average in ['none', None]``, the shape will be ``(C,)``, where ``C`` stands  for the number
          of classes

    Example:
        >>> from torchmetrics.functional import fbeta
        >>> target = torch.tensor([0, 1, 2, 0, 1, 2])
        >>> preds = torch.tensor([0, 2, 1, 0, 0, 1])
        >>> fbeta(preds, target, num_classes=3, beta=0.5)
        tensor(0.3333)

    """
    allowed_average = list(AvgMethod)
    if average not in allowed_average:
        raise ValueError(f"The `average` has to be one of {allowed_average}, got {average}.")

    if mdmc_average is not None and MDMCAverageMethod.from_str(mdmc_average) is None:
        raise ValueError(f"The `mdmc_average` has to be one of {list(MDMCAverageMethod)}, got {mdmc_average}.")

    if average in [AvgMethod.MACRO, AvgMethod.WEIGHTED, AvgMethod.NONE] and (not num_classes or num_classes < 1):
        raise ValueError(f"When you set `average` as {average}, you have to provide the number of classes.")

    if num_classes and ignore_index is not None and (not 0 <= ignore_index < num_classes or num_classes == 1):
        raise ValueError(f"The `ignore_index` {ignore_index} is not valid for inputs with {num_classes} classes")

    reduce = AvgMethod.MACRO if average in [AvgMethod.WEIGHTED, AvgMethod.NONE] else average
    tp, fp, tn, fn = _stat_scores_update(
        preds,
        target,
        reduce=reduce,
        mdmc_reduce=mdmc_average,
        threshold=threshold,
        num_classes=num_classes,
        top_k=top_k,
        multiclass=multiclass,
        ignore_index=ignore_index,
    )

    return _fbeta_compute(tp, fp, tn, fn, beta, ignore_index, average, mdmc_average)


def f1(
    preds: Tensor,
    target: Tensor,
    beta: float = 1.0,
    average: str = "micro",
    mdmc_average: Optional[str] = None,
    ignore_index: Optional[int] = None,
    num_classes: Optional[int] = None,
    threshold: float = 0.5,
    top_k: Optional[int] = None,
    multiclass: Optional[bool] = None,
) -> Tensor:
    """
    Computes F1 metric. F1 metrics correspond to a equally weighted average of the
    precision and recall scores.

    Works with binary, multiclass, and multilabel data.
    Accepts probabilities or logits from a model output or integer class values in prediction.
    Works with multi-dimensional preds and target.

    If preds and target are the same shape and preds is a float tensor, we use the ``self.threshold`` argument
    to convert into integer labels. This is the case for binary and multi-label probabilities or logits.

    If preds has an extra dimension as in the case of multi-class scores we perform an argmax on ``dim=1``.

    The reduction method (how the precision scores are aggregated) is controlled by the
    ``average`` parameter, and additionally by the ``mdmc_average`` parameter in the
    multi-dimensional multi-class case. Accepts all inputs listed in :ref:`references/modules:input types`.

    Args:
        preds: Predictions from model (probabilities, logits or labels)
        target: Ground truth values
        average:
            Defines the reduction that is applied. Should be one of the following:

            - ``'micro'`` [default]: Calculate the metric globally, across all samples and classes.
            - ``'macro'``: Calculate the metric for each class separately, and average the
              metrics across classes (with equal weights for each class).
            - ``'weighted'``: Calculate the metric for each class separately, and average the
              metrics across classes, weighting each class by its support (``tp + fn``).
            - ``'none'`` or ``None``: Calculate the metric for each class separately, and return
              the metric for every class.
            - ``'samples'``: Calculate the metric for each sample, and average the metrics
              across samples (with equal weights for each sample).

            .. note:: What is considered a sample in the multi-dimensional multi-class case
                depends on the value of ``mdmc_average``.

            .. note:: If ``'none'`` and a given class doesn't occur in the `preds` or `target`,
                the value for the class will be ``nan``.

        mdmc_average:
            Defines how averaging is done for multi-dimensional multi-class inputs (on top of the
            ``average`` parameter). Should be one of the following:

            - ``None`` [default]: Should be left unchanged if your data is not multi-dimensional
              multi-class.

            - ``'samplewise'``: In this case, the statistics are computed separately for each
              sample on the ``N`` axis, and then averaged over samples.
              The computation for each sample is done by treating the flattened extra axes ``...``
              (see :ref:`references/modules:input types`) as the ``N`` dimension within the sample,
              and computing the metric for the sample based on that.

            - ``'global'``: In this case the ``N`` and ``...`` dimensions of the inputs
              (see :ref:`references/modules:input types`)
              are flattened into a new ``N_X`` sample axis, i.e. the inputs are treated as if they
              were ``(N_X, C)``. From here on the ``average`` parameter applies as usual.

        ignore_index:
            Integer specifying a target class to ignore. If given, this class index does not contribute
            to the returned score, regardless of reduction method. If an index is ignored, and ``average=None``
            or ``'none'``, the score for the ignored class will be returned as ``nan``.

        num_classes:
            Number of classes. Necessary for ``'macro'``, ``'weighted'`` and ``None`` average methods.

        threshold:
            Threshold for transforming probability or logit predictions to binary (0,1) predictions, in the case
            of binary or multi-label inputs. Default value of 0.5 corresponds to input being probabilities.
        top_k:
            Number of highest probability or logit score predictions considered to find the correct label,
            relevant only for (multi-dimensional) multi-class inputs. The
            default value (``None``) will be interpreted as 1 for these inputs.

            Should be left at default (``None``) for all other types of inputs.

        multiclass:
            Used only in certain special cases, where you want to treat inputs as a different type
            than what they appear to be. See the parameter's
            :ref:`documentation section <references/modules:using the multiclass parameter>`
            for a more detailed explanation and examples.

    Return:
        The shape of the returned tensor depends on the ``average`` parameter

        - If ``average in ['micro', 'macro', 'weighted', 'samples']``, a one-element tensor will be returned
        - If ``average in ['none', None]``, the shape will be ``(C,)``, where ``C`` stands  for the number
          of classes

    Example:
        >>> from torchmetrics.functional import f1
        >>> target = torch.tensor([0, 1, 2, 0, 1, 2])
        >>> preds = torch.tensor([0, 2, 1, 0, 0, 1])
        >>> f1(preds, target, num_classes=3)
        tensor(0.3333)
    """
    return fbeta(preds, target, 1.0, average, mdmc_average, ignore_index, num_classes, threshold, top_k, multiclass)<|MERGE_RESOLUTION|>--- conflicted
+++ resolved
@@ -46,7 +46,6 @@
         precision = _safe_divide(tp.float(), tp + fp)
         recall = _safe_divide(tp.float(), tp + fn)
 
-<<<<<<< HEAD
     if average == AvgMethod.MACRO and mdmc_average != MDMCAverageMethod.SAMPLEWISE:
         cond = tp + fp + fn == 0
         precision = precision[~cond]
@@ -55,11 +54,7 @@
     num = (1 + beta**2) * precision * recall
     denom = beta**2 * precision + recall
     denom[denom == 0.] = 1.0  # avoid division by 0
-=======
-    num = (1 + beta ** 2) * precision * recall
-    denom = beta ** 2 * precision + recall
-    denom[denom == 0.0] = 1  # avoid division by 0
->>>>>>> d8b89e0f
+
     # if classes matter and a given class is not present in both the preds and the target,
     # computing the score for this class is meaningless, thus they should be ignored
     if average == AvgMethod.NONE and mdmc_average != MDMCAverageMethod.SAMPLEWISE:
