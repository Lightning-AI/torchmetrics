# Copyright The PyTorch Lightning team.
#
# Licensed under the Apache License, Version 2.0 (the "License");
# you may not use this file except in compliance with the License.
# You may obtain a copy of the License at
#
#     http://www.apache.org/licenses/LICENSE-2.0
#
# Unless required by applicable law or agreed to in writing, software
# distributed under the License is distributed on an "AS IS" BASIS,
# WITHOUT WARRANTIES OR CONDITIONS OF ANY KIND, either express or implied.
# See the License for the specific language governing permissions and
# limitations under the License.
from torchmetrics.audio.pit import PIT, PermutationInvariantTraining  # noqa: F401
from torchmetrics.audio.sdr import SDR, ScaleInvariantSignalDistortionRatio, SignalDistortionRatio  # noqa: F401
from torchmetrics.audio.si_sdr import SI_SDR  # noqa: F401
from torchmetrics.audio.si_snr import SI_SNR  # noqa: F401
from torchmetrics.audio.snr import SNR, ScaleInvariantSignalNoiseRatio, SignalNoiseRatio  # noqa: F401
<<<<<<< HEAD
from torchmetrics.utilities.imports import _PYSTOI_AVAILABLE

if _PYSTOI_AVAILABLE:
    from torchmetrics.audio.stoi import ShortTermObjectiveIntelligibility  # noqa: F401
=======
from torchmetrics.utilities.imports import _PESQ_AVAILABLE

if _PESQ_AVAILABLE:
    from torchmetrics.audio.pesq import PerceptualEvaluationSpeechQuality  # noqa: F401
>>>>>>> 06d820b7
<|MERGE_RESOLUTION|>--- conflicted
+++ resolved
@@ -16,14 +16,10 @@
 from torchmetrics.audio.si_sdr import SI_SDR  # noqa: F401
 from torchmetrics.audio.si_snr import SI_SNR  # noqa: F401
 from torchmetrics.audio.snr import SNR, ScaleInvariantSignalNoiseRatio, SignalNoiseRatio  # noqa: F401
-<<<<<<< HEAD
-from torchmetrics.utilities.imports import _PYSTOI_AVAILABLE
-
-if _PYSTOI_AVAILABLE:
-    from torchmetrics.audio.stoi import ShortTermObjectiveIntelligibility  # noqa: F401
-=======
-from torchmetrics.utilities.imports import _PESQ_AVAILABLE
+from torchmetrics.utilities.imports import _PESQ_AVAILABLE, _PYSTOI_AVAILABLE
 
 if _PESQ_AVAILABLE:
     from torchmetrics.audio.pesq import PerceptualEvaluationSpeechQuality  # noqa: F401
->>>>>>> 06d820b7
+
+if _PYSTOI_AVAILABLE:
+    from torchmetrics.audio.stoi import ShortTermObjectiveIntelligibility  # noqa: F401