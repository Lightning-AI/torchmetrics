--- conflicted
+++ resolved
@@ -5,11 +5,8 @@
 
 from torchmetrics.metric import Metric
 
-<<<<<<< HEAD
 from typing import Tuple, Union, List
 
-=======
->>>>>>> e6d18b8b
 
 class TimeSeriesMetric(nn.ModuleList):
     """
