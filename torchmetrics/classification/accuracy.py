# Copyright The PyTorch Lightning team.
#
# Licensed under the Apache License, Version 2.0 (the "License");
# you may not use this file except in compliance with the License.
# You may obtain a copy of the License at
#
#     http://www.apache.org/licenses/LICENSE-2.0
#
# Unless required by applicable law or agreed to in writing, software
# distributed under the License is distributed on an "AS IS" BASIS,
# WITHOUT WARRANTIES OR CONDITIONS OF ANY KIND, either express or implied.
# See the License for the specific language governing permissions and
# limitations under the License.
from typing import Any, Callable, Optional

from torch import Tensor, tensor

from torchmetrics.functional.classification.accuracy import (
    _accuracy_compute,
    _accuracy_update,
    _check_subset_validity,
    _mode,
    _subset_accuracy_compute,
    _subset_accuracy_update,
)
from torchmetrics.utilities.enums import DataType

from torchmetrics.classification.stat_scores import StatScores  # isort:skip


class Accuracy(StatScores):
    r"""
    Computes Accuracy_:

    .. math::
        \text{Accuracy} = \frac{1}{N}\sum_i^N 1(y_i = \hat{y}_i)

    Where :math:`y` is a tensor of target values, and :math:`\hat{y}` is a
    tensor of predictions.

    For multi-class and multi-dimensional multi-class data with probability or logits predictions, the
    parameter ``top_k`` generalizes this metric to a Top-K accuracy metric: for each sample the
    top-K highest probability or logit score items are considered to find the correct label.

    For multi-label and multi-dimensional multi-class inputs, this metric computes the "global"
    accuracy by default, which counts all labels or sub-samples separately. This can be
    changed to subset accuracy (which requires all labels or sub-samples in the sample to
    be correctly predicted) by setting ``subset_accuracy=True``.

    Accepts all input types listed in :ref:`references/modules:input types`.

    Args:
        num_classes:
            Number of classes. Necessary for ``'macro'``, ``'weighted'`` and ``None`` average methods.
        threshold:
            Threshold for transforming probability or logit predictions to binary (0,1) predictions, in the case
            of binary or multi-label inputs. Default value of 0.5 corresponds to input being probabilities.
        average:
            Defines the reduction that is applied. Should be one of the following:

            - ``'micro'`` [default]: Calculate the metric globally, across all samples and classes.
            - ``'macro'``: Calculate the metric for each class separately, and average the
              metrics across classes (with equal weights for each class).
            - ``'weighted'``: Calculate the metric for each class separately, and average the
              metrics across classes, weighting each class by its support (``tp + fn``).
            - ``'none'`` or ``None``: Calculate the metric for each class separately, and return
              the metric for every class.
            - ``'samples'``: Calculate the metric for each sample, and average the metrics
              across samples (with equal weights for each sample).

            .. note:: What is considered a sample in the multi-dimensional multi-class case
                depends on the value of ``mdmc_average``.

            .. note:: If ``'none'`` and a given class doesn't occur in the `preds` or `target`,
                the value for the class will be ``nan``.

        mdmc_average:
            Defines how averaging is done for multi-dimensional multi-class inputs (on top of the
            ``average`` parameter). Should be one of the following:

            - ``None`` [default]: Should be left unchanged if your data is not multi-dimensional
              multi-class.

            - ``'samplewise'``: In this case, the statistics are computed separately for each
              sample on the ``N`` axis, and then averaged over samples.
              The computation for each sample is done by treating the flattened extra axes ``...``
              (see :ref:`references/modules:input types`) as the ``N`` dimension within the sample,
              and computing the metric for the sample based on that.

            - ``'global'``: In this case the ``N`` and ``...`` dimensions of the inputs
              (see :ref:`references/modules:input types`)
              are flattened into a new ``N_X`` sample axis, i.e. the inputs are treated as if they
              were ``(N_X, C)``. From here on the ``average`` parameter applies as usual.

        ignore_index:
            Integer specifying a target class to ignore. If given, this class index does not contribute
            to the returned score, regardless of reduction method. If an index is ignored, and ``average=None``
            or ``'none'``, the score for the ignored class will be returned as ``nan``.

        top_k:
            Number of highest probability or logit score predictions considered to find the correct label,
            relevant only for (multi-dimensional) multi-class inputs. The
            default value (``None``) will be interpreted as 1 for these inputs.

            Should be left at default (``None``) for all other types of inputs.

        multiclass:
            Used only in certain special cases, where you want to treat inputs as a different type
            than what they appear to be. See the parameter's
            :ref:`documentation section <references/modules:using the multiclass parameter>`
            for a more detailed explanation and examples.

        subset_accuracy:
            Whether to compute subset accuracy for multi-label and multi-dimensional
            multi-class inputs (has no effect for other input types).

            - For multi-label inputs, if the parameter is set to ``True``, then all labels for
              each sample must be correctly predicted for the sample to count as correct. If it
              is set to ``False``, then all labels are counted separately - this is equivalent to
              flattening inputs beforehand (i.e. ``preds = preds.flatten()`` and same for ``target``).

            - For multi-dimensional multi-class inputs, if the parameter is set to ``True``, then all
              sub-sample (on the extra axis) must be correct for the sample to be counted as correct.
              If it is set to ``False``, then all sub-samples are counter separately - this is equivalent,
              in the case of label predictions, to flattening the inputs beforehand (i.e.
              ``preds = preds.flatten()`` and same for ``target``). Note that the ``top_k`` parameter
              still applies in both cases, if set.

        compute_on_step:
            Forward only calls ``update()`` and returns None if this is set to False.

            .. deprecated:: v0.8
                Argument has no use anymore and will be removed v0.9.

        dist_sync_on_step:
            Synchronize metric state across processes at each ``forward()``
            before returning the value at the step
        process_group:
            Specify the process group on which synchronization is called.
            default: ``None`` (which selects the entire world)
        dist_sync_fn:
            Callback that performs the allgather operation on the metric state. When ``None``, DDP
            will be used to perform the allgather

    Raises:
        ValueError:
            If ``top_k`` is not an ``integer`` larger than ``0``.
        ValueError:
            If ``average`` is none of ``"micro"``, ``"macro"``, ``"weighted"``, ``"samples"``, ``"none"``, ``None``.
        ValueError:
            If two different input modes are provided, eg. using ``multi-label`` with ``multi-class``.
        ValueError:
            If ``top_k`` parameter is set for ``multi-label`` inputs.

    Example:
        >>> import torch
        >>> from torchmetrics import Accuracy
        >>> target = torch.tensor([0, 1, 2, 3])
        >>> preds = torch.tensor([0, 2, 1, 3])
        >>> accuracy = Accuracy()
        >>> accuracy(preds, target)
        tensor(0.5000)

        >>> target = torch.tensor([0, 1, 2])
        >>> preds = torch.tensor([[0.1, 0.9, 0], [0.3, 0.1, 0.6], [0.2, 0.5, 0.3]])
        >>> accuracy = Accuracy(top_k=2)
        >>> accuracy(preds, target)
        tensor(0.6667)

    """
    is_differentiable = False
    higher_is_better = True
    correct: Tensor
    total: Tensor

    def __init__(
        self,
        threshold: float = 0.5,
        num_classes: Optional[int] = None,
        average: str = "micro",
        mdmc_average: Optional[str] = "global",
        ignore_index: Optional[int] = None,
        top_k: Optional[int] = None,
        multiclass: Optional[bool] = None,
        subset_accuracy: bool = False,
        compute_on_step: Optional[bool] = None,
        dist_sync_on_step: bool = False,
        process_group: Optional[Any] = None,
        dist_sync_fn: Callable = None,
    ) -> None:
        allowed_average = ["micro", "macro", "weighted", "samples", "none", None]
        if average not in allowed_average:
            raise ValueError(f"The `average` has to be one of {allowed_average}, got {average}.")

        super().__init__(
            reduce="macro" if average in ["weighted", "none", None] else average,
            mdmc_reduce=mdmc_average,
            threshold=threshold,
            top_k=top_k,
            num_classes=num_classes,
            multiclass=multiclass,
            ignore_index=ignore_index,
            compute_on_step=compute_on_step,
            dist_sync_on_step=dist_sync_on_step,
            process_group=process_group,
            dist_sync_fn=dist_sync_fn,
        )

        if top_k is not None and (not isinstance(top_k, int) or top_k <= 0):
            raise ValueError(f"The `top_k` should be an integer larger than 0, got {top_k}")

        self.average = average
        self.threshold = threshold
        self.top_k = top_k
        self.subset_accuracy = subset_accuracy
        self.mode: DataType = None  # type: ignore
        self.multiclass = multiclass

<<<<<<< HEAD
    def _update(self, preds: Tensor, target: Tensor) -> None:  # type: ignore
=======
        if self.subset_accuracy:
            self.add_state("correct", default=tensor(0), dist_reduce_fx="sum")
            self.add_state("total", default=tensor(0), dist_reduce_fx="sum")

    def update(self, preds: Tensor, target: Tensor) -> None:  # type: ignore
>>>>>>> 276a8830
        """Update state with predictions and targets. See
        :ref:`references/modules:input types` for more information on input
        types.

        Args:
            preds: Predictions from model (logits, probabilities, or labels)
            target: Ground truth labels
        """
        """ returns the mode of the data (binary, multi label, multi class, multi-dim multi class) """
        mode = _mode(preds, target, self.threshold, self.top_k, self.num_classes, self.multiclass)

        if not self.mode:
            self.mode = mode
        elif self.mode != mode:
            raise ValueError(f"You can not use {mode} inputs with {self.mode} inputs.")

        if self.subset_accuracy and not _check_subset_validity(self.mode):
            self.subset_accuracy = False

        if self.subset_accuracy:
            correct, total = _subset_accuracy_update(preds, target, threshold=self.threshold, top_k=self.top_k)
            self.correct += correct
            self.total += total
        else:
            if not self.mode:
                raise RuntimeError("You have to have determined mode.")
            tp, fp, tn, fn = _accuracy_update(
                preds,
                target,
                reduce=self.reduce,
                mdmc_reduce=self.mdmc_reduce,
                threshold=self.threshold,
                num_classes=self.num_classes,
                top_k=self.top_k,
                multiclass=self.multiclass,
                ignore_index=self.ignore_index,
                mode=self.mode,
            )

            # Update states
            if self.reduce != "samples" and self.mdmc_reduce != "samplewise":
                self.tp += tp
                self.fp += fp
                self.tn += tn
                self.fn += fn
            else:
                self.tp.append(tp)
                self.fp.append(fp)
                self.tn.append(tn)
                self.fn.append(fn)

    def _compute(self) -> Tensor:
        """Computes accuracy based on inputs passed in to ``update`` previously."""
        if not self.mode:
            raise RuntimeError("You have to have determined mode.")
        if self.subset_accuracy:
            return _subset_accuracy_compute(self.correct, self.total)
        tp, fp, tn, fn = self._get_final_stats()
        return _accuracy_compute(tp, fp, tn, fn, self.average, self.mdmc_reduce, self.mode)<|MERGE_RESOLUTION|>--- conflicted
+++ resolved
@@ -216,15 +216,11 @@
         self.mode: DataType = None  # type: ignore
         self.multiclass = multiclass
 
-<<<<<<< HEAD
-    def _update(self, preds: Tensor, target: Tensor) -> None:  # type: ignore
-=======
         if self.subset_accuracy:
             self.add_state("correct", default=tensor(0), dist_reduce_fx="sum")
             self.add_state("total", default=tensor(0), dist_reduce_fx="sum")
 
-    def update(self, preds: Tensor, target: Tensor) -> None:  # type: ignore
->>>>>>> 276a8830
+    def _update(self, preds: Tensor, target: Tensor) -> None:  # type: ignore
         """Update state with predictions and targets. See
         :ref:`references/modules:input types` for more information on input
         types.
