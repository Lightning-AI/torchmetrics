--- conflicted
+++ resolved
@@ -61,16 +61,6 @@
             to the returned score, regardless of reduction method. Has no effect if given an int that is not in the
             range [0, num_classes-1]. By default, no index is ignored, and all classes are used.
         absent_score: score to use for an individual class, if no instances of the class index were present in
-<<<<<<< HEAD
-            `pred` AND no instances of the class index were present in `target`. For example, if we have 3 classes,
-            [0, 0] for `pred`, and [0, 2] for `target`, then class 1 would be assigned the `absent_score`.
-        threshold:
-            Threshold value for binary or multi-label probabilities.
-        multilabel:
-            determines if data is multilabel or not.
-        compute_on_step:
-            Forward only calls ``update()`` and returns None if this is set to False.
-=======
             ``preds`` AND no instances of the class index were present in ``target``. For example, if we have 3 classes,
             [0, 0] for ``preds``, and [0, 2] for ``target``, then class 1 would be assigned the `absent_score`.
         threshold: Threshold value for binary or multi-label probabilities.
@@ -80,7 +70,6 @@
             - ``'elementwise_mean'``: takes the mean (default)
             - ``'sum'``: takes the sum
             - ``'none'``: no reduction will be applied
->>>>>>> 640c4d1b
 
         kwargs: Additional keyword arguments, see :ref:`Metric kwargs` for more info.
 
@@ -105,11 +94,7 @@
         absent_score: float = 0.0,
         threshold: float = 0.5,
         multilabel: bool = False,
-<<<<<<< HEAD
-        compute_on_step: Optional[bool] = None,
-=======
         reduction: Literal["elementwise_mean", "sum", "none", None] = "elementwise_mean",
->>>>>>> 640c4d1b
         **kwargs: Dict[str, Any],
     ) -> None:
         super().__init__(
