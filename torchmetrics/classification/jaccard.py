--- conflicted
+++ resolved
@@ -68,11 +68,6 @@
             Threshold value for binary or multi-label probabilities.
         multilabel:
             determines if data is multilabel or not.
-        # reduction: a method to reduce metric score over labels.
-        #
-        #     - ``'elementwise_mean'``: takes the mean (default)
-        #     - ``'sum'``: takes the sum
-        #     - ``'none'``: no reduction will be applied
         compute_on_step:
             Forward only calls ``update()`` and returns None if this is set to False.
 
@@ -103,11 +98,6 @@
         absent_score: float = 0.0,
         threshold: float = 0.5,
         multilabel: bool = False,
-<<<<<<< HEAD
-        # reduction: str = "elementwise_mean",
-=======
-        reduction: Literal["elementwise_mean", "sum", "none", None] = "elementwise_mean",
->>>>>>> 1f61410d
         compute_on_step: Optional[bool] = None,
         **kwargs: Dict[str, Any],
     ) -> None:
