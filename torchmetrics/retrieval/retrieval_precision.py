# Copyright The PyTorch Lightning team.
#
# Licensed under the Apache License, Version 2.0 (the "License");
# you may not use this file except in compliance with the License.
# You may obtain a copy of the License at
#
#     http://www.apache.org/licenses/LICENSE-2.0
#
# Unless required by applicable law or agreed to in writing, software
# distributed under the License is distributed on an "AS IS" BASIS,
# WITHOUT WARRANTIES OR CONDITIONS OF ANY KIND, either express or implied.
# See the License for the specific language governing permissions and
# limitations under the License.
from typing import Any, Callable, Optional

from torch import Tensor, tensor

from torchmetrics.functional.retrieval.precision import retrieval_precision
from torchmetrics.retrieval.retrieval_metric import RetrievalMetric


class RetrievalPrecision(RetrievalMetric):
    """Computes `IR Precision`_.

    Works with binary target data. Accepts float predictions from a model output.

    Forward accepts:

    - ``preds`` (float tensor): ``(N, ...)``
    - ``target`` (long or bool tensor): ``(N, ...)``
    - ``indexes`` (long tensor): ``(N, ...)``

    ``indexes``, ``preds`` and ``target`` must have the same dimension.
    ``indexes`` indicate to which query a prediction belongs.
    Predictions will be first grouped by ``indexes`` and then `Precision` will be computed as the mean
    of the `Precision` over each query.

    Args:
        empty_target_action:
            Specify what to do with queries that do not have at least a positive ``target``. Choose from:

            - ``'neg'``: those queries count as ``0.0`` (default)
            - ``'pos'``: those queries count as ``1.0``
            - ``'skip'``: skip those queries; if all queries are skipped, ``0.0`` is returned
            - ``'error'``: raise a ``ValueError``

<<<<<<< HEAD
        ignore_index:
            Ignore predictions where the target is equal to this number.
        k: consider only the top k elements for each query (default: None, which considers them all)
=======
        k: consider only the top k elements for each query (default: `None`, which considers them all)
>>>>>>> 8fade870
        compute_on_step:
            Forward only calls ``update()`` and return None if this is set to False.
        dist_sync_on_step:
            Synchronize metric state across processes at each ``forward()``
            before returning the value at the step.
        process_group:
            Specify the process group on which synchronization is called.
        dist_sync_fn:
            Callback that performs the allgather operation on the metric state. When `None`, DDP
            will be used to perform the allgather.

    Raises:
        ValueError:
            If ``k`` parameter is not `None` or an integer larger than 0

    Example:
        >>> from torchmetrics import RetrievalPrecision
        >>> indexes = tensor([0, 0, 0, 1, 1, 1, 1])
        >>> preds = tensor([0.2, 0.3, 0.5, 0.1, 0.3, 0.5, 0.2])
        >>> target = tensor([False, False, True, False, True, False, True])
        >>> p2 = RetrievalPrecision(k=2)
        >>> p2(preds, target, indexes=indexes)
        tensor(0.5000)
    """

    higher_is_better = True

    def __init__(
        self,
        empty_target_action: str = "neg",
        ignore_index: int = None,
        k: int = None,
        compute_on_step: bool = True,
        dist_sync_on_step: bool = False,
        process_group: Optional[Any] = None,
        dist_sync_fn: Callable = None,
    ) -> None:
        super().__init__(
            empty_target_action=empty_target_action,
            ignore_index=ignore_index,
            compute_on_step=compute_on_step,
            dist_sync_on_step=dist_sync_on_step,
            process_group=process_group,
            dist_sync_fn=dist_sync_fn,
        )

        if (k is not None) and not (isinstance(k, int) and k > 0):
            raise ValueError("`k` has to be a positive integer or None")
        self.k = k

    def _metric(self, preds: Tensor, target: Tensor) -> Tensor:
        return retrieval_precision(preds, target, k=self.k)<|MERGE_RESOLUTION|>--- conflicted
+++ resolved
@@ -44,13 +44,9 @@
             - ``'skip'``: skip those queries; if all queries are skipped, ``0.0`` is returned
             - ``'error'``: raise a ``ValueError``
 
-<<<<<<< HEAD
         ignore_index:
             Ignore predictions where the target is equal to this number.
-        k: consider only the top k elements for each query (default: None, which considers them all)
-=======
         k: consider only the top k elements for each query (default: `None`, which considers them all)
->>>>>>> 8fade870
         compute_on_step:
             Forward only calls ``update()`` and return None if this is set to False.
         dist_sync_on_step:
