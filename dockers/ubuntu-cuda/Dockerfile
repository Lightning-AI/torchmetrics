--- conflicted
+++ resolved
@@ -82,11 +82,6 @@
     done && \
     # trying to resolve pesq installation issue
     pip install -q "numpy<1.24" && \
-<<<<<<< HEAD
-    # needed for the gpu multiprocessing, need to build from source as it is missing py3.11+
-    pip install https://github.com/IntelPython/mkl-service/archive/refs/tags/v2.4.0.post1.zip && \
-=======
->>>>>>> 89ca22bc
     CUDA_VERSION_MM=${CUDA_VERSION%.*} && \
     CU_VERSION_MM=${CUDA_VERSION_MM//'.'/''} && \
     pip install --no-cache-dir -r requirements/devel.txt \
