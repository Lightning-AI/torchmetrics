--- conflicted
+++ resolved
@@ -17,11 +17,10 @@
 
 ### Changed
 
-<<<<<<< HEAD
 - Make `num_classes` optional for classification in case of micro averaging ([#2841](https://github.com/PyTorchLightning/metrics/pull/2841))
-=======
+
+
 - Enabled specifying weights path for FID ([#2867](https://github.com/PyTorchLightning/metrics/pull/2867))
->>>>>>> a7284e21
 
 
 ### Removed
