--- conflicted
+++ resolved
@@ -39,6 +39,7 @@
 
 ### Fixed
 
+- Fixed bug in `PearsonCorrCoef` is updated on single samples at a time ([#2019](https://github.com/Lightning-AI/torchmetrics/pull/2019)
 - Fix edge case in integration between classwise wrapper and metric tracker ([#3008](https://github.com/Lightning-AI/torchmetrics/pull/3008))
 
 
@@ -132,9 +133,6 @@
 
 ### Fixed
 
-<<<<<<< HEAD
-- Fixed bug in `PearsonCorrCoef` is updated on single samples at a time ([#2019](https://github.com/Lightning-AI/torchmetrics/pull/2019)
-=======
 - Fixed iou scores in detection for either empty predictions/targets leading to wrong scores ([#2805](https://github.com/Lightning-AI/torchmetrics/pull/2805))
 - Fixed `MetricCollection` compatibility with `torch.jit.script` ([#2813](https://github.com/Lightning-AI/torchmetrics/pull/2813))
 - Fixed assert in PIT ([#2811](https://github.com/Lightning-AI/torchmetrics/pull/2811))
@@ -186,7 +184,6 @@
 
 
 ## [1.4.2] - 2022-09-12
->>>>>>> c9e552e9
 
 ### Added
 
