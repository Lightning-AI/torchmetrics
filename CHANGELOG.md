--- conflicted
+++ resolved
@@ -20,14 +20,13 @@
 - Added `EditDistance` to text package ([#1906](https://github.com/Lightning-AI/torchmetrics/pull/1906))
 
 
-<<<<<<< HEAD
+- Added warning to `PearsonCorrCoeff` if input has a very small variance for its given dtype ([#1926](https://github.com/Lightning-AI/torchmetrics/pull/1926))
+
+
+- Added `top_k` argument to `RetrievalMRR` in retrieval package ([#1961](https://github.com/Lightning-AI/torchmetrics/pull/1961))
+
+
 - Added support for evaluating `"segm"` and `"bbox"` detection in `MeanAveragePrecision` at the same time ([#1928](https://github.com/Lightning-AI/torchmetrics/pull/1928))
-
-
-- Added warning to `PearsonCorrCoeff` if input has a very small variance for its given dtype ([#1926](https://github.com/Lightning-AI/torchmetrics/pull/1926))
-=======
-- Added `top_k` argument to `RetrievalMRR` in retrieval package ([#1961](https://github.com/Lightning-AI/torchmetrics/pull/1961))
->>>>>>> e942f692
 
 
 ### Changed
