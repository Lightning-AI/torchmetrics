--- conflicted
+++ resolved
@@ -13,16 +13,17 @@
 
 - Added support in `nDCG` metric for target with values larger than 1 ([#343](https://github.com/PyTorchLightning/metrics/issues/343))
 
+
 - Added Word error rate (WER) ([#52](https://github.com/PyTorchLightning/metrics/issues/52))
 
+
 - Added Symmetric Mean Absolute Percentage error (SMAPE) ([#375](https://github.com/PyTorchLightning/metrics/issues/375))
 
 
-<<<<<<< HEAD
 - Added `MetricTracker` wrapper metric for keeping track of the same metric over multiple epochs ([#238](https://github.com/PyTorchLightning/metrics/pull/238))
-=======
+
+
 - Allowed passing labels in (n_samples, n_classes) to `AveragePrecision` ([#386](https://github.com/PyTorchLightning/metrics/issues/386))
->>>>>>> 791d3611
 
 
 ### Changed
