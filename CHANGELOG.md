--- conflicted
+++ resolved
@@ -11,13 +11,12 @@
 
 ### Added
 
-<<<<<<< HEAD
+
 - Added a new NLP metric `InfoLM` ([#915](https://github.com/PyTorchLightning/metrics/pull/915))
-=======
+
+
 - Added `Perplexity` metric ([#922](https://github.com/PyTorchLightning/metrics/pull/922))
->>>>>>> 820dd0fc
-
--
+
 
 - Added global option `sync_on_compute` to disable automatic synchronization when `compute` is called ([#1107](https://github.dev/Lightning-AI/metrics/pull/1107))
 
