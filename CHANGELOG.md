--- conflicted
+++ resolved
@@ -27,7 +27,7 @@
 
 ### Fixed
 
--
+- Fixed multiclass recall macro avg. ignore index ([#2710](https://github.com/Lightning-AI/torchmetrics/pull/2710))
 
 
 ---
@@ -117,17 +117,11 @@
 ## [1.4.3] - 2024-10-10
 
 ### Fixed
-
-<<<<<<< HEAD
-- Fixed multiclass recall macro avg. ignore index ([#2710](https://github.com/Lightning-AI/torchmetrics/pull/2710))
-
-
 - Fixed handling zero division error in binary IoU (Jaccard index) calculation ([#2726](https://github.com/Lightning-AI/torchmetrics/pull/2726))
-=======
 - Fixed for Pearson changes inputs ([#2765](https://github.com/Lightning-AI/torchmetrics/pull/2765))
 - Fixed bug in `PESQ` metric where `NoUtterancesError` prevented calculating on a batch of data ([#2753](https://github.com/Lightning-AI/torchmetrics/pull/2753))
 - Fixed corner case in `MatthewsCorrCoef` ([#2743](https://github.com/Lightning-AI/torchmetrics/pull/2743))
->>>>>>> 0d3494f1
+
 
 
 ## [1.4.2] - 2022-09-12
