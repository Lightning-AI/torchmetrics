# Changelog
All notable changes to this project will be documented in this file.

The format is based on [Keep a Changelog](https://keepachangelog.com/en/1.0.0/),
and this project adheres to [Semantic Versioning](https://semver.org/spec/v2.0.0.html).

**Note: we move fast, but still we preserve 0.1 version (one feature release) back compatibility.**


## [unreleased] - 2022-MM-DD

### Added

- Added NLP metrics:
  - `MatchErrorRate` ([#619](https://github.com/PyTorchLightning/metrics/pull/619))
  - `WordInfoLost` and `WordInfoPreserved` ([#630](https://github.com/PyTorchLightning/metrics/pull/630))
  - `SQuAD` ([#623](https://github.com/PyTorchLightning/metrics/pull/623))
  - `CHRFScore` ([#641](https://github.com/PyTorchLightning/metrics/pull/641))
  - `TranslationEditRate` ([#646](https://github.com/PyTorchLightning/metrics/pull/646))


- Added a default VSCode devcontainer configuration ([#621](https://github.com/PyTorchLightning/metrics/pull/621))


- Added Signal to Distortion Ratio (`SDR`) to audio package ([#565](https://github.com/PyTorchLightning/metrics/pull/565))


- Added `MinMaxMetric` to wrappers ([#556](https://github.com/PyTorchLightning/metrics/pull/556))


- Added `ignore_index` to retrieval metrics ([#676](https://github.com/PyTorchLightning/metrics/pull/676))


- Added support for multi references in `ROUGEScore` ([#680](https://github.com/PyTorchLightning/metrics/pull/680))


### Changed

- Scalar metrics will now consistently have additional dimensions squeezed ([#622](https://github.com/PyTorchLightning/metrics/pull/622))


- Metrics having third party dependencies removed from global import ([#463](https://github.com/PyTorchLightning/metrics/pull/463))


- Untokenized for `BLEUScore` input stay consistent with all the other text metrics ([#640](https://github.com/PyTorchLightning/metrics/pull/640))


- Arguments reordered for `TER`, `BLEUScore`, `SacreBLEUScore`, `CHRFScore` now expect input order as predictions first and target second ([#696](https://github.com/PyTorchLightning/metrics/pull/696))


- Renamed `torchmetrics.collections` to `torchmetrics.metrics_collections` to avoid clashing with system's `collections` package ([#695](https://github.com/PyTorchLightning/metrics/pull/695))


### Deprecated

- Renamed IoU -> Jaccard Index ([#662](https://github.com/PyTorchLightning/metrics/pull/662))

- Renamed `WER` -> `WordErrorRate` and `wer` -> `word_error_rate` ([#714](https://github.com/PyTorchLightning/metrics/pull/714))


- Renamed correlation coefficient classes: ([#710](https://github.com/PyTorchLightning/metrics/pull/710))
  * `MatthewsCorrcoef` -> `MatthewsCorrCoef`
  * `PearsonCorrcoef` -> `PearsonCorrCoef`
  * `SpearmanCorrcoef` -> `SpearmanCorrCoef`


<<<<<<< HEAD
- Renamed audio SNR metrics: ([#712](https://github.com/PyTorchLightning/metrics/pull/712))
  * `functional.snr` -> `functional.signal_distortion_ratio`
  * `functional.si_snr` -> `functional.scale_invariant_signal_noise_ratio`
  * `SNR` -> `SignalNoiseRatio`
  * `SI_SNR` -> `ScaleInvariantSignalNoiseRatio`
=======
- Renamed audio SDR metrics: ([#711](https://github.com/PyTorchLightning/metrics/pull/711))
  * `functional.sdr` -> `functional.signal_distortion_ratio`
  * `functional.si_sdr` -> `functional.scale_invariant_signal_distortion_ratio`
  * `SDR` -> `SignalDistortionRatio`
  * `SI_SDR` -> `ScaleInvariantSignalDistortionRatio`
>>>>>>> fdf5b3f7


### Removed

- Removed `embedding_similarity` metric ([#638](https://github.com/PyTorchLightning/metrics/pull/638))


- Removed argument `concatenate_texts` from `wer` metric ([#638](https://github.com/PyTorchLightning/metrics/pull/638))


- Removed arguments `newline_sep` and `decimal_places` from `rouge` metric ([#638](https://github.com/PyTorchLightning/metrics/pull/638))


### Fixed

- Fixed MetricCollection kwargs filtering when no `kwargs` are present in update signature ([#707](https://github.com/PyTorchLightning/metrics/pull/707))



## [0.6.2] - 2021-12-15

### Fixed

- Fixed `torch.sort` currently does not support bool `dtype` on CUDA ([#665](https://github.com/PyTorchLightning/metrics/pull/665))
- Fixed mAP properly checks if ground truths are empty ([#684](https://github.com/PyTorchLightning/metrics/pull/684))
- Fixed initialization of tensors to be on correct device for `MAP` metric ([#673](https://github.com/PyTorchLightning/metrics/pull/673))


## [0.6.1] - 2021-12-06

### Changed

- Migrate MAP metrics from pycocotools to PyTorch ([#632](https://github.com/PyTorchLightning/metrics/pull/632))
- Use `torch.topk` instead of `torch.argsort` in retrieval precision for speedup ([#627](https://github.com/PyTorchLightning/metrics/pull/627))

### Fixed

- Fix empty predictions in MAP metric ([#594](https://github.com/PyTorchLightning/metrics/pull/594), [#610](https://github.com/PyTorchLightning/metrics/pull/610), [#624](https://github.com/PyTorchLightning/metrics/pull/624))
- Fix edge case of AUROC with `average=weighted` on GPU ([#606](https://github.com/PyTorchLightning/metrics/pull/606))
- Fixed `forward` in compositional metrics ([#645](https://github.com/PyTorchLightning/metrics/pull/645))


## [0.6.0] - 2021-10-28

### Added

- Added audio metrics:
  - Perceptual Evaluation of Speech Quality (PESQ) ([#353](https://github.com/PyTorchLightning/metrics/pull/353))
  - Short Term Objective Intelligibility (STOI) ([#353](https://github.com/PyTorchLightning/metrics/pull/353))
- Added Information retrieval metrics:
  - `RetrievalRPrecision` ([#577](https://github.com/PyTorchLightning/metrics/pull/577))
  - `RetrievalHitRate` ([#576](https://github.com/PyTorchLightning/metrics/pull/576))
- Added NLP metrics:
  - `SacreBLEUScore` ([#546](https://github.com/PyTorchLightning/metrics/pull/546))
  - `CharErrorRate` ([#575](https://github.com/PyTorchLightning/metrics/pull/575))
- Added other metrics:
  - Tweedie Deviance Score ([#499](https://github.com/PyTorchLightning/metrics/pull/499))
  - Learned Perceptual Image Patch Similarity (LPIPS) ([#431](https://github.com/PyTorchLightning/metrics/pull/431))
- Added `MAP` (mean average precision) metric to new detection package ([#467](https://github.com/PyTorchLightning/metrics/pull/467))
- Added support for float targets in `nDCG` metric ([#437](https://github.com/PyTorchLightning/metrics/pull/437))
- Added `average` argument to `AveragePrecision` metric for reducing multi-label and multi-class problems ([#477](https://github.com/PyTorchLightning/metrics/pull/477))
- Added `MultioutputWrapper` ([#510](https://github.com/PyTorchLightning/metrics/pull/510))
- Added metric sweeping:
  - `higher_is_better` as constant attribute ([#544](https://github.com/PyTorchLightning/metrics/pull/544))
  - `higher_is_better` to rest of codebase ([#584](https://github.com/PyTorchLightning/metrics/pull/584))
- Added simple aggregation metrics: `SumMetric`, `MeanMetric`, `CatMetric`, `MinMetric`, `MaxMetric` ([#506](https://github.com/PyTorchLightning/metrics/pull/506))
- Added pairwise submodule with metrics ([#553](https://github.com/PyTorchLightning/metrics/pull/553))
  - `pairwise_cosine_similarity`
  - `pairwise_euclidean_distance`
  - `pairwise_linear_similarity`
  - `pairwise_manhatten_distance`

### Changed

- `AveragePrecision` will now as default output the `macro` average for multilabel and multiclass problems ([#477](https://github.com/PyTorchLightning/metrics/pull/477))
- `half`, `double`, `float` will no longer change the dtype of the metric states. Use `metric.set_dtype` instead ([#493](https://github.com/PyTorchLightning/metrics/pull/493))
- Renamed `AverageMeter` to `MeanMetric` ([#506](https://github.com/PyTorchLightning/metrics/pull/506))
- Changed `is_differentiable` from property to a constant attribute ([#551](https://github.com/PyTorchLightning/metrics/pull/551))
- `ROC` and `AUROC` will no longer throw an error when either the positive or negative class is missing. Instead return 0 score and give a warning

### Deprecated

- Deprecated `torchmetrics.functional.self_supervised.embedding_similarity` in favour of new pairwise submodule

### Removed

- Removed `dtype` property ([#493](https://github.com/PyTorchLightning/metrics/pull/493))

### Fixed

- Fixed bug in `F1` with `average='macro'` and `ignore_index!=None` ([#495](https://github.com/PyTorchLightning/metrics/pull/495))
- Fixed bug in `pit` by using the returned first result to initialize device and type ([#533](https://github.com/PyTorchLightning/metrics/pull/533))
- Fixed `SSIM` metric using too much memory ([#539](https://github.com/PyTorchLightning/metrics/pull/539))
- Fixed bug where `device` property was not properly update when metric was a child of a module (#542)

## [0.5.1] - 2021-08-30

### Added

- Added `device` and `dtype` properties ([#462](https://github.com/PyTorchLightning/metrics/pull/462))
- Added `TextTester` class for robustly testing text metrics ([#450](https://github.com/PyTorchLightning/metrics/pull/450))

### Changed

- Added support for float targets in `nDCG` metric ([#437](https://github.com/PyTorchLightning/metrics/pull/437))

### Removed

- Removed `rouge-score` as dependency for text package ([#443](https://github.com/PyTorchLightning/metrics/pull/443))
- Removed `jiwer` as dependency for text package ([#446](https://github.com/PyTorchLightning/metrics/pull/446))
- Removed `bert-score` as dependency for text package ([#473](https://github.com/PyTorchLightning/metrics/pull/473))

### Fixed

- Fixed ranking of samples in `SpearmanCorrCoef` metric ([#448](https://github.com/PyTorchLightning/metrics/pull/448))
- Fixed bug where compositional metrics where unable to sync because of type mismatch ([#454](https://github.com/PyTorchLightning/metrics/pull/454))
- Fixed metric hashing ([#478](https://github.com/PyTorchLightning/metrics/pull/478))
- Fixed `BootStrapper` metrics not working on GPU ([#462](https://github.com/PyTorchLightning/metrics/pull/462))
- Fixed the semantic ordering of kernel height and width in `SSIM` metric ([#474](https://github.com/PyTorchLightning/metrics/pull/474))


## [0.5.0] - 2021-08-09

### Added

- Added **Text-related (NLP) metrics**:
  - Word Error Rate (WER) ([#383](https://github.com/PyTorchLightning/metrics/pull/383))
  - ROUGE ([#399](https://github.com/PyTorchLightning/metrics/pull/399))
  - BERT score ([#424](https://github.com/PyTorchLightning/metrics/pull/424))
  - BLUE score ([#360](https://github.com/PyTorchLightning/metrics/pull/360))
- Added `MetricTracker` wrapper metric for keeping track of the same metric over multiple epochs ([#238](https://github.com/PyTorchLightning/metrics/pull/238))
- Added other metrics:
  - Symmetric Mean Absolute Percentage error (SMAPE) ([#375](https://github.com/PyTorchLightning/metrics/pull/375))
  - Calibration error ([#394](https://github.com/PyTorchLightning/metrics/pull/394))
  - Permutation Invariant Training (PIT) ([#384](https://github.com/PyTorchLightning/metrics/pull/384))
- Added support in `nDCG` metric for target with values larger than 1 ([#349](https://github.com/PyTorchLightning/metrics/pull/349))
- Added support for negative targets in `nDCG` metric ([#378](https://github.com/PyTorchLightning/metrics/pull/378))
- Added `None` as reduction option in `CosineSimilarity` metric ([#400](https://github.com/PyTorchLightning/metrics/pull/400))
- Allowed passing labels in (n_samples, n_classes) to `AveragePrecision` ([#386](https://github.com/PyTorchLightning/metrics/pull/386))

### Changed

- Moved `psnr` and `ssim` from `functional.regression.*` to `functional.image.*` ([#382](https://github.com/PyTorchLightning/metrics/pull/382))
- Moved `image_gradient` from `functional.image_gradients` to `functional.image.gradients` ([#381](https://github.com/PyTorchLightning/metrics/pull/381))
- Moved `R2Score` from `regression.r2score` to `regression.r2` ([#371](https://github.com/PyTorchLightning/metrics/pull/371))
- Pearson metric now only store 6 statistics instead of all predictions and targets ([#380](https://github.com/PyTorchLightning/metrics/pull/380))
- Use `torch.argmax` instead of `torch.topk` when `k=1` for better performance ([#419](https://github.com/PyTorchLightning/metrics/pull/419))
- Moved check for number of samples in R2 score to support single sample updating ([#426](https://github.com/PyTorchLightning/metrics/pull/426))

### Deprecated

- Rename `r2score` >> `r2_score` and `kldivergence` >> `kl_divergence` in `functional` ([#371](https://github.com/PyTorchLightning/metrics/pull/371))
- Moved `bleu_score` from `functional.nlp` to `functional.text.bleu` ([#360](https://github.com/PyTorchLightning/metrics/pull/360))

### Removed

- Removed restriction that `threshold` has to be in (0,1) range to support logit input (
    [#351](https://github.com/PyTorchLightning/metrics/pull/351)
    [#401](https://github.com/PyTorchLightning/metrics/pull/401))
- Removed restriction that `preds` could not be bigger than `num_classes` to support logit input ([#357](https://github.com/PyTorchLightning/metrics/pull/357))
- Removed module `regression.psnr` and `regression.ssim` ([#382](https://github.com/PyTorchLightning/metrics/pull/382)):
- Removed ([#379](https://github.com/PyTorchLightning/metrics/pull/379)):
    * function `functional.mean_relative_error`
    * `num_thresholds` argument in `BinnedPrecisionRecallCurve`

### Fixed

- Fixed bug where classification metrics with `average='macro'` would lead to wrong result if a class was missing ([#303](https://github.com/PyTorchLightning/metrics/pull/303))
- Fixed `weighted`, `multi-class` AUROC computation to allow for 0 observations of some class, as contribution to final AUROC is 0 ([#376](https://github.com/PyTorchLightning/metrics/pull/376))
- Fixed that `_forward_cache` and `_computed` attributes are also moved to the correct device if metric is moved ([#413](https://github.com/PyTorchLightning/metrics/pull/413))
- Fixed calculation in `IoU` metric when using `ignore_index` argument ([#328](https://github.com/PyTorchLightning/metrics/pull/328))


## [0.4.1] - 2021-07-05

### Changed

- Extend typing ([#330](https://github.com/PyTorchLightning/metrics/pull/330),
    [#332](https://github.com/PyTorchLightning/metrics/pull/332),
    [#333](https://github.com/PyTorchLightning/metrics/pull/333),
    [#335](https://github.com/PyTorchLightning/metrics/pull/335),
    [#314](https://github.com/PyTorchLightning/metrics/pull/314))

### Fixed

- Fixed DDP by `is_sync` logic to `Metric` ([#339](https://github.com/PyTorchLightning/metrics/pull/339))


## [0.4.0] - 2021-06-29

### Added

- Added **Image-related metrics**:
  - Fréchet inception distance (FID) ([#213](https://github.com/PyTorchLightning/metrics/pull/213))
  - Kernel Inception Distance (KID) ([#301](https://github.com/PyTorchLightning/metrics/pull/301))
  - Inception Score ([#299](https://github.com/PyTorchLightning/metrics/pull/299))
  - KL divergence ([#247](https://github.com/PyTorchLightning/metrics/pull/247))
- Added **Audio metrics**: SNR, SI_SDR, SI_SNR ([#292](https://github.com/PyTorchLightning/metrics/pull/292))
- Added other metrics:
  - Cosine Similarity ([#305](https://github.com/PyTorchLightning/metrics/pull/305))
  - Specificity ([#210](https://github.com/PyTorchLightning/metrics/pull/210))
  - Mean Absolute Percentage error (MAPE) ([#248](https://github.com/PyTorchLightning/metrics/pull/248))
- Added `add_metrics` method to `MetricCollection` for adding additional metrics after initialization ([#221](https://github.com/PyTorchLightning/metrics/pull/221))
- Added pre-gather reduction in the case of `dist_reduce_fx="cat"` to reduce communication cost ([#217](https://github.com/PyTorchLightning/metrics/pull/217))
- Added better error message for `AUROC` when `num_classes` is not provided for multiclass input ([#244](https://github.com/PyTorchLightning/metrics/pull/244))
- Added support for unnormalized scores (e.g. logits) in `Accuracy`, `Precision`, `Recall`, `FBeta`, `F1`, `StatScore`, `Hamming`, `ConfusionMatrix` metrics ([#200](https://github.com/PyTorchLightning/metrics/pull/200))
- Added `squared` argument to `MeanSquaredError` for computing `RMSE` ([#249](https://github.com/PyTorchLightning/metrics/pull/249))
- Added `is_differentiable` property to `ConfusionMatrix`, `F1`, `FBeta`, `Hamming`, `Hinge`, `IOU`, `MatthewsCorrcoef`, `Precision`, `Recall`, `PrecisionRecallCurve`, `ROC`, `StatScores` ([#253](https://github.com/PyTorchLightning/metrics/pull/253))
- Added `sync` and `sync_context` methods for manually controlling when metric states are synced ([#302](https://github.com/PyTorchLightning/metrics/pull/302))

### Changed

- Forward cache is reset when `reset` method is called ([#260](https://github.com/PyTorchLightning/metrics/pull/260))
- Improved per-class metric handling for imbalanced datasets for `precision`, `recall`, `precision_recall`, `fbeta`, `f1`, `accuracy`, and `specificity` ([#204](https://github.com/PyTorchLightning/metrics/pull/204))
- Decorated `torch.jit.unused` to `MetricCollection` forward ([#307](https://github.com/PyTorchLightning/metrics/pull/307))
- Renamed `thresholds` argument to binned metrics for manually controlling the thresholds ([#322](https://github.com/PyTorchLightning/metrics/pull/322))
- Extend typing ([#324](https://github.com/PyTorchLightning/metrics/pull/324),
    [#326](https://github.com/PyTorchLightning/metrics/pull/326),
    [#327](https://github.com/PyTorchLightning/metrics/pull/327))

### Deprecated

- Deprecated `functional.mean_relative_error`, use `functional.mean_absolute_percentage_error` ([#248](https://github.com/PyTorchLightning/metrics/pull/248))
- Deprecated `num_thresholds` argument in `BinnedPrecisionRecallCurve` ([#322](https://github.com/PyTorchLightning/metrics/pull/322))

### Removed

- Removed argument `is_multiclass` ([#319](https://github.com/PyTorchLightning/metrics/pull/319))

### Fixed

- AUC can also support more dimensional inputs when all but one dimension are of size 1 ([#242](https://github.com/PyTorchLightning/metrics/pull/242))
- Fixed `dtype` of modular metrics after reset has been called ([#243](https://github.com/PyTorchLightning/metrics/pull/243))
- Fixed calculation in `matthews_corrcoef` to correctly match formula ([#321](https://github.com/PyTorchLightning/metrics/pull/321))

## [0.3.2] - 2021-05-10

### Added

- Added `is_differentiable` property:
    * To `AUC`, `AUROC`, `CohenKappa` and `AveragePrecision` ([#178](https://github.com/PyTorchLightning/metrics/pull/178))
    * To `PearsonCorrCoef`, `SpearmanCorrcoef`, `R2Score` and `ExplainedVariance` ([#225](https://github.com/PyTorchLightning/metrics/pull/225))

### Changed

- `MetricCollection` should return metrics with prefix on `items()`, `keys()` ([#209](https://github.com/PyTorchLightning/metrics/pull/209))
- Calling `compute` before `update` will now give warning ([#164](https://github.com/PyTorchLightning/metrics/pull/164))

### Removed

- Removed `numpy` as direct dependency ([#212](https://github.com/PyTorchLightning/metrics/pull/212))

### Fixed

- Fixed auc calculation and add tests ([#197](https://github.com/PyTorchLightning/metrics/pull/197))
- Fixed loading persisted metric states using `load_state_dict()` ([#202](https://github.com/PyTorchLightning/metrics/pull/202))
- Fixed `PSNR` not working with `DDP` ([#214](https://github.com/PyTorchLightning/metrics/pull/214))
- Fixed metric calculation with unequal batch sizes ([#220](https://github.com/PyTorchLightning/metrics/pull/220))
- Fixed metric concatenation for list states for zero-dim input ([#229](https://github.com/PyTorchLightning/metrics/pull/229))
- Fixed numerical instability in `AUROC` metric for large input ([#230](https://github.com/PyTorchLightning/metrics/pull/230))

## [0.3.1] - 2021-04-21

- Cleaning remaining inconsistency and fix PL develop integration (
    [#191](https://github.com/PyTorchLightning/metrics/pull/191),
    [#192](https://github.com/PyTorchLightning/metrics/pull/192),
    [#193](https://github.com/PyTorchLightning/metrics/pull/193),
    [#194](https://github.com/PyTorchLightning/metrics/pull/194)
)


## [0.3.0] - 2021-04-20

### Added

- Added `BootStrapper` to easily calculate confidence intervals for metrics ([#101](https://github.com/PyTorchLightning/metrics/pull/101))
- Added Binned metrics  ([#128](https://github.com/PyTorchLightning/metrics/pull/128))
- Added metrics for Information Retrieval ([(PL^5032)](https://github.com/PyTorchLightning/pytorch-lightning/pull/5032)):
    * `RetrievalMAP` ([PL^5032](https://github.com/PyTorchLightning/pytorch-lightning/pull/5032))
    * `RetrievalMRR` ([#119](https://github.com/PyTorchLightning/metrics/pull/119))
    * `RetrievalPrecision` ([#139](https://github.com/PyTorchLightning/metrics/pull/139))
    * `RetrievalRecall` ([#146](https://github.com/PyTorchLightning/metrics/pull/146))
    * `RetrievalNormalizedDCG` ([#160](https://github.com/PyTorchLightning/metrics/pull/160))
    * `RetrievalFallOut` ([#161](https://github.com/PyTorchLightning/metrics/pull/161))
- Added other metrics:
    * `CohenKappa` ([#69](https://github.com/PyTorchLightning/metrics/pull/69))
    * `MatthewsCorrcoef` ([#98](https://github.com/PyTorchLightning/metrics/pull/98))
    * `PearsonCorrcoef` ([#157](https://github.com/PyTorchLightning/metrics/pull/157))
    * `SpearmanCorrcoef` ([#158](https://github.com/PyTorchLightning/metrics/pull/158))
    * `Hinge` ([#120](https://github.com/PyTorchLightning/metrics/pull/120))
- Added `average='micro'` as an option in AUROC for multilabel problems ([#110](https://github.com/PyTorchLightning/metrics/pull/110))
- Added multilabel support to `ROC` metric ([#114](https://github.com/PyTorchLightning/metrics/pull/114))
- Added testing for `half` precision ([#77](https://github.com/PyTorchLightning/metrics/pull/77),
    [#135](https://github.com/PyTorchLightning/metrics/pull/135)
)
- Added `AverageMeter` for ad-hoc averages of values ([#138](https://github.com/PyTorchLightning/metrics/pull/138))
- Added `prefix` argument to `MetricCollection` ([#70](https://github.com/PyTorchLightning/metrics/pull/70))
- Added `__getitem__` as metric arithmetic operation ([#142](https://github.com/PyTorchLightning/metrics/pull/142))
- Added property `is_differentiable` to metrics and test for differentiability ([#154](https://github.com/PyTorchLightning/metrics/pull/154))
- Added support for `average`, `ignore_index` and `mdmc_average` in `Accuracy` metric ([#166](https://github.com/PyTorchLightning/metrics/pull/166))
- Added `postfix` arg to `MetricCollection` ([#188](https://github.com/PyTorchLightning/metrics/pull/188))

### Changed

- Changed `ExplainedVariance` from storing all preds/targets to tracking 5 statistics ([#68](https://github.com/PyTorchLightning/metrics/pull/68))
- Changed behaviour of `confusionmatrix` for multilabel data to better match `multilabel_confusion_matrix` from sklearn ([#134](https://github.com/PyTorchLightning/metrics/pull/134))
- Updated FBeta arguments ([#111](https://github.com/PyTorchLightning/metrics/pull/111))
- Changed `reset` method to use `detach.clone()` instead of `deepcopy` when resetting to default ([#163](https://github.com/PyTorchLightning/metrics/pull/163))
- Metrics passed as dict to `MetricCollection` will now always be in deterministic order ([#173](https://github.com/PyTorchLightning/metrics/pull/173))
- Allowed `MetricCollection` pass metrics as arguments ([#176](https://github.com/PyTorchLightning/metrics/pull/176))

### Deprecated

- Rename argument `is_multiclass` -> `multiclass` ([#162](https://github.com/PyTorchLightning/metrics/pull/162))

### Removed

- Prune remaining deprecated ([#92](https://github.com/PyTorchLightning/metrics/pull/92))

### Fixed

- Fixed when `_stable_1d_sort` to work when `n>=N` ([PL^6177](https://github.com/PyTorchLightning/pytorch-lightning/pull/6177))
- Fixed `_computed` attribute not being correctly reset ([#147](https://github.com/PyTorchLightning/metrics/pull/147))
- Fixed to Blau score ([#165](https://github.com/PyTorchLightning/metrics/pull/165))
- Fixed backwards compatibility for logging with older version of pytorch-lightning ([#182](https://github.com/PyTorchLightning/metrics/pull/182))


## [0.2.0] - 2021-03-12

### Changed

- Decoupled PL dependency ([#13](https://github.com/PyTorchLightning/metrics/pull/13))
- Refactored functional - mimic the module-like structure: classification, regression, etc. ([#16](https://github.com/PyTorchLightning/metrics/pull/16))
- Refactored utilities -  split to topics/submodules ([#14](https://github.com/PyTorchLightning/metrics/pull/14))
- Refactored `MetricCollection` ([#19](https://github.com/PyTorchLightning/metrics/pull/19))

### Removed

- Removed deprecated metrics from PL base ([#12](https://github.com/PyTorchLightning/metrics/pull/12),
    [#15](https://github.com/PyTorchLightning/metrics/pull/15))



## [0.1.0] - 2021-02-22

- Added `Accuracy` metric now generalizes to Top-k accuracy for (multi-dimensional) multi-class inputs using the `top_k` parameter ([PL^4838](https://github.com/PyTorchLightning/pytorch-lightning/pull/4838))
- Added `Accuracy` metric now enables the computation of subset accuracy for multi-label or multi-dimensional multi-class inputs with the `subset_accuracy` parameter ([PL^4838](https://github.com/PyTorchLightning/pytorch-lightning/pull/4838))
- Added `HammingDistance` metric to compute the hamming distance (loss) ([PL^4838](https://github.com/PyTorchLightning/pytorch-lightning/pull/4838))
- Added `StatScores` metric to compute the number of true positives, false positives, true negatives and false negatives ([PL^4839](https://github.com/PyTorchLightning/pytorch-lightning/pull/4839))
- Added `R2Score` metric ([PL^5241](https://github.com/PyTorchLightning/pytorch-lightning/pull/5241))
- Added `MetricCollection` ([PL^4318](https://github.com/PyTorchLightning/pytorch-lightning/pull/4318))
- Added `.clone()` method to metrics ([PL^4318](https://github.com/PyTorchLightning/pytorch-lightning/pull/4318))
- Added `IoU` class interface ([PL^4704](https://github.com/PyTorchLightning/pytorch-lightning/pull/4704))
- The `Recall` and `Precision` metrics (and their functional counterparts `recall` and `precision`) can now be generalized to Recall@K and Precision@K with the use of `top_k` parameter ([PL^4842](https://github.com/PyTorchLightning/pytorch-lightning/pull/4842))
- Added compositional metrics ([PL^5464](https://github.com/PyTorchLightning/pytorch-lightning/pull/5464))
- Added AUC/AUROC class interface ([PL^5479](https://github.com/PyTorchLightning/pytorch-lightning/pull/5479))
- Added `QuantizationAwareTraining` callback ([PL^5706](https://github.com/PyTorchLightning/pytorch-lightning/pull/5706))
- Added `ConfusionMatrix` class interface ([PL^4348](https://github.com/PyTorchLightning/pytorch-lightning/pull/4348))
- Added multiclass AUROC metric ([PL^4236](https://github.com/PyTorchLightning/pytorch-lightning/pull/4236))
- Added `PrecisionRecallCurve, ROC, AveragePrecision` class metric ([PL^4549](https://github.com/PyTorchLightning/pytorch-lightning/pull/4549))
- Classification metrics overhaul ([PL^4837](https://github.com/PyTorchLightning/pytorch-lightning/pull/4837))
- Added `F1` class metric ([PL^4656](https://github.com/PyTorchLightning/pytorch-lightning/pull/4656))
- Added metrics aggregation in Horovod and fixed early stopping ([PL^3775](https://github.com/PyTorchLightning/pytorch-lightning/pull/3775))
- Added `persistent(mode)` method to metrics, to enable and disable metric states being added to `state_dict` ([PL^4482](https://github.com/PyTorchLightning/pytorch-lightning/pull/4482))
- Added unification of regression metrics ([PL^4166](https://github.com/PyTorchLightning/pytorch-lightning/pull/4166))
- Added persistent flag to `Metric.add_state` ([PL^4195](https://github.com/PyTorchLightning/pytorch-lightning/pull/4195))
- Added classification metrics ([PL^4043](https://github.com/PyTorchLightning/pytorch-lightning/pull/4043))
- Added new Metrics API. ([PL^3868](https://github.com/PyTorchLightning/pytorch-lightning/pull/3868), [PL^3921](https://github.com/PyTorchLightning/pytorch-lightning/pull/3921))
- Added EMB similarity ([PL^3349](https://github.com/PyTorchLightning/pytorch-lightning/pull/3349))
- Added SSIM metrics ([PL^2671](https://github.com/PyTorchLightning/pytorch-lightning/pull/2671))
- Added BLEU metrics ([PL^2535](https://github.com/PyTorchLightning/pytorch-lightning/pull/2535))<|MERGE_RESOLUTION|>--- conflicted
+++ resolved
@@ -64,19 +64,18 @@
   * `SpearmanCorrcoef` -> `SpearmanCorrCoef`
 
 
-<<<<<<< HEAD
+- Renamed audio SDR metrics: ([#711](https://github.com/PyTorchLightning/metrics/pull/711))
+  * `functional.sdr` -> `functional.signal_distortion_ratio`
+  * `functional.si_sdr` -> `functional.scale_invariant_signal_distortion_ratio`
+  * `SDR` -> `SignalDistortionRatio`
+  * `SI_SDR` -> `ScaleInvariantSignalDistortionRatio`
+
+
 - Renamed audio SNR metrics: ([#712](https://github.com/PyTorchLightning/metrics/pull/712))
   * `functional.snr` -> `functional.signal_distortion_ratio`
   * `functional.si_snr` -> `functional.scale_invariant_signal_noise_ratio`
   * `SNR` -> `SignalNoiseRatio`
   * `SI_SNR` -> `ScaleInvariantSignalNoiseRatio`
-=======
-- Renamed audio SDR metrics: ([#711](https://github.com/PyTorchLightning/metrics/pull/711))
-  * `functional.sdr` -> `functional.signal_distortion_ratio`
-  * `functional.si_sdr` -> `functional.scale_invariant_signal_distortion_ratio`
-  * `SDR` -> `SignalDistortionRatio`
-  * `SI_SDR` -> `ScaleInvariantSignalDistortionRatio`
->>>>>>> fdf5b3f7
 
 
 ### Removed
