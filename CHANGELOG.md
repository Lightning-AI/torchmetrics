--- conflicted
+++ resolved
@@ -11,12 +11,9 @@
 
 ### Added
 
-<<<<<<< HEAD
 - Added `TotalVariation` to image package ([#978](https://github.com/PyTorchLightning/metrics/pull/978))
 
 
-=======
->>>>>>> 29e03cc7
 - Added a new NLP metric `InfoLM` ([#915](https://github.com/PyTorchLightning/metrics/pull/915))
 
 
