# Changelog
All notable changes to this project will be documented in this file.

The format is based on [Keep a Changelog](https://keepachangelog.com/en/1.0.0/),
and this project adheres to [Semantic Versioning](https://semver.org/spec/v2.0.0.html).


## [unReleased] - 2021-MM-DD

### Added

- Added Specificity metric ([#210](https://github.com/PyTorchLightning/metrics/pull/210))


- Added `is_differentiable` property:
    * To `AUC`, `AUROC`, `CohenKappa` and `AveragePrecision` ([#178](https://github.com/PyTorchLightning/metrics/pull/178))
    * To `PearsonCorrCoef`, `SpearmanCorrcoef`, `R2Score` and `ExplainedVariance` ([#225](https://github.com/PyTorchLightning/metrics/pull/225))

- Added `add_metrics` method to `MetricCollection` for adding additional metrics after initialization ([#221](https://github.com/PyTorchLightning/metrics/pull/221))


- Added pre-gather reduction in the case of `dist_reduce_fx="cat"` to reduce communication cost ([#217](https://github.com/PyTorchLightning/metrics/pull/217))


<<<<<<< HEAD
- Added FID metric ([#213](https://github.com/PyTorchLightning/metrics/pull/213))
=======
>>>>>>> b75beea5

### Changed

- `MetricCollection` should return metrics with prefix on `items()`, `keys()` ([#209](https://github.com/PyTorchLightning/metrics/pull/209))


- Calling `compute` before `update` will now give an warning ([#164](https://github.com/PyTorchLightning/metrics/pull/164))



### Deprecated


### Removed

- Removed `numpy` as dependency ([#212](https://github.com/PyTorchLightning/metrics/pull/212))


### Fixed

- Fixed auc calculation and add tests ([#197](https://github.com/PyTorchLightning/metrics/pull/197))


- Fixed loading persisted metric states using `load_state_dict()` ([#202](https://github.com/PyTorchLightning/metrics/pull/202))


- Fixed `PSNR` not working with `DDP` ([#214](https://github.com/PyTorchLightning/metrics/pull/214))


- Fixed metric calculation with unequal batch sizes ([#220](https://github.com/PyTorchLightning/metrics/pull/220))


## [0.3.1] - 2021-04-21

- Cleaning remaining inconsistency and fix PL develop integration (
    [#191](https://github.com/PyTorchLightning/metrics/pull/191),
    [#192](https://github.com/PyTorchLightning/metrics/pull/192),
    [#193](https://github.com/PyTorchLightning/metrics/pull/193),
    [#194](https://github.com/PyTorchLightning/metrics/pull/194)
)


## [0.3.0] - 2021-04-20

### Added

- Added `BootStrapper` to easily calculate confidence intervals for metrics ([#101](https://github.com/PyTorchLightning/metrics/pull/101))
- Added Binned metrics  ([#128](https://github.com/PyTorchLightning/metrics/pull/128))
- Added metrics for Information Retrieval ([(PL^5032)](https://github.com/PyTorchLightning/pytorch-lightning/pull/5032)):
    * Added `RetrievalMAP` ([PL^5032](https://github.com/PyTorchLightning/pytorch-lightning/pull/5032))
    * Added `RetrievalMRR` ([#119](https://github.com/PyTorchLightning/metrics/pull/119))
    * Added `RetrievalPrecision` ([#139](https://github.com/PyTorchLightning/metrics/pull/139))
    * Added `RetrievalRecall` ([#146](https://github.com/PyTorchLightning/metrics/pull/146))
    * Added `RetrievalNormalizedDCG` ([#160](https://github.com/PyTorchLightning/metrics/pull/160))
    * Added `RetrievalFallOut` ([#161](https://github.com/PyTorchLightning/metrics/pull/161))
- Added other metrics:
    * Added `CohenKappa` ([#69](https://github.com/PyTorchLightning/metrics/pull/69))
    * Added `MatthewsCorrcoef` ([#98](https://github.com/PyTorchLightning/metrics/pull/98))
    * Added `PearsonCorrcoef` ([#157](https://github.com/PyTorchLightning/metrics/pull/157))
    * Added `SpearmanCorrcoef` ([#158](https://github.com/PyTorchLightning/metrics/pull/158))
    * Added `Hinge` ([#120](https://github.com/PyTorchLightning/metrics/pull/120))
- Added `average='micro'` as an option in AUROC for multilabel problems ([#110](https://github.com/PyTorchLightning/metrics/pull/110))
- Added multilabel support to `ROC` metric ([#114](https://github.com/PyTorchLightning/metrics/pull/114))
- Added testing for `half` precision ([#77](https://github.com/PyTorchLightning/metrics/pull/77),
    [#135](https://github.com/PyTorchLightning/metrics/pull/135)
)
- Added `AverageMeter` for ad-hoc averages of values ([#138](https://github.com/PyTorchLightning/metrics/pull/138))
- Added `prefix` argument to `MetricCollection` ([#70](https://github.com/PyTorchLightning/metrics/pull/70))
- Added `__getitem__` as metric arithmetic operation ([#142](https://github.com/PyTorchLightning/metrics/pull/142))
- Added property `is_differentiable` to metrics and test for differentiability ([#154](https://github.com/PyTorchLightning/metrics/pull/154))
- Added support for `average`, `ignore_index` and `mdmc_average` in `Accuracy` metric ([#166](https://github.com/PyTorchLightning/metrics/pull/166))
- Added `postfix` arg to `MetricCollection` ([#188](https://github.com/PyTorchLightning/metrics/pull/188))

### Changed

- Changed `ExplainedVariance` from storing all preds/targets to tracking 5 statistics ([#68](https://github.com/PyTorchLightning/metrics/pull/68))
- Changed behaviour of `confusionmatrix` for multilabel data to better match `multilabel_confusion_matrix` from sklearn ([#134](https://github.com/PyTorchLightning/metrics/pull/134))
- Updated FBeta arguments ([#111](https://github.com/PyTorchLightning/metrics/pull/111))
- Changed `reset` method to use `detach.clone()` instead of `deepcopy` when resetting to default ([#163](https://github.com/PyTorchLightning/metrics/pull/163))
- Metrics passed as dict to `MetricCollection` will now always be in deterministic order ([#173](https://github.com/PyTorchLightning/metrics/pull/173))
- Allowed `MetricCollection` pass metrics as arguments ([#176](https://github.com/PyTorchLightning/metrics/pull/176))

### Deprecated

- Rename argument `is_multiclass` -> `multiclass` ([#162](https://github.com/PyTorchLightning/metrics/pull/162))

### Removed

- Prune remaining deprecated ([#92](https://github.com/PyTorchLightning/metrics/pull/92))

### Fixed

- Fixed when `_stable_1d_sort` to work when `n>=N` ([PL^6177](https://github.com/PyTorchLightning/pytorch-lightning/pull/6177))
- Fixed `_computed` attribute not being correctly reset ([#147](https://github.com/PyTorchLightning/metrics/pull/147))
- Fixed to Blau score ([#165](https://github.com/PyTorchLightning/metrics/pull/165))
- Fixed backwards compatibility for logging with older version of pytorch-lightning ([#182](https://github.com/PyTorchLightning/metrics/pull/182))


## [0.2.0] - 2021-03-12

### Changed

- Decoupled PL dependency ([#13](https://github.com/PyTorchLightning/metrics/pull/13))
- Refactored functional - mimic the module-like structure: classification, regression, etc. ([#16](https://github.com/PyTorchLightning/metrics/pull/16))
- Refactored utilities -  split to topics/submodules ([#14](https://github.com/PyTorchLightning/metrics/pull/14))
- Refactored `MetricCollection` ([#19](https://github.com/PyTorchLightning/metrics/pull/19))

### Removed

- Removed deprecated metrics from PL base ([#12](https://github.com/PyTorchLightning/metrics/pull/12),
    [#15](https://github.com/PyTorchLightning/metrics/pull/15))



## [0.1.0] - 2021-02-22

- Added `Accuracy` metric now generalizes to Top-k accuracy for (multi-dimensional) multi-class inputs using the `top_k` parameter ([PL^4838](https://github.com/PyTorchLightning/pytorch-lightning/pull/4838))
- Added `Accuracy` metric now enables the computation of subset accuracy for multi-label or multi-dimensional multi-class inputs with the `subset_accuracy` parameter ([PL^4838](https://github.com/PyTorchLightning/pytorch-lightning/pull/4838))
- Added `HammingDistance` metric to compute the hamming distance (loss) ([PL^4838](https://github.com/PyTorchLightning/pytorch-lightning/pull/4838))
- Added `StatScores` metric to compute the number of true positives, false positives, true negatives and false negatives ([PL^4839](https://github.com/PyTorchLightning/pytorch-lightning/pull/4839))
- Added `R2Score` metric ([PL^5241](https://github.com/PyTorchLightning/pytorch-lightning/pull/5241))
- Added `MetricCollection` ([PL^4318](https://github.com/PyTorchLightning/pytorch-lightning/pull/4318))
- Added `.clone()` method to metrics ([PL^4318](https://github.com/PyTorchLightning/pytorch-lightning/pull/4318))
- Added `IoU` class interface ([PL^4704](https://github.com/PyTorchLightning/pytorch-lightning/pull/4704))
- The `Recall` and `Precision` metrics (and their functional counterparts `recall` and `precision`) can now be generalized to Recall@K and Precision@K with the use of `top_k` parameter ([PL^4842](https://github.com/PyTorchLightning/pytorch-lightning/pull/4842))
- Added compositional metrics ([PL^5464](https://github.com/PyTorchLightning/pytorch-lightning/pull/5464))
- Added AUC/AUROC class interface ([PL^5479](https://github.com/PyTorchLightning/pytorch-lightning/pull/5479))
- Added `QuantizationAwareTraining` callback ([PL^5706](https://github.com/PyTorchLightning/pytorch-lightning/pull/5706))
- Added `ConfusionMatrix` class interface ([PL^4348](https://github.com/PyTorchLightning/pytorch-lightning/pull/4348))
- Added multiclass AUROC metric ([PL^4236](https://github.com/PyTorchLightning/pytorch-lightning/pull/4236))
- Added `PrecisionRecallCurve, ROC, AveragePrecision` class metric ([PL^4549](https://github.com/PyTorchLightning/pytorch-lightning/pull/4549))
- Classification metrics overhaul ([PL^4837](https://github.com/PyTorchLightning/pytorch-lightning/pull/4837))
- Added `F1` class metric ([PL^4656](https://github.com/PyTorchLightning/pytorch-lightning/pull/4656))
- Added metrics aggregation in Horovod and fixed early stopping ([PL^3775](https://github.com/PyTorchLightning/pytorch-lightning/pull/3775))
- Added `persistent(mode)` method to metrics, to enable and disable metric states being added to `state_dict` ([PL^4482](https://github.com/PyTorchLightning/pytorch-lightning/pull/4482))
- Added unification of regression metrics ([PL^4166](https://github.com/PyTorchLightning/pytorch-lightning/pull/4166))
- Added persistent flag to `Metric.add_state` ([PL^4195](https://github.com/PyTorchLightning/pytorch-lightning/pull/4195))
- Added classification metrics ([PL^4043](https://github.com/PyTorchLightning/pytorch-lightning/pull/4043))
- Added new Metrics API. ([PL^3868](https://github.com/PyTorchLightning/pytorch-lightning/pull/3868), [PL^3921](https://github.com/PyTorchLightning/pytorch-lightning/pull/3921))
- Added EMB similarity ([PL^3349](https://github.com/PyTorchLightning/pytorch-lightning/pull/3349))
- Added SSIM metrics ([PL^2671](https://github.com/PyTorchLightning/pytorch-lightning/pull/2671))
- Added BLEU metrics ([PL^2535](https://github.com/PyTorchLightning/pytorch-lightning/pull/2535))<|MERGE_RESOLUTION|>--- conflicted
+++ resolved
@@ -22,10 +22,8 @@
 - Added pre-gather reduction in the case of `dist_reduce_fx="cat"` to reduce communication cost ([#217](https://github.com/PyTorchLightning/metrics/pull/217))
 
 
-<<<<<<< HEAD
 - Added FID metric ([#213](https://github.com/PyTorchLightning/metrics/pull/213))
-=======
->>>>>>> b75beea5
+
 
 ### Changed
 
