# Changelog

All notable changes to this project will be documented in this file.

The format is based on [Keep a Changelog](https://keepachangelog.com/en/1.0.0/),
and this project adheres to [Semantic Versioning](https://semver.org/spec/v2.0.0.html).

**Note: we move fast, but still we preserve 0.1 version (one feature release) back compatibility.**

---

## [Unreleased] - YYYY-MM-DD

### Added

<<<<<<< HEAD
- Added support for `dinov2` feature extractor in `FrechetInceptionDistance` ([#3186](https://github.com/Lightning-AI/torchmetrics/pull/3186))


- enhance: add `reduction='none'` to `vif` metric ([#3196](https://github.com/Lightning-AI/torchmetrics/pull/3196))
=======
-
>>>>>>> 7a3a6f0c


### Changed

- Defaulting Dice score `average="macro"` ([#3042](https://github.com/Lightning-AI/torchmetrics/pull/3042))


### Deprecated

-


### Removed

-


### Fixed

-

- Fixed `BinaryPrecisionRecallCurve` now returns `NaN` for precision when no predictions meet a threshold ([#3227](https://github.com/Lightning-AI/torchmetrics/pull/3227))


- Fixed `precision_at_fixed_recall` and `recall_at_fixed_precision` to correctly return `NaN` thresholds when recall/precision conditions are not met ([#3226](https://github.com/Lightning-AI/torchmetrics/pull/3226))

---

## [1.8.1] - 2025-08-07

### Changed

- Added `reduction='none'` to `vif` metric ([#3196](https://github.com/Lightning-AI/torchmetrics/pull/3196))
- Float input support for segmentation metrics ([#3198](https://github.com/Lightning-AI/torchmetrics/pull/3198))

### Fixed

- Fixed unintended `sigmoid` normalization in `BinaryPrecisionRecallCurve` ([#3182](https://github.com/Lightning-AI/torchmetrics/pull/3182))


## [1.8.0] - 2025-07-23

### Added

- Added `VMAF` metric to new video domain ([#2991](https://github.com/Lightning-AI/torchmetrics/pull/2991))
- Added `CRPS` in regression domain ([#3024](https://github.com/Lightning-AI/torchmetrics/pull/3024))
- Added `aggregation_level` argument to `DiceScore` ([#3018](https://github.com/Lightning-AI/torchmetrics/pull/3018))
- Added support for `reduction="none"` to `LearnedPerceptualImagePatchSimilarity` ([#3053](https://github.com/Lightning-AI/torchmetrics/pull/3053))
- Added support single `str` input for functional interface of `bert_score` ([#3056](https://github.com/Lightning-AI/torchmetrics/pull/3056))
- Enhance: `BERTScore` to evaluate hypotheses against multiple references ([#3069](https://github.com/Lightning-AI/torchmetrics/pull/3069))
- Added `Lip Vertex Error (LVE)` in multimodal domain ([#3090](https://github.com/Lightning-AI/torchmetrics/pull/3090))
- Added `antialias` argument to `FID` metric ([#3177](https://github.com/Lightning-AI/torchmetrics/pull/3177))
- Added `mixed` input format to segmentation metrics ([#3176](https://github.com/Lightning-AI/torchmetrics/pull/3176))

### Changed

- Changed `data_range` argument in `PSNR` metric to be a required argument ([#3178](https://github.com/Lightning-AI/torchmetrics/pull/3178))

### Removed

- Removed `zero_division` argument from `DiceScore` ([#3018](https://github.com/Lightning-AI/torchmetrics/pull/3018))


---

## [1.7.4] - 2025-07-03

### Changed

- Improved numerical stability of pearson's correlation coefficient ([#3152](https://github.com/Lightning-AI/torchmetrics/pull/3152))

### Fixed

- Fixed: Ignore zero and negative predictions in retrieval metrics ([#3160](https://github.com/Lightning-AI/torchmetrics/pull/3160))
- Fixed SSIM `dist_reduce_fx` when `reduction=None` for distributed training (
    [#3162](https://github.com/Lightning-AI/torchmetrics/pull/3162), [#3166](https://github.com/Lightning-AI/torchmetrics/pull/3166))
- Fixed attribute error ([#3154](https://github.com/Lightning-AI/torchmetrics/pull/3154))
- Fixed incorrect shape in `_pearson_corrcoef_update` ([#3168](https://github.com/Lightning-AI/torchmetrics/pull/3168))


## [1.7.3] - 2025-06-13

### Fixed

- Fixed: Ensure `WrapperMetric` Resets `wrapped_metric` State ([#3123](https://github.com/Lightning-AI/torchmetrics/pull/3123))
- Fixed `top_k` in `multiclass_accuracy` ([#3117](https://github.com/Lightning-AI/torchmetrics/pull/3117))
- Fixed compatibility to COCO format for `pycocotools` 2.0.10 ([#3131](https://github.com/Lightning-AI/torchmetrics/pull/3131))


## [1.7.2] - 2025-05-27

### Changed

- Enhance: improve performance of `_rank_data` ([#3103](https://github.com/Lightning-AI/torchmetrics/pull/3103))

### Fixed

- Fixed `UnboundLocalError` in `MatthewsCorrCoef` ([#3059](https://github.com/Lightning-AI/torchmetrics/pull/3059))
- Fixed  MIFID incorrectly converts inputs to `byte` dtype with custom encoders ([#3064](https://github.com/Lightning-AI/torchmetrics/pull/3064))
- Fixed `ignore_index` in `MultilabelExactMatch` ([#3085](https://github.com/Lightning-AI/torchmetrics/pull/3085))
- Fixed: disable non-blocking on MPS ([#3101](https://github.com/Lightning-AI/torchmetrics/pull/3101))


## [1.7.1] - 2025-04-06

### Changed

- Enhance Support Adding a `MetricCollection` to Another `MetricCollection` in `add_metrics` Function ([#3032](https://github.com/Lightning-AI/torchmetrics/pull/3032))

### Fixed

- Fixed absent class `MeanIOU` ([#2892](https://github.com/Lightning-AI/torchmetrics/pull/2892))
- Fixed detection IoU ignores predictions without ground truth ([#3025](https://github.com/Lightning-AI/torchmetrics/pull/3025))
- Fixed error raised in `MulticlassAccuracy` when top_k>1 ([#3039](https://github.com/Lightning-AI/torchmetrics/pull/3039))

## [1.7.0] - 2025-03-20

### Added

- Additions to image domain:
  - Added `ARNIQA` metric ([#2953](https://github.com/Lightning-AI/torchmetrics/pull/2953))
  - Added `DeepImageStructureAndTextureSimilarity` ([#2993](https://github.com/Lightning-AI/torchmetrics/pull/2993))
  - Added support for more models and processors in `CLIPScore` ([#2978](https://github.com/Lightning-AI/torchmetrics/pull/2978))
- Added `JensenShannonDivergence` metric to regression package ([#2992](https://github.com/Lightning-AI/torchmetrics/pull/2992))
- Added `ClusterAccuracy` metric to cluster package ([#2777](https://github.com/Lightning-AI/torchmetrics/pull/2777))
- Added `Equal Error Rate (EER)` to classification package ([#3013](https://github.com/Lightning-AI/torchmetrics/pull/3013))
- Added functional interface to `MeanAveragePrecision` metric ([#3011](https://github.com/Lightning-AI/torchmetrics/pull/3011))

### Changed

- Making `num_classes` optional for `one-hot` inputs in `MeanIoU` ([#3012](https://github.com/Lightning-AI/torchmetrics/pull/3012))

### Removed

- Removed `Dice` from classification ([#3017](https://github.com/Lightning-AI/torchmetrics/pull/3017))

### Fixed

- Fixed edge case in integration between class-wise wrapper and metric tracker ([#3008](https://github.com/Lightning-AI/torchmetrics/pull/3008))
- Fixed `IndexError` in `MultiClassAccuracy` when using `top_k` with single sample  ([#3021](https://github.com/Lightning-AI/torchmetrics/pull/3021))

---

## [1.6.3] - 2024-03-13

### Fixed

- Fixed logic in how metric states referencing is handled in `MetricCollection` ([#2990](https://github.com/Lightning-AI/torchmetrics/pull/2990))
- Fixed integration between class-wise wrapper and metric tracker ([#3004](https://github.com/Lightning-AI/torchmetrics/pull/3004))


## [1.6.2] - 2024-02-28

### Added

- Added `zero_division` argument to `DiceScore` in segmentation package ([#2860](https://github.com/Lightning-AI/torchmetrics/pull/2860))
- Added `cache_session` to `DNSMOS` metric to control caching behavior ([#2974](https://github.com/Lightning-AI/torchmetrics/pull/2974))
- Added `disable` option to `nan_strategy` in basic aggregation metrics ([#2943](https://github.com/Lightning-AI/torchmetrics/pull/2943))

### Changed

- Make `num_classes` optional for classification in case of micro averaging ([#2841](https://github.com/Lightning-AI/torchmetrics/pull/2841))
- Enhance `Clip_Score` to calculate similarities between same modalities ([#2875](https://github.com/Lightning-AI/torchmetrics/pull/2875))

### Fixed

- Fixed `DiceScore` when there is zero overlap between predictions and targets ([#2860](https://github.com/Lightning-AI/torchmetrics/pull/2860))
- Fixed `MeanAveragePrecision` for `average="micro"` when 0 label is not present ([#2968](https://github.com/Lightning-AI/torchmetrics/pull/2968))
- Fixed corner-case in `PearsonCorrCoef` when input is constant ([#2975](https://github.com/Lightning-AI/torchmetrics/pull/2975))
- Fixed `MetricCollection.update` gives identical results ([#2944](https://github.com/Lightning-AI/torchmetrics/pull/2944))
- Fixed missing `kwargs` in `PIT` metric for permutation wise mode ([#2977](https://github.com/Lightning-AI/torchmetrics/pull/2977))
- Fixed multiple errors in the `_final_aggregation` function for `PearsonCorrCoef` ([#2980](https://github.com/Lightning-AI/torchmetrics/pull/2980))
- Fixed incorrect CLIP-IQA type hints ([#2952](https://github.com/Lightning-AI/torchmetrics/pull/2952))


## [1.6.1] - 2024-12-24

### Changed

- Enabled specifying weights path for FID ([#2867](https://github.com/Lightning-AI/torchmetrics/pull/2867))
- Delete `Device2Host` caused by comm with device and host ([#2840](https://github.com/Lightning-AI/torchmetrics/pull/2840))

### Fixed

- Fixed plotting of multilabel confusion matrix ([#2858](https://github.com/Lightning-AI/torchmetrics/pull/2858))
- Fixed issue with shared state in metric collection when using dice score ([#2848](https://github.com/Lightning-AI/torchmetrics/pull/2848))
- Fixed `top_k` for `multiclassf1score` with one-hot encoding ([#2839](https://github.com/Lightning-AI/torchmetrics/pull/2839))
- Fixed slow calculations of classification metrics with MPS ([#2876](https://github.com/Lightning-AI/torchmetrics/pull/2876))


## [1.6.0] - 2024-11-12

### Added

- Added audio metric `NISQA` ([#2792](https://github.com/Lightning-AI/torchmetrics/pull/2792))
- Added classification metric `LogAUC` ([#2377](https://github.com/Lightning-AI/torchmetrics/pull/2377))
- Added classification metric `NegativePredictiveValue` ([#2433](https://github.com/Lightning-AI/torchmetrics/pull/2433))
- Added regression metric `NormalizedRootMeanSquaredError` ([#2442](https://github.com/Lightning-AI/torchmetrics/pull/2442))
- Added segmentation metric `Dice` ([#2725](https://github.com/Lightning-AI/torchmetrics/pull/2725))
- Added method `merge_state` to `Metric` ([#2786](https://github.com/Lightning-AI/torchmetrics/pull/2786))
- Added support for propagation of the autograd graph in ddp setting ([#2754](https://github.com/Lightning-AI/torchmetrics/pull/2754))

### Changed

- Changed naming and input order arguments in `KLDivergence` ([#2800](https://github.com/Lightning-AI/torchmetrics/pull/2800))

### Deprecated

- Deprecated Dice from classification metrics ([#2725](https://github.com/Lightning-AI/torchmetrics/pull/2725))

### Removed

- Changed minimum supported Pytorch version to 2.0 ([#2671](https://github.com/Lightning-AI/torchmetrics/pull/2671))
- Dropped support for Python 3.8 ([#2827](https://github.com/Lightning-AI/torchmetrics/pull/2827))
- Removed `num_outputs` in `R2Score` ([#2800](https://github.com/Lightning-AI/torchmetrics/pull/2800))

### Fixed

- Fixed segmentation `Dice` + `GeneralizedDice` for 2d index tensors ([#2832](https://github.com/Lightning-AI/torchmetrics/pull/2832))
- Fixed mixed results of `rouge_score` with `accumulate='best'` ([#2830](https://github.com/Lightning-AI/torchmetrics/pull/2830))

---

## [1.5.2] - 2024-11-07

### Changed

- Re-adding `numpy` 2+ support ([#2804](https://github.com/Lightning-AI/torchmetrics/pull/2804))

### Fixed

- Fixed iou scores in detection for either empty predictions/targets leading to wrong scores ([#2805](https://github.com/Lightning-AI/torchmetrics/pull/2805))
- Fixed `MetricCollection` compatibility with `torch.jit.script` ([#2813](https://github.com/Lightning-AI/torchmetrics/pull/2813))
- Fixed assert in PIT ([#2811](https://github.com/Lightning-AI/torchmetrics/pull/2811))
- Patched `np.Inf` for `numpy` 2.0+ ([#2826](https://github.com/Lightning-AI/torchmetrics/pull/2826))


## [1.5.1] - 2024-10-22

### Fixed

- Changing `_modules` dict type in Pytorch 2.5 preventing to fail collections metrics ([#2793](https://github.com/Lightning-AI/torchmetrics/pull/2793))


## [1.5.0] - 2024-10-18

### Added

- Added segmentation metric `HausdorffDistance` ([#2122](https://github.com/Lightning-AI/torchmetrics/pull/2122))
- Added audio metric `DNSMOS` ([#2525](https://github.com/Lightning-AI/torchmetrics/pull/2525))
- Added shape metric `ProcrustesDistance` ([#2723](https://github.com/Lightning-AI/torchmetrics/pull/2723)
- Added `MetricInputTransformer` wrapper ([#2392](https://github.com/Lightning-AI/torchmetrics/pull/2392))
- Added `input_format` argument to segmentation metrics ([#2572](https://github.com/Lightning-AI/torchmetrics/pull/2572))
- Added `multi-output` support for MAE metric ([#2605](https://github.com/Lightning-AI/torchmetrics/pull/2605))
- Added `truncation` argument to `BERTScore` ([#2776](https://github.com/Lightning-AI/torchmetrics/pull/2776))

### Changed

- Tracker higher is better integration ([#2649](https://github.com/Lightning-AI/torchmetrics/pull/2649))
- Updated `InfoLM` class to dynamically set `higher_is_better` ([#2674](https://github.com/Lightning-AI/torchmetrics/pull/2674))

### Deprecated

- Deprecated `num_outputs` in `R2Score` ([#2705](https://github.com/Lightning-AI/torchmetrics/pull/2705))

### Fixed

- Fixed corner case in `IoU` metric for single empty prediction tensors ([#2780](https://github.com/Lightning-AI/torchmetrics/pull/2780))
- Fixed `PSNR` calculation for integer type input images ([#2788](https://github.com/Lightning-AI/torchmetrics/pull/2788))

---

## [1.4.3] - 2024-10-10

### Fixed

- Fixed for Pearson changes inputs ([#2765](https://github.com/Lightning-AI/torchmetrics/pull/2765))
- Fixed bug in `PESQ` metric where `NoUtterancesError` prevented calculating on a batch of data ([#2753](https://github.com/Lightning-AI/torchmetrics/pull/2753))
- Fixed corner case in `MatthewsCorrCoef` ([#2743](https://github.com/Lightning-AI/torchmetrics/pull/2743))


## [1.4.2] - 2022-09-12

### Added

- Re-adding `Chrf` implementation ([#2701](https://github.com/Lightning-AI/torchmetrics/pull/2701))

### Fixed

- Fixed wrong aggregation in `segmentation.MeanIoU` ([#2698](https://github.com/Lightning-AI/torchmetrics/pull/2698))
- Fixed handling zero division error in binary IoU (Jaccard index) calculation ([#2726](https://github.com/Lightning-AI/torchmetrics/pull/2726))
- Corrected the padding related calculation errors in SSIM ([#2721](https://github.com/Lightning-AI/torchmetrics/pull/2721))
- Fixed compatibility of audio domain with new `scipy` ([#2733](https://github.com/Lightning-AI/torchmetrics/pull/2733))
- Fixed how `prefix`/`postfix` works in `MultitaskWrapper` ([#2722](https://github.com/Lightning-AI/torchmetrics/pull/2722))
- Fixed flakiness in tests related to `torch.unique` with `dim=None` ([#2650](https://github.com/Lightning-AI/torchmetrics/pull/2650))


## [1.4.1] - 2024-08-02

### Changed

- Calculate text color of `ConfusionMatrix` plot based on luminance ([#2590](https://github.com/Lightning-AI/torchmetrics/pull/2590))
- Updated `_safe_divide` to allow `Accuracy` to run on the GPU ([#2640](https://github.com/Lightning-AI/torchmetrics/pull/2640))
- Improved error messages for intersection detection metrics for wrong user input ([#2577](https://github.com/Lightning-AI/torchmetrics/pull/2577))

### Removed

- Dropped `Chrf` implementation due to licensing issues with the upstream package ([#2668](https://github.com/Lightning-AI/torchmetrics/pull/2668))

### Fixed

- Fixed bug in `MetricCollection` when using compute groups and `compute` is called more than once ([#2571](https://github.com/Lightning-AI/torchmetrics/pull/2571))
- Fixed class order of `panoptic_quality(..., return_per_class=True)` output ([#2548](https://github.com/Lightning-AI/torchmetrics/pull/2548))
- Fixed `BootstrapWrapper` not being reset correctly ([#2574](https://github.com/Lightning-AI/torchmetrics/pull/2574))
- Fixed integration between `ClasswiseWrapper` and `MetricCollection` with custom `_filter_kwargs` method ([#2575](https://github.com/Lightning-AI/torchmetrics/pull/2575))
- Fixed BertScore calculation: pred target misalignment ([#2347](https://github.com/Lightning-AI/torchmetrics/pull/2347))
- Fixed `_cumsum` helper function in multi-gpu ([#2636](https://github.com/Lightning-AI/torchmetrics/pull/2636))
- Fixed bug in `MeanAveragePrecision.coco_to_tm` ([#2588](https://github.com/Lightning-AI/torchmetrics/pull/2588))
- Fixed missed f-strings in exceptions/warnings ([#2667](https://github.com/Lightning-AI/torchmetrics/pull/2667))


## [1.4.0] - 2024-05-03

### Added

- Added `SensitivityAtSpecificity` metric to classification subpackage ([#2217](https://github.com/Lightning-AI/torchmetrics/pull/2217))
- Added `QualityWithNoReference` metric to image subpackage ([#2288](https://github.com/Lightning-AI/torchmetrics/pull/2288))
- Added a new segmentation metric:
    - `MeanIoU` ([#1236](https://github.com/Lightning-AI/torchmetrics/pull/1236))
    - `GeneralizedDiceScore` ([#1090](https://github.com/Lightning-AI/torchmetrics/pull/1090))
- Added support for calculating segmentation quality and recognition quality in `PanopticQuality` metric ([#2381](https://github.com/Lightning-AI/torchmetrics/pull/2381))
- Added `pretty-errors` for improving error prints ([#2431](https://github.com/Lightning-AI/torchmetrics/pull/2431))
- Added support for `torch.float` weighted networks for FID and KID calculations ([#2483](https://github.com/Lightning-AI/torchmetrics/pull/2483))
- Added `zero_division` argument to selected classification metrics ([#2198](https://github.com/Lightning-AI/torchmetrics/pull/2198))

### Changed

- Made `__getattr__` and `__setattr__` of `ClasswiseWrapper` more general ([#2424](https://github.com/Lightning-AI/torchmetrics/pull/2424))

### Fixed

- Fix getitem for metric collection when prefix/postfix is set ([#2430](https://github.com/Lightning-AI/torchmetrics/pull/2430))
- Fixed axis names with Precision-Recall curve ([#2462](https://github.com/Lightning-AI/torchmetrics/pull/2462))
- Fixed list synchronization with partly empty lists ([#2468](https://github.com/Lightning-AI/torchmetrics/pull/2468))
- Fixed memory leak in metrics using list states ([#2492](https://github.com/Lightning-AI/torchmetrics/pull/2492))
- Fixed bug in computation of `ERGAS` metric ([#2498](https://github.com/Lightning-AI/torchmetrics/pull/2498))
- Fixed `BootStrapper` wrapper not working with `kwargs` provided argument ([#2503](https://github.com/Lightning-AI/torchmetrics/pull/2503))
- Fixed warnings being suppressed in `MeanAveragePrecision` when requested ([#2501](https://github.com/Lightning-AI/torchmetrics/pull/2501))
- Fixed corner-case in `binary_average_precision` when only negative samples are provided ([#2507](https://github.com/Lightning-AI/torchmetrics/pull/2507))

---

## [1.3.2] - 2024-03-18

### Fixed

- Fixed negative variance estimates in certain image metrics ([#2378](https://github.com/Lightning-AI/torchmetrics/pull/2378))
- Fixed dtype being changed by deepspeed for certain regression metrics ([#2379](https://github.com/Lightning-AI/torchmetrics/pull/2379))
- Fixed plotting of metric collection when prefix/postfix is set ([#2429](https://github.com/Lightning-AI/torchmetrics/pull/2429))
- Fixed bug when `top_k>1` and `average="macro"` for classification metrics ([#2423](https://github.com/Lightning-AI/torchmetrics/pull/2423))
- Fixed case where label prediction tensors in classification metrics were not validated correctly ([#2427](https://github.com/Lightning-AI/torchmetrics/pull/2427))
- Fixed how auc scores are calculated in `PrecisionRecallCurve.plot` methods ([#2437](https://github.com/Lightning-AI/torchmetrics/pull/2437))


## [1.3.1] - 2024-02-12

### Fixed

- Fixed how backprop is handled in `LPIPS` metric ([#2326](https://github.com/Lightning-AI/torchmetrics/pull/2326))
- Fixed `MultitaskWrapper` not being able to be logged in lightning when using metric collections ([#2349](https://github.com/Lightning-AI/torchmetrics/pull/2349))
- Fixed high memory consumption in `Perplexity` metric ([#2346](https://github.com/Lightning-AI/torchmetrics/pull/2346))
- Fixed cached network in `FeatureShare` not being moved to the correct device ([#2348](https://github.com/Lightning-AI/torchmetrics/pull/2348))
- Fix naming of statistics in `MeanAveragePrecision` with custom max det thresholds ([#2367](https://github.com/Lightning-AI/torchmetrics/pull/2367))
- Fixed custom aggregation in retrieval metrics ([#2364](https://github.com/Lightning-AI/torchmetrics/pull/2364))
- Fixed initialize aggregation metrics with default floating type ([#2366](https://github.com/Lightning-AI/torchmetrics/pull/2366))
- Fixed plotting of confusion matrices ([#2358](https://github.com/Lightning-AI/torchmetrics/pull/2358))


## [1.3.0] - 2024-01-10

### Added

- Added more tokenizers for `SacreBLEU` metric ([#2068](https://github.com/Lightning-AI/torchmetrics/pull/2068))
- Added support for logging `MultiTaskWrapper` directly with lightnings `log_dict` method ([#2213](https://github.com/Lightning-AI/torchmetrics/pull/2213))
- Added `FeatureShare` wrapper to share submodules containing feature extractors between metrics ([#2120](https://github.com/Lightning-AI/torchmetrics/pull/2120))
- Added new metrics to image domain:
  * `SpatialDistortionIndex` ([#2260](https://github.com/Lightning-AI/torchmetrics/pull/2260))
  * Added `CriticalSuccessIndex` ([#2257](https://github.com/Lightning-AI/torchmetrics/pull/2257))
  * `Spatial Correlation Coefficient` ([#2248](https://github.com/Lightning-AI/torchmetrics/pull/2248))
- Added `average` argument to multiclass versions of `PrecisionRecallCurve` and `ROC` ([#2084](https://github.com/Lightning-AI/torchmetrics/pull/2084))
- Added confidence scores when `extended_summary=True` in `MeanAveragePrecision` ([#2212](https://github.com/Lightning-AI/torchmetrics/pull/2212))
- Added `RetrievalAUROC` metric ([#2251](https://github.com/Lightning-AI/torchmetrics/pull/2251))
- Added `aggregate` argument to retrieval metrics ([#2220](https://github.com/Lightning-AI/torchmetrics/pull/2220))
- Added utility functions in `segmentation.utils` for future segmentation metrics ([#2105](https://github.com/Lightning-AI/torchmetrics/pull/2105))


### Changed

- Changed minimum supported Pytorch version from 1.8 to 1.10 ([#2145](https://github.com/Lightning-AI/torchmetrics/pull/2145))
- Changed x-/y-axis order for `PrecisionRecallCurve` to be consistent with scikit-learn ([#2183](https://github.com/Lightning-AI/torchmetrics/pull/2183))

### Deprecated

- Deprecated `metric._update_called` ([#2141](https://github.com/Lightning-AI/torchmetrics/pull/2141))
- Deprecated `specicity_at_sensitivity` in favour of `specificity_at_sensitivity` ([#2199](https://github.com/Lightning-AI/torchmetrics/pull/2199))

### Fixed

- Fixed support for half precision + CPU in metrics requiring topk operator ([#2252](https://github.com/Lightning-AI/torchmetrics/pull/2252))
- Fixed warning incorrectly being raised in `Running` metrics ([#2256](https://github.com/Lightning-AI/torchmetrics/pull/2265))
- Fixed integration with custom feature extractor in `FID` metric ([#2277](https://github.com/Lightning-AI/torchmetrics/pull/2277))

---

## [1.2.1] - 2023-11-30

### Added

- Added error if `NoTrainInceptionV3` is being initialized without `torch-fidelity` not being installed ([#2143](https://github.com/Lightning-AI/torchmetrics/pull/2143))
- Added support for Pytorch v2.1 ([#2142](https://github.com/Lightning-AI/torchmetrics/pull/2142))

### Changed

- Change default state of `SpectralAngleMapper` and `UniversalImageQualityIndex` to be tensors ([#2089](https://github.com/Lightning-AI/torchmetrics/pull/2089))
- Use `torch` range func and repeat for deterministic bincount ([#2184](https://github.com/Lightning-AI/torchmetrics/pull/2184))

### Removed

- Removed unused `lpips` third-party package as dependency of `LearnedPerceptualImagePatchSimilarity` metric ([#2230](https://github.com/Lightning-AI/torchmetrics/pull/2230))

### Fixed

- Fixed numerical stability bug in `LearnedPerceptualImagePatchSimilarity` metric ([#2144](https://github.com/Lightning-AI/torchmetrics/pull/2144))
- Fixed numerical stability issue in `UniversalImageQualityIndex` metric ([#2222](https://github.com/Lightning-AI/torchmetrics/pull/2222))
- Fixed incompatibility for `MeanAveragePrecision` with `pycocotools` backend when too little `max_detection_thresholds` are provided ([#2219](https://github.com/Lightning-AI/torchmetrics/pull/2219))
- Fixed support for half precision in Perplexity metric ([#2235](https://github.com/Lightning-AI/torchmetrics/pull/2235))
- Fixed device and dtype for `LearnedPerceptualImagePatchSimilarity` functional metric ([#2234](https://github.com/Lightning-AI/torchmetrics/pull/2234))
- Fixed bug in `Metric._reduce_states(...)` when using `dist_sync_fn="cat"` ([#2226](https://github.com/Lightning-AI/torchmetrics/pull/2226))
- Fixed bug in `CosineSimilarity` where 2d is expected but 1d input was given ([#2241](https://github.com/Lightning-AI/torchmetrics/pull/2241))
- Fixed bug in `MetricCollection` when using compute groups and `compute` is called more than once ([#2211](https://github.com/Lightning-AI/torchmetrics/pull/2211))


## [1.2.0] - 2023-09-22

### Added

- Added metric to cluster package:
    - `MutualInformationScore` ([#2008](https://github.com/Lightning-AI/torchmetrics/pull/2008))
    - `RandScore` ([#2025](https://github.com/Lightning-AI/torchmetrics/pull/2025))
    - `NormalizedMutualInfoScore` ([#2029](https://github.com/Lightning-AI/torchmetrics/pull/2029))
    - `AdjustedRandScore` ([#2032](https://github.com/Lightning-AI/torchmetrics/pull/2032))
    - `CalinskiHarabaszScore` ([#2036](https://github.com/Lightning-AI/torchmetrics/pull/2036))
    - `DunnIndex` ([#2049](https://github.com/Lightning-AI/torchmetrics/pull/2049))
    - `HomogeneityScore` ([#2053](https://github.com/Lightning-AI/torchmetrics/pull/2053))
    - `CompletenessScore` ([#2053](https://github.com/Lightning-AI/torchmetrics/pull/2053))
    - `VMeasureScore` ([#2053](https://github.com/Lightning-AI/torchmetrics/pull/2053))
    - `FowlkesMallowsIndex` ([#2066](https://github.com/Lightning-AI/torchmetrics/pull/2066))
    - `AdjustedMutualInfoScore` ([#2058](https://github.com/Lightning-AI/torchmetrics/pull/2058))
    - `DaviesBouldinScore` ([#2071](https://github.com/Lightning-AI/torchmetrics/pull/2071))
- Added `backend` argument to `MeanAveragePrecision` ([#2034](https://github.com/Lightning-AI/torchmetrics/pull/2034))

---

## [1.1.2] - 2023-09-11

### Fixed

- Fixed tie breaking in ndcg metric ([#2031](https://github.com/Lightning-AI/torchmetrics/pull/2031))
- Fixed bug in `BootStrapper` when very few samples were evaluated that could lead to crash ([#2052](https://github.com/Lightning-AI/torchmetrics/pull/2052))
- Fixed bug when creating multiple plots that lead to not all plots being shown ([#2060](https://github.com/Lightning-AI/torchmetrics/pull/2060))
- Fixed performance issues in `RecallAtFixedPrecision` for large batch sizes ([#2042](https://github.com/Lightning-AI/torchmetrics/pull/2042))
- Fixed bug related to `MetricCollection` used with custom metrics have `prefix`/`postfix` attributes ([#2070](https://github.com/Lightning-AI/torchmetrics/pull/2070))


## [1.1.1] - 2023-08-29

### Added

- Added `average` argument to `MeanAveragePrecision` ([#2018](https://github.com/Lightning-AI/torchmetrics/pull/2018))

### Fixed

- Fixed bug in `PearsonCorrCoef` is updated on single samples at a time ([#2019](https://github.com/Lightning-AI/torchmetrics/pull/2019))
- Fixed support for pixel-wise MSE ([#2017](https://github.com/Lightning-AI/torchmetrics/pull/2017))
- Fixed bug in `MetricCollection` when used with multiple metrics that return dicts with same keys ([#2027](https://github.com/Lightning-AI/torchmetrics/pull/2027))
- Fixed bug in detection intersection metrics when `class_metrics=True` resulting in wrong values ([#1924](https://github.com/Lightning-AI/torchmetrics/pull/1924))
- Fixed missing attributes `higher_is_better`, `is_differentiable` for some metrics ([#2028](https://github.com/Lightning-AI/torchmetrics/pull/2028))


## [1.1.0] - 2023-08-22

### Added

- Added source aggregated signal-to-distortion ratio (SA-SDR) metric ([#1882](https://github.com/Lightning-AI/torchmetrics/pull/1882)
- Added `VisualInformationFidelity` to image package ([#1830](https://github.com/Lightning-AI/torchmetrics/pull/1830))
- Added `EditDistance` to text package ([#1906](https://github.com/Lightning-AI/torchmetrics/pull/1906))
- Added `top_k` argument to `RetrievalMRR` in retrieval package ([#1961](https://github.com/Lightning-AI/torchmetrics/pull/1961))
- Added support for evaluating `"segm"` and `"bbox"` detection in `MeanAveragePrecision` at the same time ([#1928](https://github.com/Lightning-AI/torchmetrics/pull/1928))
- Added `PerceptualPathLength` to image package ([#1939](https://github.com/Lightning-AI/torchmetrics/pull/1939))
- Added support for multioutput evaluation in `MeanSquaredError` ([#1937](https://github.com/Lightning-AI/torchmetrics/pull/1937))
- Added argument `extended_summary` to `MeanAveragePrecision` such that precision, recall, iou can be easily returned ([#1983](https://github.com/Lightning-AI/torchmetrics/pull/1983))
- Added warning to `ClipScore` if long captions are detected and truncate ([#2001](https://github.com/Lightning-AI/torchmetrics/pull/2001))
- Added `CLIPImageQualityAssessment` to multimodal package ([#1931](https://github.com/Lightning-AI/torchmetrics/pull/1931))
- Added new property `metric_state` to all metrics for users to investigate currently stored tensors in memory ([#2006](https://github.com/Lightning-AI/torchmetrics/pull/2006))

---

## [1.0.3] - 2023-08-08

### Added

- Added warning to `MeanAveragePrecision` if too many detections are observed ([#1978](https://github.com/Lightning-AI/torchmetrics/pull/1978))

### Fixed

- Fix support for int input for when `multidim_average="samplewise"` in classification metrics  ([#1977](https://github.com/Lightning-AI/torchmetrics/pull/1977))
- Fixed x/y labels when plotting confusion matrices ([#1976](https://github.com/Lightning-AI/torchmetrics/pull/1976))
- Fixed IOU compute in cuda ([#1982](https://github.com/Lightning-AI/torchmetrics/pull/1982))


## [1.0.2] - 2023-08-02

### Added

- Added warning to `PearsonCorrCoeff` if input has a very small variance for its given dtype ([#1926](https://github.com/Lightning-AI/torchmetrics/pull/1926))

### Changed

- Changed all non-task specific classification metrics to be true subtypes of `Metric` ([#1963](https://github.com/Lightning-AI/torchmetrics/pull/1963))

### Fixed

- Fixed bug in `CalibrationError` where calculations for double precision input was performed in float precision ([#1919](https://github.com/Lightning-AI/torchmetrics/pull/1919))
- Fixed bug related to the `prefix/postfix` arguments in `MetricCollection` and `ClasswiseWrapper` being duplicated ([#1918](https://github.com/Lightning-AI/torchmetrics/pull/1918))
- Fixed missing AUC score when plotting classification metrics that support the `score` argument ([#1948](https://github.com/Lightning-AI/torchmetrics/pull/1948))


## [1.0.1] - 2023-07-13

### Fixed
- Fixes corner case when using `MetricCollection` together with aggregation metrics ([#1896](https://github.com/Lightning-AI/torchmetrics/pull/1896))
- Fixed the use of `max_fpr` in `AUROC` metric when only one class is present ([#1895](https://github.com/Lightning-AI/torchmetrics/pull/1895))
- Fixed bug related to empty predictions for `IntersectionOverUnion` metric ([#1892](https://github.com/Lightning-AI/torchmetrics/pull/1892))
- Fixed bug related to `MeanMetric` and broadcasting of weights when Nans are present ([#1898](https://github.com/Lightning-AI/torchmetrics/pull/1898))
- Fixed bug related to expected input format of pycoco in `MeanAveragePrecision` ([#1913](https://github.com/Lightning-AI/torchmetrics/pull/1913))


## [1.0.0] - 2023-07-04

### Added

- Added `prefix` and `postfix` arguments to `ClasswiseWrapper` ([#1866](https://github.com/Lightning-AI/torchmetrics/pull/1866))
- Added speech-to-reverberation modulation energy ratio (SRMR) metric ([#1792](https://github.com/Lightning-AI/torchmetrics/pull/1792), [#1872](https://github.com/Lightning-AI/torchmetrics/pull/1872))
- Added new global arg `compute_with_cache` to control caching behaviour after `compute` method ([#1754](https://github.com/Lightning-AI/torchmetrics/pull/1754))
- Added `ComplexScaleInvariantSignalNoiseRatio` for audio package ([#1785](https://github.com/Lightning-AI/torchmetrics/pull/1785))
- Added `Running` wrapper for calculate running statistics ([#1752](https://github.com/Lightning-AI/torchmetrics/pull/1752))
- Added`RelativeAverageSpectralError` and `RootMeanSquaredErrorUsingSlidingWindow` to image package ([#816](https://github.com/Lightning-AI/torchmetrics/pull/816))
- Added support for `SpecificityAtSensitivity` Metric ([#1432](https://github.com/Lightning-AI/torchmetrics/pull/1432))
- Added support for plotting of metrics through `.plot()` method (
    [#1328](https://github.com/Lightning-AI/torchmetrics/pull/1328),
    [#1481](https://github.com/Lightning-AI/torchmetrics/pull/1481),
    [#1480](https://github.com/Lightning-AI/torchmetrics/pull/1480),
    [#1490](https://github.com/Lightning-AI/torchmetrics/pull/1490),
    [#1581](https://github.com/Lightning-AI/torchmetrics/pull/1581),
    [#1585](https://github.com/Lightning-AI/torchmetrics/pull/1585),
    [#1593](https://github.com/Lightning-AI/torchmetrics/pull/1593),
    [#1600](https://github.com/Lightning-AI/torchmetrics/pull/1600),
    [#1605](https://github.com/Lightning-AI/torchmetrics/pull/1605),
    [#1610](https://github.com/Lightning-AI/torchmetrics/pull/1610),
    [#1609](https://github.com/Lightning-AI/torchmetrics/pull/1609),
    [#1621](https://github.com/Lightning-AI/torchmetrics/pull/1621),
    [#1624](https://github.com/Lightning-AI/torchmetrics/pull/1624),
    [#1623](https://github.com/Lightning-AI/torchmetrics/pull/1623),
    [#1638](https://github.com/Lightning-AI/torchmetrics/pull/1638),
    [#1631](https://github.com/Lightning-AI/torchmetrics/pull/1631),
    [#1650](https://github.com/Lightning-AI/torchmetrics/pull/1650),
    [#1639](https://github.com/Lightning-AI/torchmetrics/pull/1639),
    [#1660](https://github.com/Lightning-AI/torchmetrics/pull/1660),
    [#1682](https://github.com/Lightning-AI/torchmetrics/pull/1682),
    [#1786](https://github.com/Lightning-AI/torchmetrics/pull/1786),
)
- Added support for plotting of audio metrics through `.plot()` method ([#1434](https://github.com/Lightning-AI/torchmetrics/pull/1434))
- Added `classes` to output from `MAP` metric ([#1419](https://github.com/Lightning-AI/torchmetrics/pull/1419))
- Added Binary group fairness metrics to classification package ([#1404](https://github.com/Lightning-AI/torchmetrics/pull/1404))
- Added `MinkowskiDistance` to regression package ([#1362](https://github.com/Lightning-AI/torchmetrics/pull/1362))
- Added `pairwise_minkowski_distance` to pairwise package ([#1362](https://github.com/Lightning-AI/torchmetrics/pull/1362))
- Added new detection metric `PanopticQuality` (
    [#929](https://github.com/Lightning-AI/torchmetrics/pull/929),
    [#1527](https://github.com/Lightning-AI/torchmetrics/pull/1527),
)
- Added `PSNRB` metric ([#1421](https://github.com/Lightning-AI/torchmetrics/pull/1421))
- Added `ClassificationTask` Enum and use in metrics ([#1479](https://github.com/Lightning-AI/torchmetrics/pull/1479))
- Added `ignore_index` option to `exact_match` metric ([#1540](https://github.com/Lightning-AI/torchmetrics/pull/1540))
- Add parameter `top_k` to `RetrievalMAP` ([#1501](https://github.com/Lightning-AI/torchmetrics/pull/1501))
- Added support for deterministic evaluation on GPU for metrics that uses `torch.cumsum` operator ([#1499](https://github.com/Lightning-AI/torchmetrics/pull/1499))
- Added support for plotting of aggregation metrics through `.plot()` method ([#1485](https://github.com/Lightning-AI/torchmetrics/pull/1485))
- Added support for python 3.11 ([#1612](https://github.com/Lightning-AI/torchmetrics/pull/1612))
- Added support for auto clamping of input for metrics that uses the `data_range` ([#1606](argument https://github.com/Lightning-AI/torchmetrics/pull/1606))
- Added `ModifiedPanopticQuality` metric to detection package ([#1627](https://github.com/Lightning-AI/torchmetrics/pull/1627))
- Added `PrecisionAtFixedRecall` metric to classification package ([#1683](https://github.com/Lightning-AI/torchmetrics/pull/1683))
- Added multiple metrics to detection package ([#1284](https://github.com/Lightning-AI/torchmetrics/pull/1284))
  * `IntersectionOverUnion`
  * `GeneralizedIntersectionOverUnion`
  * `CompleteIntersectionOverUnion`
  * `DistanceIntersectionOverUnion`
- Added `MultitaskWrapper` to wrapper package ([#1762](https://github.com/Lightning-AI/torchmetrics/pull/1762))
- Added `RelativeSquaredError` metric to regression package ([#1765](https://github.com/Lightning-AI/torchmetrics/pull/1765))
- Added `MemorizationInformedFrechetInceptionDistance` metric to image package ([#1580](https://github.com/Lightning-AI/torchmetrics/pull/1580))


### Changed

- Changed `permutation_invariant_training` to allow using a `'permutation-wise'` metric function ([#1794](https://github.com/Lightning-AI/torchmetrics/pull/1794))
- Changed `update_count` and `update_called` from private to public methods ([#1370](https://github.com/Lightning-AI/torchmetrics/pull/1370))
- Raise exception for invalid kwargs in Metric base class ([#1427](https://github.com/Lightning-AI/torchmetrics/pull/1427))
- Extend `EnumStr` raising `ValueError` for invalid value ([#1479](https://github.com/Lightning-AI/torchmetrics/pull/1479))
- Improve speed and memory consumption of binned `PrecisionRecallCurve` with large number of samples ([#1493](https://github.com/Lightning-AI/torchmetrics/pull/1493))
- Changed `__iter__` method from raising `NotImplementedError` to `TypeError` by setting to `None` ([#1538](https://github.com/Lightning-AI/torchmetrics/pull/1538))
- `FID` metric will now raise an error if too few samples are provided ([#1655](https://github.com/Lightning-AI/torchmetrics/pull/1655))
- Allowed FID with `torch.float64` ([#1628](https://github.com/Lightning-AI/torchmetrics/pull/1628))
- Changed `LPIPS` implementation to no more rely on third-party package ([#1575](https://github.com/Lightning-AI/torchmetrics/pull/1575))
- Changed FID matrix square root calculation from `scipy` to `torch` ([#1708](https://github.com/Lightning-AI/torchmetrics/pull/1708))
- Changed calculation in `PearsonCorrCoeff` to be more robust in certain cases  ([#1729](https://github.com/Lightning-AI/torchmetrics/pull/1729))
- Changed `MeanAveragePrecision` to `pycocotools` backend ([#1832](https://github.com/Lightning-AI/torchmetrics/pull/1832))


### Deprecated

- Deprecated domain metrics import from package root (
    [#1685](https://github.com/Lightning-AI/torchmetrics/pull/1685),
    [#1694](https://github.com/Lightning-AI/torchmetrics/pull/1694),
    [#1696](https://github.com/Lightning-AI/torchmetrics/pull/1696),
    [#1699](https://github.com/Lightning-AI/torchmetrics/pull/1699),
    [#1703](https://github.com/Lightning-AI/torchmetrics/pull/1703),
)


### Removed

- Support for python 3.7 ([#1640](https://github.com/Lightning-AI/torchmetrics/pull/1640))


### Fixed

- Fixed support in `MetricTracker` for `MultioutputWrapper` and nested structures ([#1608](https://github.com/Lightning-AI/torchmetrics/pull/1608))
- Fixed restrictive check in `PearsonCorrCoef` ([#1649](https://github.com/Lightning-AI/torchmetrics/pull/1649))
- Fixed integration with `jsonargparse` and `LightningCLI` ([#1651](https://github.com/Lightning-AI/torchmetrics/pull/1651))
- Fixed corner case in calibration error for zero confidence input ([#1648](https://github.com/Lightning-AI/torchmetrics/pull/1648))
- Fix precision-recall curve based computations for float target ([#1642](https://github.com/Lightning-AI/torchmetrics/pull/1642))
- Fixed missing kwarg squeeze in `MultiOutputWrapper` ([#1675](https://github.com/Lightning-AI/torchmetrics/pull/1675))
- Fixed padding removal for 3d input in `MSSSIM` ([#1674](https://github.com/Lightning-AI/torchmetrics/pull/1674))
- Fixed `max_det_threshold` in MAP detection ([#1712](https://github.com/Lightning-AI/torchmetrics/pull/1712))
- Fixed states being saved in metrics that use `register_buffer` ([#1728](https://github.com/Lightning-AI/torchmetrics/pull/1728))
- Fixed states not being correctly synced and device transferred in `MeanAveragePrecision` for `iou_type="segm"` ([#1763](https://github.com/Lightning-AI/torchmetrics/pull/1763))
- Fixed use of `prefix` and `postfix` in nested `MetricCollection` ([#1773](https://github.com/Lightning-AI/torchmetrics/pull/1773))
- Fixed `ax` plotting logging in `MetricCollection ([#1783](https://github.com/Lightning-AI/torchmetrics/pull/1783))
- Fixed lookup for punkt sources being downloaded in `RougeScore` ([#1789](https://github.com/Lightning-AI/torchmetrics/pull/1789))
- Fixed integration with lightning for `CompositionalMetric` ([#1761](https://github.com/Lightning-AI/torchmetrics/pull/1761))
- Fixed several bugs in `SpectralDistortionIndex` metric ([#1808](https://github.com/Lightning-AI/torchmetrics/pull/1808))
- Fixed bug for corner cases in `MatthewsCorrCoef` (
    [#1812](https://github.com/Lightning-AI/torchmetrics/pull/1812),
    [#1863](https://github.com/Lightning-AI/torchmetrics/pull/1863)
)
- Fixed support for half precision in `PearsonCorrCoef` ([#1819](https://github.com/Lightning-AI/torchmetrics/pull/1819))
- Fixed number of bugs related to `average="macro"` in classification metrics ([#1821](https://github.com/Lightning-AI/torchmetrics/pull/1821))
- Fixed off-by-one issue when `ignore_index = num_classes + 1` in Multiclass-jaccard ([#1860](https://github.com/Lightning-AI/torchmetrics/pull/1860))

---

## [0.11.4] - 2023-03-10

### Fixed

- Fixed evaluation of `R2Score` with near constant target ([#1576](https://github.com/Lightning-AI/torchmetrics/pull/1576))
- Fixed dtype conversion when metric is submodule ([#1583](https://github.com/Lightning-AI/torchmetrics/pull/1583))
- Fixed bug related to `top_k>1` and `ignore_index!=None` in `StatScores` based metrics ([#1589](https://github.com/Lightning-AI/torchmetrics/pull/1589))
- Fixed corner case for `PearsonCorrCoef` when running in ddp mode but only on single device ([#1587](https://github.com/Lightning-AI/torchmetrics/pull/1587))
- Fixed overflow error for specific cases in `MAP` when big areas are calculated ([#1607](https://github.com/Lightning-AI/torchmetrics/pull/1607))


## [0.11.3] - 2023-02-28

### Fixed

- Fixed classification metrics for `byte` input ([#1521](https://github.com/Lightning-AI/torchmetrics/pull/1474))
- Fixed the use of `ignore_index` in `MulticlassJaccardIndex` ([#1386](https://github.com/Lightning-AI/torchmetrics/pull/1386))


## [0.11.2] - 2023-02-21

### Fixed

- Fixed compatibility between XLA in `_bincount` function ([#1471](https://github.com/Lightning-AI/torchmetrics/pull/1471))
- Fixed type hints in methods belonging to `MetricTracker` wrapper ([#1472](https://github.com/Lightning-AI/torchmetrics/pull/1472))
- Fixed `multilabel` in `ExactMatch` ([#1474](https://github.com/Lightning-AI/torchmetrics/pull/1474))


## [0.11.1] - 2023-01-30

### Fixed

- Fixed type checking on the `maximize` parameter at the initialization of `MetricTracker` ([#1428](https://github.com/Lightning-AI/torchmetrics/pull/1430))
- Fixed mixed precision autocast for `SSIM` metric ([#1454](https://github.com/Lightning-AI/torchmetrics/pull/1454))
- Fixed checking for `nltk.punkt` in `RougeScore` if a machine is not online ([#1456](https://github.com/Lightning-AI/torchmetrics/pull/1456))
- Fixed wrongly reset method in `MultioutputWrapper` ([#1460](https://github.com/Lightning-AI/torchmetrics/pull/1460))
- Fixed dtype checking in `PrecisionRecallCurve` for `target` tensor ([#1457](https://github.com/Lightning-AI/torchmetrics/pull/1457))


## [0.11.0] - 2022-11-30

### Added

- Added `MulticlassExactMatch` to classification metrics ([#1343](https://github.com/Lightning-AI/torchmetrics/pull/1343))
- Added `TotalVariation` to image package ([#978](https://github.com/Lightning-AI/torchmetrics/pull/978))
- Added `CLIPScore` to new multimodal package ([#1314](https://github.com/Lightning-AI/torchmetrics/pull/1314))
- Added regression metrics:
   * `KendallRankCorrCoef` ([#1271](https://github.com/Lightning-AI/torchmetrics/pull/1271))
   * `LogCoshError` ([#1316](https://github.com/Lightning-AI/torchmetrics/pull/1316))
- Added new nominal metrics:
  * `CramersV` ([#1298](https://github.com/Lightning-AI/torchmetrics/pull/1298))
  * `PearsonsContingencyCoefficient` ([#1334](https://github.com/Lightning-AI/torchmetrics/pull/1334))
  * `TschuprowsT` ([#1334](https://github.com/Lightning-AI/torchmetrics/pull/1334))
  * `TheilsU` ([#1337](https://github.com/Lightning-AI/torchmetrics/pull/1334))
- Added option to pass `distributed_available_fn` to metrics to allow checks for custom communication backend for making `dist_sync_fn` actually useful ([#1301](https://github.com/Lightning-AI/torchmetrics/pull/1301))
- Added `normalize` argument to `Inception`, `FID`, `KID` metrics ([#1246](https://github.com/Lightning-AI/torchmetrics/pull/1246))

### Changed

- Changed minimum Pytorch version to be 1.8 ([#1263](https://github.com/Lightning-AI/torchmetrics/pull/1263))
- Changed interface for all functional and modular classification metrics after refactor ([#1252](https://github.com/Lightning-AI/torchmetrics/pull/1252))

### Removed

- Removed deprecated `BinnedAveragePrecision`, `BinnedPrecisionRecallCurve`, `RecallAtFixedPrecision` ([#1251](https://github.com/Lightning-AI/torchmetrics/pull/1251))
- Removed deprecated `LabelRankingAveragePrecision`, `LabelRankingLoss` and `CoverageError` ([#1251](https://github.com/Lightning-AI/torchmetrics/pull/1251))
- Removed deprecated `KLDivergence` and `AUC` ([#1251](https://github.com/Lightning-AI/torchmetrics/pull/1251))

### Fixed

- Fixed precision bug in `pairwise_euclidean_distance` ([#1352](https://github.com/Lightning-AI/torchmetrics/pull/1352))

---

## [0.10.3] - 2022-11-16

### Fixed

- Fixed bug in `Metrictracker.best_metric` when `return_step=False` ([#1306](https://github.com/Lightning-AI/torchmetrics/pull/1306))
- Fixed bug to prevent users from going into an infinite loop if trying to iterate of a single metric ([#1320](https://github.com/Lightning-AI/torchmetrics/pull/1320))

## [0.10.2] - 2022-10-31

### Changed

- Changed in-place operation to out-of-place operation in `pairwise_cosine_similarity` ([#1288](https://github.com/Lightning-AI/torchmetrics/pull/1288))

### Fixed

- Fixed high memory usage for certain classification metrics when `average='micro'` ([#1286](https://github.com/Lightning-AI/torchmetrics/pull/1286))
- Fixed precision problems when `structural_similarity_index_measure` was used with autocast ([#1291](https://github.com/Lightning-AI/torchmetrics/pull/1291))
- Fixed slow performance for confusion matrix based metrics ([#1302](https://github.com/Lightning-AI/torchmetrics/pull/1302))
- Fixed restrictive dtype checking in `spearman_corrcoef` when used with autocast ([#1303](https://github.com/Lightning-AI/torchmetrics/pull/1303))


## [0.10.1] - 2022-10-21

### Fixed

- Fixed broken clone method for classification metrics ([#1250](https://github.com/Lightning-AI/torchmetrics/pull/1250))
- Fixed unintentional downloading of `nltk.punkt` when `lsum` not in `rouge_keys` ([#1258](https://github.com/Lightning-AI/torchmetrics/pull/1258))
- Fixed type casting in `MAP` metric between `bool` and `float32` ([#1150](https://github.com/Lightning-AI/torchmetrics/pull/1150))


## [0.10.0] - 2022-10-04

### Added

- Added a new NLP metric `InfoLM` ([#915](https://github.com/Lightning-AI/torchmetrics/pull/915))
- Added `Perplexity` metric ([#922](https://github.com/Lightning-AI/torchmetrics/pull/922))
- Added `ConcordanceCorrCoef` metric to regression package ([#1201](https://github.com/Lightning-AI/torchmetrics/pull/1201))
- Added argument `normalize` to `LPIPS` metric ([#1216](https://github.com/Lightning-AI/torchmetrics/pull/1216))
- Added support for multiprocessing of batches in `PESQ` metric ([#1227](https://github.com/Lightning-AI/torchmetrics/pull/1227))
- Added support for multioutput in `PearsonCorrCoef` and `SpearmanCorrCoef` ([#1200](https://github.com/Lightning-AI/torchmetrics/pull/1200))

### Changed

- Classification refactor (
    [#1054](https://github.com/Lightning-AI/torchmetrics/pull/1054),
    [#1143](https://github.com/Lightning-AI/torchmetrics/pull/1143),
    [#1145](https://github.com/Lightning-AI/torchmetrics/pull/1145),
    [#1151](https://github.com/Lightning-AI/torchmetrics/pull/1151),
    [#1159](https://github.com/Lightning-AI/torchmetrics/pull/1159),
    [#1163](https://github.com/Lightning-AI/torchmetrics/pull/1163),
    [#1167](https://github.com/Lightning-AI/torchmetrics/pull/1167),
    [#1175](https://github.com/Lightning-AI/torchmetrics/pull/1175),
    [#1189](https://github.com/Lightning-AI/torchmetrics/pull/1189),
    [#1197](https://github.com/Lightning-AI/torchmetrics/pull/1197),
    [#1215](https://github.com/Lightning-AI/torchmetrics/pull/1215),
    [#1195](https://github.com/Lightning-AI/torchmetrics/pull/1195)
)
- Changed update in `FID` metric to be done in online fashion to save memory ([#1199](https://github.com/Lightning-AI/torchmetrics/pull/1199))
- Improved performance of retrieval metrics ([#1242](https://github.com/Lightning-AI/torchmetrics/pull/1242))
- Changed `SSIM` and `MSSSIM` update to be online to reduce memory usage ([#1231](https://github.com/Lightning-AI/torchmetrics/pull/1231))

### Deprecated

- Deprecated `BinnedAveragePrecision`, `BinnedPrecisionRecallCurve`, `BinnedRecallAtFixedPrecision` ([#1163](https://github.com/Lightning-AI/torchmetrics/pull/1163))
  * `BinnedAveragePrecision` -> use `AveragePrecision` with `thresholds` arg
  * `BinnedPrecisionRecallCurve` -> use `AveragePrecisionRecallCurve` with `thresholds` arg
  * `BinnedRecallAtFixedPrecision` -> use `RecallAtFixedPrecision` with `thresholds` arg
- Renamed and refactored `LabelRankingAveragePrecision`, `LabelRankingLoss` and `CoverageError` ([#1167](https://github.com/Lightning-AI/torchmetrics/pull/1167))
  * `LabelRankingAveragePrecision` -> `MultilabelRankingAveragePrecision`
  * `LabelRankingLoss` -> `MultilabelRankingLoss`
  * `CoverageError` -> `MultilabelCoverageError`
- Deprecated `KLDivergence` and `AUC` from classification package ([#1189](https://github.com/Lightning-AI/torchmetrics/pull/1189))
  * `KLDivergence` moved to `regression` package
  * Instead of `AUC` use `torchmetrics.utils.compute.auc`

### Fixed

- Fixed a bug in `ssim` when `return_full_image=True` where the score was still reduced ([#1204](https://github.com/Lightning-AI/torchmetrics/pull/1204))
- Fixed MPS support for:
  * MAE metric ([#1210](https://github.com/Lightning-AI/torchmetrics/pull/1210))
  * Jaccard index ([#1205](https://github.com/Lightning-AI/torchmetrics/pull/1205))
- Fixed bug in `ClasswiseWrapper` such that `compute` gave wrong result ([#1225](https://github.com/Lightning-AI/torchmetrics/pull/1225))
- Fixed synchronization of empty list states ([#1219](https://github.com/Lightning-AI/torchmetrics/pull/1219))

---

## [0.9.3] - 2022-08-22

### Added

- Added global option `sync_on_compute` to disable automatic synchronization when `compute` is called ([#1107](https://github.dev/Lightning-AI/torchmetrics/pull/1107))

### Fixed

- Fixed missing reset in `ClasswiseWrapper` ([#1129](https://github.com/Lightning-AI/torchmetrics/pull/1129))
- Fixed `JaccardIndex` multi-label compute ([#1125](https://github.com/Lightning-AI/torchmetrics/pull/1125))
- Fix SSIM propagate device if `gaussian_kernel` is False, add test ([#1149](https://github.com/Lightning-AI/torchmetrics/pull/1149))


## [0.9.2] - 2022-06-29

### Fixed

- Fixed mAP calculation for areas with 0 predictions ([#1080](https://github.com/Lightning-AI/torchmetrics/pull/1080))
- Fixed bug where avg precision state and auroc state was not merge when using MetricCollections ([#1086](https://github.com/Lightning-AI/torchmetrics/pull/1086))
- Skip box conversion if no boxes are present in `MeanAveragePrecision` ([#1097](https://github.com/Lightning-AI/torchmetrics/pull/1097))
- Fixed inconsistency in docs and code when setting `average="none"` in `AveragePrecision` metric ([#1116](https://github.com/Lightning-AI/torchmetrics/pull/1116))


## [0.9.1] - 2022-06-08

### Added

- Added specific `RuntimeError` when metric object is on the wrong device ([#1056](https://github.com/Lightning-AI/torchmetrics/pull/1056))
- Added an option to specify own n-gram weights for `BLEUScore` and `SacreBLEUScore` instead of using uniform weights only. ([#1075](https://github.com/Lightning-AI/torchmetrics/pull/1075))

### Fixed

- Fixed aggregation metrics when input only contains zero ([#1070](https://github.com/Lightning-AI/torchmetrics/pull/1070))
- Fixed `TypeError` when providing superclass arguments as `kwargs` ([#1069](https://github.com/Lightning-AI/torchmetrics/pull/1069))
- Fixed bug related to state reference in metric collection when using compute groups ([#1076](https://github.com/Lightning-AI/torchmetrics/pull/1076))


## [0.9.0] - 2022-05-30

### Added

- Added `RetrievalPrecisionRecallCurve` and `RetrievalRecallAtFixedPrecision` to retrieval package ([#951](https://github.com/Lightning-AI/torchmetrics/pull/951))
- Added class property `full_state_update` that determines `forward` should call `update` once or twice (
    [#984](https://github.com/Lightning-AI/torchmetrics/pull/984),
    [#1033](https://github.com/Lightning-AI/torchmetrics/pull/1033))
- Added support for nested metric collections ([#1003](https://github.com/Lightning-AI/torchmetrics/pull/1003))
- Added `Dice` to classification package ([#1021](https://github.com/Lightning-AI/torchmetrics/pull/1021))
- Added support to segmentation type `segm` as IOU for mean average precision ([#822](https://github.com/Lightning-AI/torchmetrics/pull/822))

### Changed

- Renamed `reduction` argument to `average` in Jaccard score and added additional options ([#874](https://github.com/Lightning-AI/torchmetrics/pull/874))

### Removed

- Removed deprecated `compute_on_step` argument (
    [#962](https://github.com/Lightning-AI/torchmetrics/pull/962),
    [#967](https://github.com/Lightning-AI/torchmetrics/pull/967),
    [#979](https://github.com/Lightning-AI/torchmetrics/pull/979),
    [#990](https://github.com/Lightning-AI/torchmetrics/pull/990),
    [#991](https://github.com/Lightning-AI/torchmetrics/pull/991),
    [#993](https://github.com/Lightning-AI/torchmetrics/pull/993),
    [#1005](https://github.com/Lightning-AI/torchmetrics/pull/1005),
    [#1004](https://github.com/Lightning-AI/torchmetrics/pull/1004),
    [#1007](https://github.com/Lightning-AI/torchmetrics/pull/1007)
)

### Fixed

- Fixed non-empty state dict for a few metrics ([#1012](https://github.com/Lightning-AI/torchmetrics/pull/1012))
- Fixed bug when comparing states while finding compute groups ([#1022](https://github.com/Lightning-AI/torchmetrics/pull/1022))
- Fixed `torch.double` support in stat score metrics ([#1023](https://github.com/Lightning-AI/torchmetrics/pull/1023))
- Fixed `FID` calculation for non-equal size real and fake input ([#1028](https://github.com/Lightning-AI/torchmetrics/pull/1028))
- Fixed case where `KLDivergence` could output `Nan` ([#1030](https://github.com/Lightning-AI/torchmetrics/pull/1030))
- Fixed deterministic for PyTorch<1.8 ([#1035](https://github.com/Lightning-AI/torchmetrics/pull/1035))
- Fixed default value for `mdmc_average` in `Accuracy` ([#1036](https://github.com/Lightning-AI/torchmetrics/pull/1036))
- Fixed missing copy of property when using compute groups in `MetricCollection` ([#1052](https://github.com/Lightning-AI/torchmetrics/pull/1052))

---

## [0.8.2] - 2022-05-06


### Fixed

- Fixed multi device aggregation in `PearsonCorrCoef` ([#998](https://github.com/Lightning-AI/torchmetrics/pull/998))
- Fixed MAP metric when using custom list of thresholds ([#995](https://github.com/Lightning-AI/torchmetrics/pull/995))
- Fixed compatibility between compute groups in `MetricCollection` and prefix/postfix arg ([#1007](https://github.com/Lightning-AI/torchmetrics/pull/1008))
- Fixed compatibility with future Pytorch 1.12 in `safe_matmul` ([#1011](https://github.com/Lightning-AI/torchmetrics/pull/1011), [#1014](https://github.com/Lightning-AI/torchmetrics/pull/1014))


## [0.8.1] - 2022-04-27

### Changed

- Reimplemented the `signal_distortion_ratio` metric, which removed the absolute requirement of `fast-bss-eval` ([#964](https://github.com/Lightning-AI/torchmetrics/pull/964))

### Fixed

- Fixed "Sort currently does not support bool dtype on CUDA" error in MAP for empty preds ([#983](https://github.com/Lightning-AI/torchmetrics/pull/983))
- Fixed `BinnedPrecisionRecallCurve` when `thresholds` argument is not provided ([#968](https://github.com/Lightning-AI/torchmetrics/pull/968))
- Fixed `CalibrationError` to work on logit input ([#985](https://github.com/Lightning-AI/torchmetrics/pull/985))


## [0.8.0] - 2022-04-14

### Added

- Added `WeightedMeanAbsolutePercentageError` to regression package ([#948](https://github.com/Lightning-AI/torchmetrics/pull/948))
- Added new classification metrics:
  * `CoverageError` ([#787](https://github.com/Lightning-AI/torchmetrics/pull/787))
  * `LabelRankingAveragePrecision` and `LabelRankingLoss` ([#787](https://github.com/Lightning-AI/torchmetrics/pull/787))
- Added new image metric:
  * `SpectralAngleMapper` ([#885](https://github.com/Lightning-AI/torchmetrics/pull/885))
  * `ErrorRelativeGlobalDimensionlessSynthesis` ([#894](https://github.com/Lightning-AI/torchmetrics/pull/894))
  * `UniversalImageQualityIndex` ([#824](https://github.com/Lightning-AI/torchmetrics/pull/824))
  * `SpectralDistortionIndex` ([#873](https://github.com/Lightning-AI/torchmetrics/pull/873))
- Added support for `MetricCollection` in `MetricTracker` ([#718](https://github.com/Lightning-AI/torchmetrics/pull/718))
- Added support for 3D image and uniform kernel in `StructuralSimilarityIndexMeasure` ([#818](https://github.com/Lightning-AI/torchmetrics/pull/818))
- Added smart update of `MetricCollection` ([#709](https://github.com/Lightning-AI/torchmetrics/pull/709))
- Added `ClasswiseWrapper` for better logging of classification metrics with multiple output values ([#832](https://github.com/Lightning-AI/torchmetrics/pull/832))
- Added `**kwargs` argument for passing additional arguments to base class ([#833](https://github.com/Lightning-AI/torchmetrics/pull/833))
- Added negative `ignore_index` for the Accuracy metric ([#362](https://github.com/Lightning-AI/torchmetrics/pull/362))
- Added `adaptive_k` for the `RetrievalPrecision` metric ([#910](https://github.com/Lightning-AI/torchmetrics/pull/910))
- Added `reset_real_features` argument image quality assessment metrics ([#722](https://github.com/Lightning-AI/torchmetrics/pull/722))
- Added new keyword argument `compute_on_cpu` to all metrics ([#867](https://github.com/Lightning-AI/torchmetrics/pull/867))

### Changed

- Made `num_classes` in `jaccard_index` a required argument ([#853](https://github.com/Lightning-AI/torchmetrics/pull/853), [#914](https://github.com/Lightning-AI/torchmetrics/pull/914))
- Added normalizer, tokenizer to ROUGE metric ([#838](https://github.com/Lightning-AI/torchmetrics/pull/838))
- Improved shape checking of `permutation_invariant_training` ([#864](https://github.com/Lightning-AI/torchmetrics/pull/864))
- Allowed reduction `None` ([#891](https://github.com/Lightning-AI/torchmetrics/pull/891))
- `MetricTracker.best_metric` will now give a warning when computing on metric that do not have a best ([#913](https://github.com/Lightning-AI/torchmetrics/pull/913))

### Deprecated

- Deprecated argument `compute_on_step` ([#792](https://github.com/Lightning-AI/torchmetrics/pull/792))
- Deprecated passing in `dist_sync_on_step`, `process_group`, `dist_sync_fn` direct argument ([#833](https://github.com/Lightning-AI/torchmetrics/pull/833))

### Removed

- Removed support for versions of [Pytorch-Lightning](https://github.com/Lightning-AI/lightning) lower than v1.5 ([#788](https://github.com/Lightning-AI/torchmetrics/pull/788))
- Removed deprecated functions, and warnings in Text ([#773](https://github.com/Lightning-AI/torchmetrics/pull/773))
  * `WER` and `functional.wer`
- Removed deprecated functions and warnings in Image ([#796](https://github.com/Lightning-AI/torchmetrics/pull/796))
  * `SSIM` and `functional.ssim`
  * `PSNR` and `functional.psnr`
- Removed deprecated functions, and warnings in classification and regression ([#806](https://github.com/Lightning-AI/torchmetrics/pull/806))
  * `FBeta` and `functional.fbeta`
  * `F1` and `functional.f1`
  * `Hinge` and `functional.hinge`
  * `IoU` and `functional.iou`
  * `MatthewsCorrcoef`
  * `PearsonCorrcoef`
  * `SpearmanCorrcoef`
- Removed deprecated functions, and warnings in detection and pairwise ([#804](https://github.com/Lightning-AI/torchmetrics/pull/804))
  * `MAP` and `functional.pairwise.manhattan`
- Removed deprecated functions, and warnings in Audio ([#805](https://github.com/Lightning-AI/torchmetrics/pull/805))
  * `PESQ` and `functional.audio.pesq`
  * `PIT` and `functional.audio.pit`
  * `SDR` and `functional.audio.sdr` and `functional.audio.si_sdr`
  * `SNR` and `functional.audio.snr` and `functional.audio.si_snr`
  * `STOI` and `functional.audio.stoi`
- Removed unused `get_num_classes` from `torchmetrics.utilities.data` ([#914](https://github.com/Lightning-AI/torchmetrics/pull/914))

### Fixed

- Fixed device mismatch for `MAP` metric in specific cases ([#950](https://github.com/Lightning-AI/torchmetrics/pull/950))
- Improved testing speed ([#820](https://github.com/Lightning-AI/torchmetrics/pull/820))
- Fixed compatibility of `ClasswiseWrapper` with the `prefix` argument of `MetricCollection` ([#843](https://github.com/Lightning-AI/torchmetrics/pull/843))
- Fixed `BestScore` on GPU ([#912](https://github.com/Lightning-AI/torchmetrics/pull/912))
- Fixed Lsum computation for `ROUGEScore` ([#944](https://github.com/Lightning-AI/torchmetrics/pull/944))

---

## [0.7.3] - 2022-03-23

### Fixed

- Fixed unsafe log operation in `TweedieDeviace` for power=1 ([#847](https://github.com/Lightning-AI/torchmetrics/pull/847))
- Fixed bug in MAP metric related to either no ground truth or no predictions ([#884](https://github.com/Lightning-AI/torchmetrics/pull/884))
- Fixed `ConfusionMatrix`, `AUROC` and `AveragePrecision` on GPU when running in deterministic mode ([#900](https://github.com/Lightning-AI/torchmetrics/pull/900))
- Fixed NaN or Inf results returned by `signal_distortion_ratio` ([#899](https://github.com/Lightning-AI/torchmetrics/pull/899))
- Fixed memory leak when using `update` method with tensor where `requires_grad=True` ([#902](https://github.com/Lightning-AI/torchmetrics/pull/902))


## [0.7.2] - 2022-02-10

### Fixed

- Minor patches in JOSS paper.


## [0.7.1] - 2022-02-03

### Changed

- Used `torch.bucketize` in calibration error when `torch>1.8` for faster computations ([#769](https://github.com/Lightning-AI/torchmetrics/pull/769))
- Improve mAP performance ([#742](https://github.com/Lightning-AI/torchmetrics/pull/742))

### Fixed

- Fixed check for available modules ([#772](https://github.com/Lightning-AI/torchmetrics/pull/772))
- Fixed Matthews correlation coefficient when the denominator is 0 ([#781](https://github.com/Lightning-AI/torchmetrics/pull/781))


## [0.7.0] - 2022-01-17

### Added

- Added NLP metrics:
  - `MatchErrorRate` ([#619](https://github.com/Lightning-AI/torchmetrics/pull/619))
  - `WordInfoLost` and `WordInfoPreserved` ([#630](https://github.com/Lightning-AI/torchmetrics/pull/630))
  - `SQuAD` ([#623](https://github.com/Lightning-AI/torchmetrics/pull/623))
  - `CHRFScore` ([#641](https://github.com/Lightning-AI/torchmetrics/pull/641))
  - `TranslationEditRate` ([#646](https://github.com/Lightning-AI/torchmetrics/pull/646))
  - `ExtendedEditDistance` ([#668](https://github.com/Lightning-AI/torchmetrics/pull/668))
- Added `MultiScaleSSIM` into image metrics ([#679](https://github.com/Lightning-AI/torchmetrics/pull/679))
- Added Signal to Distortion Ratio (`SDR`) to audio package ([#565](https://github.com/Lightning-AI/torchmetrics/pull/565))
- Added `MinMaxMetric` to wrappers ([#556](https://github.com/Lightning-AI/torchmetrics/pull/556))
- Added `ignore_index` to retrieval metrics ([#676](https://github.com/Lightning-AI/torchmetrics/pull/676))
- Added support for multi references in `ROUGEScore` ([#680](https://github.com/Lightning-AI/torchmetrics/pull/680))
- Added a default VSCode devcontainer configuration ([#621](https://github.com/Lightning-AI/torchmetrics/pull/621))

### Changed

- Scalar metrics will now consistently have additional dimensions squeezed ([#622](https://github.com/Lightning-AI/torchmetrics/pull/622))
- Metrics having third party dependencies removed from global import ([#463](https://github.com/Lightning-AI/torchmetrics/pull/463))
- Untokenized for `BLEUScore` input stay consistent with all the other text metrics ([#640](https://github.com/Lightning-AI/torchmetrics/pull/640))
- Arguments reordered for `TER`, `BLEUScore`, `SacreBLEUScore`, `CHRFScore` now expect input order as predictions first and target second ([#696](https://github.com/Lightning-AI/torchmetrics/pull/696))
- Changed dtype of metric state from `torch.float` to `torch.long` in `ConfusionMatrix` to accommodate larger values ([#715](https://github.com/Lightning-AI/torchmetrics/pull/715))
- Unify `preds`, `target` input argument's naming across all text metrics ([#723](https://github.com/Lightning-AI/torchmetrics/pull/723), [#727](https://github.com/Lightning-AI/torchmetrics/pull/727))
  * `bert`, `bleu`, `chrf`, `sacre_bleu`, `wip`, `wil`, `cer`, `ter`, `wer`, `mer`, `rouge`, `squad`

### Deprecated

- Renamed IoU -> Jaccard Index ([#662](https://github.com/Lightning-AI/torchmetrics/pull/662))
- Renamed text WER metric ([#714](https://github.com/Lightning-AI/torchmetrics/pull/714))
  * `functional.wer` -> `functional.word_error_rate`
  * `WER` -> `WordErrorRate`
- Renamed correlation coefficient classes: ([#710](https://github.com/Lightning-AI/torchmetrics/pull/710))
  * `MatthewsCorrcoef` -> `MatthewsCorrCoef`
  * `PearsonCorrcoef` -> `PearsonCorrCoef`
  * `SpearmanCorrcoef` -> `SpearmanCorrCoef`
- Renamed audio STOI metric: ([#753](https://github.com/Lightning-AI/torchmetrics/pull/753), [#758](https://github.com/Lightning-AI/torchmetrics/pull/758))
  * `audio.STOI` to `audio.ShortTimeObjectiveIntelligibility`
  * `functional.audio.stoi` to `functional.audio.short_time_objective_intelligibility`
- Renamed audio PESQ metrics: ([#751](https://github.com/Lightning-AI/torchmetrics/pull/751))
  * `functional.audio.pesq` -> `functional.audio.perceptual_evaluation_speech_quality`
  * `audio.PESQ` -> `audio.PerceptualEvaluationSpeechQuality`
- Renamed audio SDR metrics: ([#711](https://github.com/Lightning-AI/torchmetrics/pull/711))
  * `functional.sdr` -> `functional.signal_distortion_ratio`
  * `functional.si_sdr` -> `functional.scale_invariant_signal_distortion_ratio`
  * `SDR` -> `SignalDistortionRatio`
  * `SI_SDR` -> `ScaleInvariantSignalDistortionRatio`
- Renamed audio SNR metrics: ([#712](https://github.com/Lightning-AI/torchmetrics/pull/712))
  * `functional.snr` -> `functional.signal_distortion_ratio`
  * `functional.si_snr` -> `functional.scale_invariant_signal_noise_ratio`
  * `SNR` -> `SignalNoiseRatio`
  * `SI_SNR` -> `ScaleInvariantSignalNoiseRatio`
- Renamed F-score metrics: ([#731](https://github.com/Lightning-AI/torchmetrics/pull/731), [#740](https://github.com/Lightning-AI/torchmetrics/pull/740))
  * `functional.f1` ->  `functional.f1_score`
  * `F1` ->  `F1Score`
  * `functional.fbeta` ->  `functional.fbeta_score`
  * `FBeta` ->  `FBetaScore`
- Renamed Hinge metric: ([#734](https://github.com/Lightning-AI/torchmetrics/pull/734))
  * `functional.hinge` ->  `functional.hinge_loss`
  * `Hinge` ->  `HingeLoss`
- Renamed image PSNR metrics ([#732](https://github.com/Lightning-AI/torchmetrics/pull/732))
  * `functional.psnr` -> `functional.peak_signal_noise_ratio`
  * `PSNR` -> `PeakSignalNoiseRatio`
- Renamed image PIT metric: ([#737](https://github.com/Lightning-AI/torchmetrics/pull/737))
  * `functional.pit` ->  `functional.permutation_invariant_training`
  * `PIT` ->  `PermutationInvariantTraining`
- Renamed image SSIM metric: ([#747](https://github.com/Lightning-AI/torchmetrics/pull/747))
  * `functional.ssim` ->  `functional.scale_invariant_signal_noise_ratio`
  * `SSIM` ->  `StructuralSimilarityIndexMeasure`
- Renamed detection `MAP` to `MeanAveragePrecision` metric ([#754](https://github.com/Lightning-AI/torchmetrics/pull/754))
- Renamed Fidelity & LPIPS image metric: ([#752](https://github.com/Lightning-AI/torchmetrics/pull/752))
  * `image.FID` ->  `image.FrechetInceptionDistance`
  * `image.KID` ->  `image.KernelInceptionDistance`
  * `image.LPIPS` ->  `image.LearnedPerceptualImagePatchSimilarity`

### Removed

- Removed `embedding_similarity` metric ([#638](https://github.com/Lightning-AI/torchmetrics/pull/638))
- Removed argument `concatenate_texts` from `wer` metric ([#638](https://github.com/Lightning-AI/torchmetrics/pull/638))
- Removed arguments `newline_sep` and `decimal_places` from `rouge` metric ([#638](https://github.com/Lightning-AI/torchmetrics/pull/638))

### Fixed

- Fixed MetricCollection kwargs filtering when no `kwargs` are present in update signature ([#707](https://github.com/Lightning-AI/torchmetrics/pull/707))

---

## [0.6.2] - 2021-12-15

### Fixed

- Fixed `torch.sort` currently does not support bool `dtype` on CUDA ([#665](https://github.com/Lightning-AI/torchmetrics/pull/665))
- Fixed mAP properly checks if ground truths are empty ([#684](https://github.com/Lightning-AI/torchmetrics/pull/684))
- Fixed initialization of tensors to be on correct device for `MAP` metric ([#673](https://github.com/Lightning-AI/torchmetrics/pull/673))


## [0.6.1] - 2021-12-06

### Changed

- Migrate MAP metrics from pycocotools to PyTorch ([#632](https://github.com/Lightning-AI/torchmetrics/pull/632))
- Use `torch.topk` instead of `torch.argsort` in retrieval precision for speedup ([#627](https://github.com/Lightning-AI/torchmetrics/pull/627))

### Fixed

- Fix empty predictions in MAP metric ([#594](https://github.com/Lightning-AI/torchmetrics/pull/594), [#610](https://github.com/Lightning-AI/torchmetrics/pull/610), [#624](https://github.com/Lightning-AI/torchmetrics/pull/624))
- Fix edge case of AUROC with `average=weighted` on GPU ([#606](https://github.com/Lightning-AI/torchmetrics/pull/606))
- Fixed `forward` in compositional metrics ([#645](https://github.com/Lightning-AI/torchmetrics/pull/645))


## [0.6.0] - 2021-10-28

### Added

- Added audio metrics:
  - Perceptual Evaluation of Speech Quality (PESQ) ([#353](https://github.com/Lightning-AI/torchmetrics/pull/353))
  - Short-Time Objective Intelligibility (STOI) ([#353](https://github.com/Lightning-AI/torchmetrics/pull/353))
- Added Information retrieval metrics:
  - `RetrievalRPrecision` ([#577](https://github.com/Lightning-AI/torchmetrics/pull/577))
  - `RetrievalHitRate` ([#576](https://github.com/Lightning-AI/torchmetrics/pull/576))
- Added NLP metrics:
  - `SacreBLEUScore` ([#546](https://github.com/Lightning-AI/torchmetrics/pull/546))
  - `CharErrorRate` ([#575](https://github.com/Lightning-AI/torchmetrics/pull/575))
- Added other metrics:
  - Tweedie Deviance Score ([#499](https://github.com/Lightning-AI/torchmetrics/pull/499))
  - Learned Perceptual Image Patch Similarity (LPIPS) ([#431](https://github.com/Lightning-AI/torchmetrics/pull/431))
- Added `MAP` (mean average precision) metric to new detection package ([#467](https://github.com/Lightning-AI/torchmetrics/pull/467))
- Added support for float targets in `nDCG` metric ([#437](https://github.com/Lightning-AI/torchmetrics/pull/437))
- Added `average` argument to `AveragePrecision` metric for reducing multi-label and multi-class problems ([#477](https://github.com/Lightning-AI/torchmetrics/pull/477))
- Added `MultioutputWrapper` ([#510](https://github.com/Lightning-AI/torchmetrics/pull/510))
- Added metric sweeping:
  - `higher_is_better` as constant attribute ([#544](https://github.com/Lightning-AI/torchmetrics/pull/544))
  - `higher_is_better` to rest of codebase ([#584](https://github.com/Lightning-AI/torchmetrics/pull/584))
- Added simple aggregation metrics: `SumMetric`, `MeanMetric`, `CatMetric`, `MinMetric`, `MaxMetric` ([#506](https://github.com/Lightning-AI/torchmetrics/pull/506))
- Added pairwise submodule with metrics ([#553](https://github.com/Lightning-AI/torchmetrics/pull/553))
  - `pairwise_cosine_similarity`
  - `pairwise_euclidean_distance`
  - `pairwise_linear_similarity`
  - `pairwise_manhattan_distance`

### Changed

- `AveragePrecision` will now as default output the `macro` average for multilabel and multiclass problems ([#477](https://github.com/Lightning-AI/torchmetrics/pull/477))
- `half`, `double`, `float` will no longer change the dtype of the metric states. Use `metric.set_dtype` instead ([#493](https://github.com/Lightning-AI/torchmetrics/pull/493))
- Renamed `AverageMeter` to `MeanMetric` ([#506](https://github.com/Lightning-AI/torchmetrics/pull/506))
- Changed `is_differentiable` from property to a constant attribute ([#551](https://github.com/Lightning-AI/torchmetrics/pull/551))
- `ROC` and `AUROC` will no longer throw an error when either the positive or negative class is missing. Instead return 0 score and give a warning

### Deprecated

- Deprecated  `functional.self_supervised.embedding_similarity` in favour of new pairwise submodule

### Removed

- Removed `dtype` property ([#493](https://github.com/Lightning-AI/torchmetrics/pull/493))

### Fixed

- Fixed bug in `F1` with `average='macro'` and `ignore_index!=None` ([#495](https://github.com/Lightning-AI/torchmetrics/pull/495))
- Fixed bug in `pit` by using the returned first result to initialize device and type ([#533](https://github.com/Lightning-AI/torchmetrics/pull/533))
- Fixed `SSIM` metric using too much memory ([#539](https://github.com/Lightning-AI/torchmetrics/pull/539))
- Fixed bug where `device` property was not properly update when metric was a child of a module (#542)

---

## [0.5.1] - 2021-08-30

### Added

- Added `device` and `dtype` properties ([#462](https://github.com/Lightning-AI/torchmetrics/pull/462))
- Added `TextTester` class for robustly testing text metrics ([#450](https://github.com/Lightning-AI/torchmetrics/pull/450))

### Changed

- Added support for float targets in `nDCG` metric ([#437](https://github.com/Lightning-AI/torchmetrics/pull/437))

### Removed

- Removed `rouge-score` as dependency for text package ([#443](https://github.com/Lightning-AI/torchmetrics/pull/443))
- Removed `jiwer` as dependency for text package ([#446](https://github.com/Lightning-AI/torchmetrics/pull/446))
- Removed `bert-score` as dependency for text package ([#473](https://github.com/Lightning-AI/torchmetrics/pull/473))

### Fixed

- Fixed ranking of samples in `SpearmanCorrCoef` metric ([#448](https://github.com/Lightning-AI/torchmetrics/pull/448))
- Fixed bug where compositional metrics where unable to sync because of type mismatch ([#454](https://github.com/Lightning-AI/torchmetrics/pull/454))
- Fixed metric hashing ([#478](https://github.com/Lightning-AI/torchmetrics/pull/478))
- Fixed `BootStrapper` metrics not working on GPU ([#462](https://github.com/Lightning-AI/torchmetrics/pull/462))
- Fixed the semantic ordering of kernel height and width in `SSIM` metric ([#474](https://github.com/Lightning-AI/torchmetrics/pull/474))


## [0.5.0] - 2021-08-09

### Added

- Added **Text-related (NLP) metrics**:
  - Word Error Rate (WER) ([#383](https://github.com/Lightning-AI/torchmetrics/pull/383))
  - ROUGE ([#399](https://github.com/Lightning-AI/torchmetrics/pull/399))
  - BERT score ([#424](https://github.com/Lightning-AI/torchmetrics/pull/424))
  - BLUE score ([#360](https://github.com/Lightning-AI/torchmetrics/pull/360))
- Added `MetricTracker` wrapper metric for keeping track of the same metric over multiple epochs ([#238](https://github.com/Lightning-AI/torchmetrics/pull/238))
- Added other metrics:
  - Symmetric Mean Absolute Percentage error (SMAPE) ([#375](https://github.com/Lightning-AI/torchmetrics/pull/375))
  - Calibration error ([#394](https://github.com/Lightning-AI/torchmetrics/pull/394))
  - Permutation Invariant Training (PIT) ([#384](https://github.com/Lightning-AI/torchmetrics/pull/384))
- Added support in `nDCG` metric for target with values larger than 1 ([#349](https://github.com/Lightning-AI/torchmetrics/pull/349))
- Added support for negative targets in `nDCG` metric ([#378](https://github.com/Lightning-AI/torchmetrics/pull/378))
- Added `None` as reduction option in `CosineSimilarity` metric ([#400](https://github.com/Lightning-AI/torchmetrics/pull/400))
- Allowed passing labels in (n_samples, n_classes) to `AveragePrecision` ([#386](https://github.com/Lightning-AI/torchmetrics/pull/386))

### Changed

- Moved `psnr` and `ssim` from `functional.regression.*` to `functional.image.*` ([#382](https://github.com/Lightning-AI/torchmetrics/pull/382))
- Moved `image_gradient` from `functional.image_gradients` to `functional.image.gradients` ([#381](https://github.com/Lightning-AI/torchmetrics/pull/381))
- Moved `R2Score` from `regression.r2score` to `regression.r2` ([#371](https://github.com/Lightning-AI/torchmetrics/pull/371))
- Pearson metric now only store 6 statistics instead of all predictions and targets ([#380](https://github.com/Lightning-AI/torchmetrics/pull/380))
- Use `torch.argmax` instead of `torch.topk` when `k=1` for better performance ([#419](https://github.com/Lightning-AI/torchmetrics/pull/419))
- Moved check for number of samples in R2 score to support single sample updating ([#426](https://github.com/Lightning-AI/torchmetrics/pull/426))

### Deprecated

- Rename `r2score` >> `r2_score` and `kldivergence` >> `kl_divergence` in `functional` ([#371](https://github.com/Lightning-AI/torchmetrics/pull/371))
- Moved `bleu_score` from `functional.nlp` to `functional.text.bleu` ([#360](https://github.com/Lightning-AI/torchmetrics/pull/360))

### Removed

- Removed restriction that `threshold` has to be in (0,1) range to support logit input (
    [#351](https://github.com/Lightning-AI/torchmetrics/pull/351)
    [#401](https://github.com/Lightning-AI/torchmetrics/pull/401))
- Removed restriction that `preds` could not be bigger than `num_classes` to support logit input ([#357](https://github.com/Lightning-AI/torchmetrics/pull/357))
- Removed module `regression.psnr` and `regression.ssim` ([#382](https://github.com/Lightning-AI/torchmetrics/pull/382)):
- Removed ([#379](https://github.com/Lightning-AI/torchmetrics/pull/379)):
    * function `functional.mean_relative_error`
    * `num_thresholds` argument in `BinnedPrecisionRecallCurve`

### Fixed

- Fixed bug where classification metrics with `average='macro'` would lead to wrong result if a class was missing ([#303](https://github.com/Lightning-AI/torchmetrics/pull/303))
- Fixed `weighted`, `multi-class` AUROC computation to allow for 0 observations of some class, as contribution to final AUROC is 0 ([#376](https://github.com/Lightning-AI/torchmetrics/pull/376))
- Fixed that `_forward_cache` and `_computed` attributes are also moved to the correct device if metric is moved ([#413](https://github.com/Lightning-AI/torchmetrics/pull/413))
- Fixed calculation in `IoU` metric when using `ignore_index` argument ([#328](https://github.com/Lightning-AI/torchmetrics/pull/328))

---

## [0.4.1] - 2021-07-05

### Changed

- Extend typing ([#330](https://github.com/Lightning-AI/torchmetrics/pull/330),
    [#332](https://github.com/Lightning-AI/torchmetrics/pull/332),
    [#333](https://github.com/Lightning-AI/torchmetrics/pull/333),
    [#335](https://github.com/Lightning-AI/torchmetrics/pull/335),
    [#314](https://github.com/Lightning-AI/torchmetrics/pull/314))

### Fixed

- Fixed DDP by `is_sync` logic to `Metric` ([#339](https://github.com/Lightning-AI/torchmetrics/pull/339))


## [0.4.0] - 2021-06-29

### Added

- Added **Image-related metrics**:
  - Fréchet inception distance (FID) ([#213](https://github.com/Lightning-AI/torchmetrics/pull/213))
  - Kernel Inception Distance (KID) ([#301](https://github.com/Lightning-AI/torchmetrics/pull/301))
  - Inception Score ([#299](https://github.com/Lightning-AI/torchmetrics/pull/299))
  - KL divergence ([#247](https://github.com/Lightning-AI/torchmetrics/pull/247))
- Added **Audio metrics**: SNR, SI_SDR, SI_SNR ([#292](https://github.com/Lightning-AI/torchmetrics/pull/292))
- Added other metrics:
  - Cosine Similarity ([#305](https://github.com/Lightning-AI/torchmetrics/pull/305))
  - Specificity ([#210](https://github.com/Lightning-AI/torchmetrics/pull/210))
  - Mean Absolute Percentage error (MAPE) ([#248](https://github.com/Lightning-AI/torchmetrics/pull/248))
- Added `add_metrics` method to `MetricCollection` for adding additional metrics after initialization ([#221](https://github.com/Lightning-AI/torchmetrics/pull/221))
- Added pre-gather reduction in the case of `dist_reduce_fx="cat"` to reduce communication cost ([#217](https://github.com/Lightning-AI/torchmetrics/pull/217))
- Added better error message for `AUROC` when `num_classes` is not provided for multiclass input ([#244](https://github.com/Lightning-AI/torchmetrics/pull/244))
- Added support for unnormalized scores (e.g. logits) in `Accuracy`, `Precision`, `Recall`, `FBeta`, `F1`, `StatScore`, `Hamming`, `ConfusionMatrix` metrics ([#200](https://github.com/Lightning-AI/torchmetrics/pull/200))
- Added `squared` argument to `MeanSquaredError` for computing `RMSE` ([#249](https://github.com/Lightning-AI/torchmetrics/pull/249))
- Added `is_differentiable` property to `ConfusionMatrix`, `F1`, `FBeta`, `Hamming`, `Hinge`, `IOU`, `MatthewsCorrcoef`, `Precision`, `Recall`, `PrecisionRecallCurve`, `ROC`, `StatScores` ([#253](https://github.com/Lightning-AI/torchmetrics/pull/253))
- Added `sync` and `sync_context` methods for manually controlling when metric states are synced ([#302](https://github.com/Lightning-AI/torchmetrics/pull/302))

### Changed

- Forward cache is reset when `reset` method is called ([#260](https://github.com/Lightning-AI/torchmetrics/pull/260))
- Improved per-class metric handling for imbalanced datasets for `precision`, `recall`, `precision_recall`, `fbeta`, `f1`, `accuracy`, and `specificity` ([#204](https://github.com/Lightning-AI/torchmetrics/pull/204))
- Decorated `torch.jit.unused` to `MetricCollection` forward ([#307](https://github.com/Lightning-AI/torchmetrics/pull/307))
- Renamed `thresholds` argument to binned metrics for manually controlling the thresholds ([#322](https://github.com/Lightning-AI/torchmetrics/pull/322))
- Extend typing ([#324](https://github.com/Lightning-AI/torchmetrics/pull/324),
    [#326](https://github.com/Lightning-AI/torchmetrics/pull/326),
    [#327](https://github.com/Lightning-AI/torchmetrics/pull/327))

### Deprecated

- Deprecated `functional.mean_relative_error`, use `functional.mean_absolute_percentage_error` ([#248](https://github.com/Lightning-AI/torchmetrics/pull/248))
- Deprecated `num_thresholds` argument in `BinnedPrecisionRecallCurve` ([#322](https://github.com/Lightning-AI/torchmetrics/pull/322))

### Removed

- Removed argument `is_multiclass` ([#319](https://github.com/Lightning-AI/torchmetrics/pull/319))

### Fixed

- AUC can also support more dimensional inputs when all but one dimension are of size 1 ([#242](https://github.com/Lightning-AI/torchmetrics/pull/242))
- Fixed `dtype` of modular metrics after reset has been called ([#243](https://github.com/Lightning-AI/torchmetrics/pull/243))
- Fixed calculation in `matthews_corrcoef` to correctly match formula ([#321](https://github.com/Lightning-AI/torchmetrics/pull/321))

---

## [0.3.2] - 2021-05-10

### Added

- Added `is_differentiable` property:
    * To `AUC`, `AUROC`, `CohenKappa` and `AveragePrecision` ([#178](https://github.com/Lightning-AI/torchmetrics/pull/178))
    * To `PearsonCorrCoef`, `SpearmanCorrcoef`, `R2Score` and `ExplainedVariance` ([#225](https://github.com/Lightning-AI/torchmetrics/pull/225))

### Changed

- `MetricCollection` should return metrics with prefix on `items()`, `keys()` ([#209](https://github.com/Lightning-AI/torchmetrics/pull/209))
- Calling `compute` before `update` will now give warning ([#164](https://github.com/Lightning-AI/torchmetrics/pull/164))

### Removed

- Removed `numpy` as direct dependency ([#212](https://github.com/Lightning-AI/torchmetrics/pull/212))

### Fixed

- Fixed auc calculation and add tests ([#197](https://github.com/Lightning-AI/torchmetrics/pull/197))
- Fixed loading persisted metric states using `load_state_dict()` ([#202](https://github.com/Lightning-AI/torchmetrics/pull/202))
- Fixed `PSNR` not working with `DDP` ([#214](https://github.com/Lightning-AI/torchmetrics/pull/214))
- Fixed metric calculation with unequal batch sizes ([#220](https://github.com/Lightning-AI/torchmetrics/pull/220))
- Fixed metric concatenation for list states for zero-dim input ([#229](https://github.com/Lightning-AI/torchmetrics/pull/229))
- Fixed numerical instability in `AUROC` metric for large input ([#230](https://github.com/Lightning-AI/torchmetrics/pull/230))

## [0.3.1] - 2021-04-21

- Cleaning remaining inconsistency and fix PL develop integration (
    [#191](https://github.com/Lightning-AI/torchmetrics/pull/191),
    [#192](https://github.com/Lightning-AI/torchmetrics/pull/192),
    [#193](https://github.com/Lightning-AI/torchmetrics/pull/193),
    [#194](https://github.com/Lightning-AI/torchmetrics/pull/194)
)


## [0.3.0] - 2021-04-20

### Added

- Added `BootStrapper` to easily calculate confidence intervals for metrics ([#101](https://github.com/Lightning-AI/torchmetrics/pull/101))
- Added Binned metrics  ([#128](https://github.com/Lightning-AI/torchmetrics/pull/128))
- Added metrics for Information Retrieval ([(PL^5032)](https://github.com/Lightning-AI/lightning/pull/5032)):
    * `RetrievalMAP` ([PL^5032](https://github.com/Lightning-AI/lightning/pull/5032))
    * `RetrievalMRR` ([#119](https://github.com/Lightning-AI/torchmetrics/pull/119))
    * `RetrievalPrecision` ([#139](https://github.com/Lightning-AI/torchmetrics/pull/139))
    * `RetrievalRecall` ([#146](https://github.com/Lightning-AI/torchmetrics/pull/146))
    * `RetrievalNormalizedDCG` ([#160](https://github.com/Lightning-AI/torchmetrics/pull/160))
    * `RetrievalFallOut` ([#161](https://github.com/Lightning-AI/torchmetrics/pull/161))
- Added other metrics:
    * `CohenKappa` ([#69](https://github.com/Lightning-AI/torchmetrics/pull/69))
    * `MatthewsCorrcoef` ([#98](https://github.com/Lightning-AI/torchmetrics/pull/98))
    * `PearsonCorrcoef` ([#157](https://github.com/Lightning-AI/torchmetrics/pull/157))
    * `SpearmanCorrcoef` ([#158](https://github.com/Lightning-AI/torchmetrics/pull/158))
    * `Hinge` ([#120](https://github.com/Lightning-AI/torchmetrics/pull/120))
- Added `average='micro'` as an option in AUROC for multilabel problems ([#110](https://github.com/Lightning-AI/torchmetrics/pull/110))
- Added multilabel support to `ROC` metric ([#114](https://github.com/Lightning-AI/torchmetrics/pull/114))
- Added testing for `half` precision ([#77](https://github.com/Lightning-AI/torchmetrics/pull/77),
    [#135](https://github.com/Lightning-AI/torchmetrics/pull/135)
)
- Added `AverageMeter` for ad-hoc averages of values ([#138](https://github.com/Lightning-AI/torchmetrics/pull/138))
- Added `prefix` argument to `MetricCollection` ([#70](https://github.com/Lightning-AI/torchmetrics/pull/70))
- Added `__getitem__` as metric arithmetic operation ([#142](https://github.com/Lightning-AI/torchmetrics/pull/142))
- Added property `is_differentiable` to metrics and test for differentiability ([#154](https://github.com/Lightning-AI/torchmetrics/pull/154))
- Added support for `average`, `ignore_index` and `mdmc_average` in `Accuracy` metric ([#166](https://github.com/Lightning-AI/torchmetrics/pull/166))
- Added `postfix` arg to `MetricCollection` ([#188](https://github.com/Lightning-AI/torchmetrics/pull/188))

### Changed

- Changed `ExplainedVariance` from storing all preds/targets to tracking 5 statistics ([#68](https://github.com/Lightning-AI/torchmetrics/pull/68))
- Changed behaviour of `confusionmatrix` for multilabel data to better match `multilabel_confusion_matrix` from sklearn ([#134](https://github.com/Lightning-AI/torchmetrics/pull/134))
- Updated FBeta arguments ([#111](https://github.com/Lightning-AI/torchmetrics/pull/111))
- Changed `reset` method to use `detach.clone()` instead of `deepcopy` when resetting to default ([#163](https://github.com/Lightning-AI/torchmetrics/pull/163))
- Metrics passed as dict to `MetricCollection` will now always be in deterministic order ([#173](https://github.com/Lightning-AI/torchmetrics/pull/173))
- Allowed `MetricCollection` pass metrics as arguments ([#176](https://github.com/Lightning-AI/torchmetrics/pull/176))

### Deprecated

- Rename argument `is_multiclass` -> `multiclass` ([#162](https://github.com/Lightning-AI/torchmetrics/pull/162))

### Removed

- Prune remaining deprecated ([#92](https://github.com/Lightning-AI/torchmetrics/pull/92))

### Fixed

- Fixed when `_stable_1d_sort` to work when `n>=N` ([PL^6177](https://github.com/Lightning-AI/lightning/pull/6177))
- Fixed `_computed` attribute not being correctly reset ([#147](https://github.com/Lightning-AI/torchmetrics/pull/147))
- Fixed to Blau score ([#165](https://github.com/Lightning-AI/torchmetrics/pull/165))
- Fixed backwards compatibility for logging with older version of pytorch-lightning ([#182](https://github.com/Lightning-AI/torchmetrics/pull/182))

---

## [0.2.0] - 2021-03-12

### Changed

- Decoupled PL dependency ([#13](https://github.com/Lightning-AI/torchmetrics/pull/13))
- Refactored functional - mimic the module-like structure: classification, regression, etc. ([#16](https://github.com/Lightning-AI/torchmetrics/pull/16))
- Refactored utilities -  split to topics/submodules ([#14](https://github.com/Lightning-AI/torchmetrics/pull/14))
- Refactored `MetricCollection` ([#19](https://github.com/Lightning-AI/torchmetrics/pull/19))

### Removed

- Removed deprecated metrics from PL base ([#12](https://github.com/Lightning-AI/torchmetrics/pull/12),
    [#15](https://github.com/Lightning-AI/torchmetrics/pull/15))

---

## [0.1.0] - 2021-02-22

- Added `Accuracy` metric now generalizes to Top-k accuracy for (multi-dimensional) multi-class inputs using the `top_k` parameter ([PL^4838](https://github.com/Lightning-AI/lightning/pull/4838))
- Added `Accuracy` metric now enables the computation of subset accuracy for multi-label or multi-dimensional multi-class inputs with the `subset_accuracy` parameter ([PL^4838](https://github.com/Lightning-AI/lightning/pull/4838))
- Added `HammingDistance` metric to compute the hamming distance (loss) ([PL^4838](https://github.com/Lightning-AI/lightning/pull/4838))
- Added `StatScores` metric to compute the number of true positives, false positives, true negatives and false negatives ([PL^4839](https://github.com/Lightning-AI/lightning/pull/4839))
- Added `R2Score` metric ([PL^5241](https://github.com/Lightning-AI/lightning/pull/5241))
- Added `MetricCollection` ([PL^4318](https://github.com/Lightning-AI/lightning/pull/4318))
- Added `.clone()` method to metrics ([PL^4318](https://github.com/Lightning-AI/lightning/pull/4318))
- Added `IoU` class interface ([PL^4704](https://github.com/Lightning-AI/lightning/pull/4704))
- The `Recall` and `Precision` metrics (and their functional counterparts `recall` and `precision`) can now be generalized to Recall@K and Precision@K with the use of `top_k` parameter ([PL^4842](https://github.com/Lightning-AI/lightning/pull/4842))
- Added compositional metrics ([PL^5464](https://github.com/Lightning-AI/lightning/pull/5464))
- Added AUC/AUROC class interface ([PL^5479](https://github.com/Lightning-AI/lightning/pull/5479))
- Added `QuantizationAwareTraining` callback ([PL^5706](https://github.com/Lightning-AI/lightning/pull/5706))
- Added `ConfusionMatrix` class interface ([PL^4348](https://github.com/Lightning-AI/lightning/pull/4348))
- Added multiclass AUROC metric ([PL^4236](https://github.com/Lightning-AI/lightning/pull/4236))
- Added `PrecisionRecallCurve, ROC, AveragePrecision` class metric ([PL^4549](https://github.com/Lightning-AI/lightning/pull/4549))
- Classification metrics overhaul ([PL^4837](https://github.com/Lightning-AI/lightning/pull/4837))
- Added `F1` class metric ([PL^4656](https://github.com/Lightning-AI/lightning/pull/4656))
- Added metrics aggregation in Horovod and fixed early stopping ([PL^3775](https://github.com/Lightning-AI/lightning/pull/3775))
- Added `persistent(mode)` method to metrics, to enable and disable metric states being added to `state_dict` ([PL^4482](https://github.com/Lightning-AI/lightning/pull/4482))
- Added unification of regression metrics ([PL^4166](https://github.com/Lightning-AI/lightning/pull/4166))
- Added persistent flag to `Metric.add_state` ([PL^4195](https://github.com/Lightning-AI/lightning/pull/4195))
- Added classification metrics ([PL^4043](https://github.com/Lightning-AI/lightning/pull/4043))
- Added new Metrics API. ([PL^3868](https://github.com/Lightning-AI/lightning/pull/3868), [PL^3921](https://github.com/Lightning-AI/lightning/pull/3921))
- Added EMB similarity ([PL^3349](https://github.com/Lightning-AI/lightning/pull/3349))
- Added SSIM metrics ([PL^2671](https://github.com/Lightning-AI/lightning/pull/2671))
- Added BLEU metrics ([PL^2535](https://github.com/Lightning-AI/lightning/pull/2535))<|MERGE_RESOLUTION|>--- conflicted
+++ resolved
@@ -13,14 +13,10 @@
 
 ### Added
 
-<<<<<<< HEAD
 - Added support for `dinov2` feature extractor in `FrechetInceptionDistance` ([#3186](https://github.com/Lightning-AI/torchmetrics/pull/3186))
 
 
-- enhance: add `reduction='none'` to `vif` metric ([#3196](https://github.com/Lightning-AI/torchmetrics/pull/3196))
-=======
 -
->>>>>>> 7a3a6f0c
 
 
 ### Changed
