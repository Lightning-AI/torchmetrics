--- conflicted
+++ resolved
@@ -9,16 +9,8 @@
 
 ### Added
 
-<<<<<<< HEAD
 - Added `CohenKappa` metric ([#69](https://github.com/PyTorchLightning/metrics/pull/69))
 
-### Changed
-
-### Deprecated
-
-### Removed
-
-=======
 
 ### Changed
 
@@ -29,7 +21,6 @@
 ### Removed
 
 
->>>>>>> 0b9553d8
 ### Fixed
 
 
