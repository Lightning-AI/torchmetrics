# Changelog
All notable changes to this project will be documented in this file.

The format is based on [Keep a Changelog](https://keepachangelog.com/en/1.0.0/),
and this project adheres to [Semantic Versioning](https://semver.org/spec/v2.0.0.html).

**Note: we move fast, but still we preserve 0.1 version (one feature release) back compatibility.**


<<<<<<< HEAD
## [0.11.0] - 2022-11-30

### Added

- Added `MulticlassExactMatch` to classification metrics ([#1343](https://github.com/Lightning-AI/metrics/pull/1343))
- Added `TotalVariation` to image package ([#978](https://github.com/Lightning-AI/metrics/pull/978))
- Added `CLIPScore` to new multimodal package ([#1314](https://github.com/Lightning-AI/metrics/pull/1314))
- Added regression metrics:
   * `KendallRankCorrCoef` ([#1271](https://github.com/Lightning-AI/metrics/pull/1271))
   * `LogCoshError` ([#1316](https://github.com/Lightning-AI/metrics/pull/1316))
- Added new nominal metrics:
  * `CramersV` ([#1298](https://github.com/Lightning-AI/metrics/pull/1298))
  * `PearsonsContingencyCoefficient` ([#1334](https://github.com/Lightning-AI/metrics/pull/1334))
  * `TschuprowsT` ([#1334](https://github.com/Lightning-AI/metrics/pull/1334))
  * `TheilsU` ([#1337](https://github.com/Lightning-AI/metrics/pull/1334))
- Added option to pass `distributed_available_fn` to metrics to allow checks for custom communication backend for making `dist_sync_fn` actually useful ([#1301](https://github.com/Lightning-AI/metrics/pull/1301))
- Added `normalize` argument to `Inception`, `FID`, `KID` metrics ([#1246](https://github.com/Lightning-AI/metrics/pull/1246))

### Changed

=======
## [unreleased] - 2022-MM-DD

### Added

-


### Changed

-


### Deprecated

-


### Removed

-


### Fixed

-


## [0.11.0] - 2022-11-30

### Added

- Added `MulticlassExactMatch` to classification metrics ([#1343](https://github.com/Lightning-AI/metrics/pull/1343))
- Added `TotalVariation` to image package ([#978](https://github.com/Lightning-AI/metrics/pull/978))
- Added `CLIPScore` to new multimodal package ([#1314](https://github.com/Lightning-AI/metrics/pull/1314))
- Added regression metrics:
   * `KendallRankCorrCoef` ([#1271](https://github.com/Lightning-AI/metrics/pull/1271))
   * `LogCoshError` ([#1316](https://github.com/Lightning-AI/metrics/pull/1316))
- Added new nominal metrics:
  * `CramersV` ([#1298](https://github.com/Lightning-AI/metrics/pull/1298))
  * `PearsonsContingencyCoefficient` ([#1334](https://github.com/Lightning-AI/metrics/pull/1334))
  * `TschuprowsT` ([#1334](https://github.com/Lightning-AI/metrics/pull/1334))
  * `TheilsU` ([#1337](https://github.com/Lightning-AI/metrics/pull/1334))
- Added option to pass `distributed_available_fn` to metrics to allow checks for custom communication backend for making `dist_sync_fn` actually useful ([#1301](https://github.com/Lightning-AI/metrics/pull/1301))
- Added `normalize` argument to `Inception`, `FID`, `KID` metrics ([#1246](https://github.com/Lightning-AI/metrics/pull/1246))

### Changed

>>>>>>> 523a78d0
- Changed minimum Pytorch version to be 1.8 ([#1263](https://github.com/Lightning-AI/metrics/pull/1263))
- Changed interface for all functional and modular classification metrics after refactor ([#1252](https://github.com/Lightning-AI/metrics/pull/1252))

### Removed

- Removed deprecated `BinnedAveragePrecision`, `BinnedPrecisionRecallCurve`, `RecallAtFixedPrecision` ([#1251](https://github.com/Lightning-AI/metrics/pull/1251))
- Removed deprecated `LabelRankingAveragePrecision`, `LabelRankingLoss` and `CoverageError` ([#1251](https://github.com/Lightning-AI/metrics/pull/1251))
- Removed deprecated `KLDivergence` and `AUC` ([#1251](https://github.com/Lightning-AI/metrics/pull/1251))

### Fixed

- Fixed precision bug in `pairwise_euclidean_distance` ([#1352](https://github.com/Lightning-AI/metrics/pull/1352))


## [0.10.3] - 2022-11-16

### Fixed

- Fixed bug in `Metrictracker.best_metric` when `return_step=False` ([#1306](https://github.com/Lightning-AI/metrics/pull/1306))
- Fixed bug to prevent users from going into an infinite loop if trying to iterate of a single metric ([#1320](https://github.com/Lightning-AI/metrics/pull/1320))
- Fixed bug in `Metrictracker.best_metric` when `return_step=False` ([#1306](https://github.com/Lightning-AI/metrics/pull/1306))


## [0.10.2] - 2022-10-31

### Changed

- Changed in-place operation to out-of-place operation in `pairwise_cosine_similarity` ([#1288](https://github.com/Lightning-AI/metrics/pull/1288))

### Fixed

- Fixed high memory usage for certain classification metrics when `average='micro'` ([#1286](https://github.com/Lightning-AI/metrics/pull/1286))
- Fixed precision problems when `structural_similarity_index_measure` was used with autocast ([#1291](https://github.com/Lightning-AI/metrics/pull/1291))
- Fixed slow performance for confusion matrix based metrics ([#1302](https://github.com/Lightning-AI/metrics/pull/1302))
- Fixed restrictive dtype checking in `spearman_corrcoef` when used with autocast ([#1303](https://github.com/Lightning-AI/metrics/pull/1303))


## [0.10.1] - 2022-10-21

### Fixed

- Fixed broken clone method for classification metrics ([#1250](https://github.com/Lightning-AI/metrics/pull/1250))
- Fixed unintentional downloading of `nltk.punkt` when `lsum` not in `rouge_keys` ([#1258](https://github.com/Lightning-AI/metrics/pull/1258))
- Fixed type casting in `MAP` metric between `bool` and `float32` ([#1150](https://github.com/Lightning-AI/metrics/pull/1150))


## [0.10.0] - 2022-10-04

### Added

- Added a new NLP metric `InfoLM` ([#915](https://github.com/Lightning-AI/metrics/pull/915))
- Added `Perplexity` metric ([#922](https://github.com/Lightning-AI/metrics/pull/922))
- Added `ConcordanceCorrCoef` metric to regression package ([#1201](https://github.com/Lightning-AI/metrics/pull/1201))
- Added argument `normalize` to `LPIPS` metric ([#1216](https://github.com/Lightning-AI/metrics/pull/1216))
- Added support for multiprocessing of batches in `PESQ` metric ([#1227](https://github.com/Lightning-AI/metrics/pull/1227))
- Added support for multioutput in `PearsonCorrCoef` and `SpearmanCorrCoef` ([#1200](https://github.com/Lightning-AI/metrics/pull/1200))

### Changed

- Classification refactor (
    [#1054](https://github.com/Lightning-AI/metrics/pull/1054),
    [#1143](https://github.com/Lightning-AI/metrics/pull/1143),
    [#1145](https://github.com/Lightning-AI/metrics/pull/1145),
    [#1151](https://github.com/Lightning-AI/metrics/pull/1151),
    [#1159](https://github.com/Lightning-AI/metrics/pull/1159),
    [#1163](https://github.com/Lightning-AI/metrics/pull/1163),
    [#1167](https://github.com/Lightning-AI/metrics/pull/1167),
    [#1175](https://github.com/Lightning-AI/metrics/pull/1175),
    [#1189](https://github.com/Lightning-AI/metrics/pull/1189),
    [#1197](https://github.com/Lightning-AI/metrics/pull/1197),
    [#1215](https://github.com/Lightning-AI/metrics/pull/1215),
    [#1195](https://github.com/Lightning-AI/metrics/pull/1195)
)
- Changed update in `FID` metric to be done in online fashion to save memory ([#1199](https://github.com/Lightning-AI/metrics/pull/1199))
- Improved performance of retrieval metrics ([#1242](https://github.com/Lightning-AI/metrics/pull/1242))
- Changed `SSIM` and `MSSSIM` update to be online to reduce memory usage ([#1231](https://github.com/Lightning-AI/metrics/pull/1231))

### Deprecated

- Deprecated `BinnedAveragePrecision`, `BinnedPrecisionRecallCurve`, `BinnedRecallAtFixedPrecision` ([#1163](https://github.com/Lightning-AI/metrics/pull/1163))
  * `BinnedAveragePrecision` -> use `AveragePrecision` with `thresholds` arg
  * `BinnedPrecisionRecallCurve` -> use `AveragePrecisionRecallCurve` with `thresholds` arg
  * `BinnedRecallAtFixedPrecision` -> use `RecallAtFixedPrecision` with `thresholds` arg
- Renamed and refactored `LabelRankingAveragePrecision`, `LabelRankingLoss` and `CoverageError` ([#1167](https://github.com/Lightning-AI/metrics/pull/1167))
  * `LabelRankingAveragePrecision` -> `MultilabelRankingAveragePrecision`
  * `LabelRankingLoss` -> `MultilabelRankingLoss`
  * `CoverageError` -> `MultilabelCoverageError`
- Deprecated `KLDivergence` and `AUC` from classification package ([#1189](https://github.com/Lightning-AI/metrics/pull/1189))
  * `KLDivergence` moved to `regression` package
  * Instead of `AUC` use `torchmetrics.utils.compute.auc`

### Fixed

- Fixed a bug in `ssim` when `return_full_image=True` where the score was still reduced ([#1204](https://github.com/Lightning-AI/metrics/pull/1204))
- Fixed MPS support for:
  * MAE metric ([#1210](https://github.com/Lightning-AI/metrics/pull/1210))
  * Jaccard index ([#1205](https://github.com/Lightning-AI/metrics/pull/1205))
- Fixed bug in `ClasswiseWrapper` such that `compute` gave wrong result ([#1225](https://github.com/Lightning-AI/metrics/pull/1225))
- Fixed synchronization of empty list states ([#1219](https://github.com/Lightning-AI/metrics/pull/1219))


## [0.9.3] - 2022-08-22

### Added

- Added global option `sync_on_compute` to disable automatic synchronization when `compute` is called ([#1107](https://github.dev/Lightning-AI/metrics/pull/1107))

### Fixed

- Fixed missing reset in `ClasswiseWrapper` ([#1129](https://github.com/Lightning-AI/metrics/pull/1129))
- Fixed `JaccardIndex` multi-label compute ([#1125](https://github.com/Lightning-AI/metrics/pull/1125))
- Fix SSIM propagate device if `gaussian_kernel` is False, add test ([#1149](https://github.com/Lightning-AI/metrics/pull/1149))


## [0.9.2] - 2022-06-29

### Fixed

- Fixed mAP calculation for areas with 0 predictions ([#1080](https://github.com/Lightning-AI/metrics/pull/1080))
- Fixed bug where avg precision state and auroc state was not merge when using MetricCollections ([#1086](https://github.com/Lightning-AI/metrics/pull/1086))
- Skip box conversion if no boxes are present in `MeanAveragePrecision` ([#1097](https://github.com/Lightning-AI/metrics/pull/1097))
- Fixed inconsistency in docs and code when setting `average="none"` in `AvaragePrecision` metric ([#1116](https://github.com/Lightning-AI/metrics/pull/1116))


## [0.9.1] - 2022-06-08

### Added

- Added specific `RuntimeError` when metric object is on the wrong device ([#1056](https://github.com/Lightning-AI/metrics/pull/1056))
- Added an option to specify own n-gram weights for `BLEUScore` and `SacreBLEUScore` instead of using uniform weights only. ([#1075](https://github.com/Lightning-AI/metrics/pull/1075))

### Fixed

- Fixed aggregation metrics when input only contains zero ([#1070](https://github.com/Lightning-AI/metrics/pull/1070))
- Fixed `TypeError` when providing superclass arguments as `kwargs` ([#1069](https://github.com/Lightning-AI/metrics/pull/1069))
- Fixed bug related to state reference in metric collection when using compute groups ([#1076](https://github.com/Lightning-AI/metrics/pull/1076))


## [0.9.0] - 2022-05-30

### Added

- Added `RetrievalPrecisionRecallCurve` and `RetrievalRecallAtFixedPrecision` to retrieval package ([#951](https://github.com/Lightning-AI/metrics/pull/951))
- Added class property `full_state_update` that determines `forward` should call `update` once or twice (
    [#984](https://github.com/Lightning-AI/metrics/pull/984),
    [#1033](https://github.com/Lightning-AI/metrics/pull/1033))
- Added support for nested metric collections ([#1003](https://github.com/Lightning-AI/metrics/pull/1003))
- Added `Dice` to classification package ([#1021](https://github.com/Lightning-AI/metrics/pull/1021))
- Added support to segmentation type `segm` as IOU for mean average precision ([#822](https://github.com/Lightning-AI/metrics/pull/822))

### Changed

- Renamed `reduction` argument to `average` in Jaccard score and added additional options ([#874](https://github.com/Lightning-AI/metrics/pull/874))

### Removed

- Removed deprecated `compute_on_step` argument (
    [#962](https://github.com/Lightning-AI/metrics/pull/962),
    [#967](https://github.com/Lightning-AI/metrics/pull/967),
    [#979](https://github.com/Lightning-AI/metrics/pull/979),
    [#990](https://github.com/Lightning-AI/metrics/pull/990),
    [#991](https://github.com/Lightning-AI/metrics/pull/991),
    [#993](https://github.com/Lightning-AI/metrics/pull/993),
    [#1005](https://github.com/Lightning-AI/metrics/pull/1005),
    [#1004](https://github.com/Lightning-AI/metrics/pull/1004),
    [#1007](https://github.com/Lightning-AI/metrics/pull/1007)
)

### Fixed

- Fixed non-empty state dict for a few metrics ([#1012](https://github.com/Lightning-AI/metrics/pull/1012))
- Fixed bug when comparing states while finding compute groups ([#1022](https://github.com/Lightning-AI/metrics/pull/1022))
- Fixed `torch.double` support in stat score metrics ([#1023](https://github.com/Lightning-AI/metrics/pull/1023))
- Fixed `FID` calculation for non-equal size real and fake input ([#1028](https://github.com/Lightning-AI/metrics/pull/1028))
- Fixed case where `KLDivergence` could output `Nan` ([#1030](https://github.com/Lightning-AI/metrics/pull/1030))
- Fixed deterministic for PyTorch<1.8 ([#1035](https://github.com/Lightning-AI/metrics/pull/1035))
- Fixed default value for `mdmc_average` in `Accuracy` ([#1036](https://github.com/Lightning-AI/metrics/pull/1036))
- Fixed missing copy of property when using compute groups in `MetricCollection` ([#1052](https://github.com/Lightning-AI/metrics/pull/1052))


## [0.8.2] - 2022-05-06


### Fixed

- Fixed multi device aggregation in `PearsonCorrCoef` ([#998](https://github.com/Lightning-AI/metrics/pull/998))
- Fixed MAP metric when using custom list of thresholds ([#995](https://github.com/Lightning-AI/metrics/pull/995))
- Fixed compatibility between compute groups in `MetricCollection` and prefix/postfix arg ([#1007](https://github.com/Lightning-AI/metrics/pull/1008))
- Fixed compatibility with future Pytorch 1.12 in `safe_matmul` ([#1011](https://github.com/Lightning-AI/metrics/pull/1011), [#1014](https://github.com/Lightning-AI/metrics/pull/1014))


## [0.8.1] - 2022-04-27

### Changed

- Reimplemented the `signal_distortion_ratio` metric, which removed the absolute requirement of `fast-bss-eval` ([#964](https://github.com/Lightning-AI/metrics/pull/964))

### Fixed

- Fixed "Sort currently does not support bool dtype on CUDA" error in MAP for empty preds ([#983](https://github.com/Lightning-AI/metrics/pull/983))
- Fixed `BinnedPrecisionRecallCurve` when `thresholds` argument is not provided ([#968](https://github.com/Lightning-AI/metrics/pull/968))
- Fixed `CalibrationError` to work on logit input ([#985](https://github.com/Lightning-AI/metrics/pull/985))


## [0.8.0] - 2022-04-14

### Added

- Added `WeightedMeanAbsolutePercentageError` to regression package ([#948](https://github.com/Lightning-AI/metrics/pull/948))
- Added new classification metrics:
  * `CoverageError` ([#787](https://github.com/Lightning-AI/metrics/pull/787))
  * `LabelRankingAveragePrecision` and `LabelRankingLoss` ([#787](https://github.com/Lightning-AI/metrics/pull/787))
- Added new image metric:
  * `SpectralAngleMapper` ([#885](https://github.com/Lightning-AI/metrics/pull/885))
  * `ErrorRelativeGlobalDimensionlessSynthesis` ([#894](https://github.com/Lightning-AI/metrics/pull/894))
  * `UniversalImageQualityIndex` ([#824](https://github.com/Lightning-AI/metrics/pull/824))
  * `SpectralDistortionIndex` ([#873](https://github.com/Lightning-AI/metrics/pull/873))
- Added support for `MetricCollection` in `MetricTracker` ([#718](https://github.com/Lightning-AI/metrics/pull/718))
- Added support for 3D image and uniform kernel in `StructuralSimilarityIndexMeasure` ([#818](https://github.com/Lightning-AI/metrics/pull/818))
- Added smart update of `MetricCollection` ([#709](https://github.com/Lightning-AI/metrics/pull/709))
- Added `ClasswiseWrapper` for better logging of classification metrics with multiple output values ([#832](https://github.com/Lightning-AI/metrics/pull/832))
- Added `**kwargs` argument for passing additional arguments to base class ([#833](https://github.com/Lightning-AI/metrics/pull/833))
- Added negative `ignore_index` for the Accuracy metric ([#362](https://github.com/Lightning-AI/metrics/pull/362))
- Added `adaptive_k` for the `RetrievalPrecision` metric ([#910](https://github.com/Lightning-AI/metrics/pull/910))
- Added `reset_real_features` argument image quality assessment metrics ([#722](https://github.com/Lightning-AI/metrics/pull/722))
- Added new keyword argument `compute_on_cpu` to all metrics ([#867](https://github.com/Lightning-AI/metrics/pull/867))

### Changed

- Made `num_classes` in `jaccard_index` a required argument ([#853](https://github.com/Lightning-AI/metrics/pull/853), [#914](https://github.com/Lightning-AI/metrics/pull/914))
- Added normalizer, tokenizer to ROUGE metric ([#838](https://github.com/Lightning-AI/metrics/pull/838))
- Improved shape checking of `permutation_invariant_training` ([#864](https://github.com/Lightning-AI/metrics/pull/864))
- Allowed reduction `None` ([#891](https://github.com/Lightning-AI/metrics/pull/891))
- `MetricTracker.best_metric` will now give a warning when computing on metric that do not have a best ([#913](https://github.com/Lightning-AI/metrics/pull/913))

### Deprecated

- Deprecated argument `compute_on_step` ([#792](https://github.com/Lightning-AI/metrics/pull/792))
- Deprecated passing in `dist_sync_on_step`, `process_group`, `dist_sync_fn` direct argument ([#833](https://github.com/Lightning-AI/metrics/pull/833))

### Removed

- Removed support for versions of [Pytorch-Lightning](https://github.com/PyTorchLightning/pytorch-lightning) lower than v1.5 ([#788](https://github.com/Lightning-AI/metrics/pull/788))
- Removed deprecated functions, and warnings in Text ([#773](https://github.com/Lightning-AI/metrics/pull/773))
  * `WER` and `functional.wer`
- Removed deprecated functions and warnings in Image ([#796](https://github.com/Lightning-AI/metrics/pull/796))
  * `SSIM` and `functional.ssim`
  * `PSNR` and `functional.psnr`
- Removed deprecated functions, and warnings in classification and regression ([#806](https://github.com/Lightning-AI/metrics/pull/806))
  * `FBeta` and `functional.fbeta`
  * `F1` and `functional.f1`
  * `Hinge` and `functional.hinge`
  * `IoU` and `functional.iou`
  * `MatthewsCorrcoef`
  * `PearsonCorrcoef`
  * `SpearmanCorrcoef`
- Removed deprecated functions, and warnings in detection and pairwise ([#804](https://github.com/Lightning-AI/metrics/pull/804))
  * `MAP` and `functional.pairwise.manhatten`
- Removed deprecated functions, and warnings in Audio ([#805](https://github.com/Lightning-AI/metrics/pull/805))
  * `PESQ` and `functional.audio.pesq`
  * `PIT` and `functional.audio.pit`
  * `SDR` and `functional.audio.sdr` and `functional.audio.si_sdr`
  * `SNR` and `functional.audio.snr` and `functional.audio.si_snr`
  * `STOI` and `functional.audio.stoi`
- Removed unused `get_num_classes` from `torchmetrics.utilities.data` ([#914](https://github.com/Lightning-AI/metrics/pull/914))

### Fixed

- Fixed device mismatch for `MAP` metric in specific cases ([#950](https://github.com/Lightning-AI/metrics/pull/950))
- Improved testing speed ([#820](https://github.com/Lightning-AI/metrics/pull/820))
- Fixed compatibility of `ClasswiseWrapper` with the `prefix` argument of `MetricCollection` ([#843](https://github.com/Lightning-AI/metrics/pull/843))
- Fixed `BestScore` on GPU ([#912](https://github.com/Lightning-AI/metrics/pull/912))
- Fixed Lsum computation for `ROUGEScore` ([#944](https://github.com/Lightning-AI/metrics/pull/944))


## [0.7.3] - 2022-03-23

### Fixed

- Fixed unsafe log operation in `TweedieDeviace` for power=1 ([#847](https://github.com/Lightning-AI/metrics/pull/847))
- Fixed bug in MAP metric related to either no ground truth or no predictions ([#884](https://github.com/Lightning-AI/metrics/pull/884))
- Fixed `ConfusionMatrix`, `AUROC` and `AveragePrecision` on GPU when running in deterministic mode ([#900](https://github.com/Lightning-AI/metrics/pull/900))
- Fixed NaN or Inf results returned by `signal_distortion_ratio` ([#899](https://github.com/Lightning-AI/metrics/pull/899))
- Fixed memory leak when using `update` method with tensor where `requires_grad=True` ([#902](https://github.com/Lightning-AI/metrics/pull/902))


## [0.7.2] - 2022-02-10

### Fixed

- Minor patches in JOSS paper.


## [0.7.1] - 2022-02-03

### Changed

- Used `torch.bucketize` in calibration error when `torch>1.8` for faster computations ([#769](https://github.com/Lightning-AI/metrics/pull/769))
- Improve mAP performance ([#742](https://github.com/Lightning-AI/metrics/pull/742))

### Fixed

- Fixed check for available modules ([#772](https://github.com/Lightning-AI/metrics/pull/772))
- Fixed Matthews correlation coefficient when the denominator is 0 ([#781](https://github.com/Lightning-AI/metrics/pull/781))


## [0.7.0] - 2022-01-17

### Added

- Added NLP metrics:
  - `MatchErrorRate` ([#619](https://github.com/Lightning-AI/metrics/pull/619))
  - `WordInfoLost` and `WordInfoPreserved` ([#630](https://github.com/Lightning-AI/metrics/pull/630))
  - `SQuAD` ([#623](https://github.com/Lightning-AI/metrics/pull/623))
  - `CHRFScore` ([#641](https://github.com/Lightning-AI/metrics/pull/641))
  - `TranslationEditRate` ([#646](https://github.com/Lightning-AI/metrics/pull/646))
  - `ExtendedEditDistance` ([#668](https://github.com/Lightning-AI/metrics/pull/668))
- Added `MultiScaleSSIM` into image metrics ([#679](https://github.com/Lightning-AI/metrics/pull/679))
- Added Signal to Distortion Ratio (`SDR`) to audio package ([#565](https://github.com/Lightning-AI/metrics/pull/565))
- Added `MinMaxMetric` to wrappers ([#556](https://github.com/Lightning-AI/metrics/pull/556))
- Added `ignore_index` to retrieval metrics ([#676](https://github.com/Lightning-AI/metrics/pull/676))
- Added support for multi references in `ROUGEScore` ([#680](https://github.com/Lightning-AI/metrics/pull/680))
- Added a default VSCode devcontainer configuration ([#621](https://github.com/Lightning-AI/metrics/pull/621))

### Changed

- Scalar metrics will now consistently have additional dimensions squeezed ([#622](https://github.com/Lightning-AI/metrics/pull/622))
- Metrics having third party dependencies removed from global import ([#463](https://github.com/Lightning-AI/metrics/pull/463))
- Untokenized for `BLEUScore` input stay consistent with all the other text metrics ([#640](https://github.com/Lightning-AI/metrics/pull/640))
- Arguments reordered for `TER`, `BLEUScore`, `SacreBLEUScore`, `CHRFScore` now expect input order as predictions first and target second ([#696](https://github.com/Lightning-AI/metrics/pull/696))
- Changed dtype of metric state from `torch.float` to `torch.long` in `ConfusionMatrix` to accommodate larger values ([#715](https://github.com/Lightning-AI/metrics/pull/715))
- Unify `preds`, `target` input argument's naming across all text metrics ([#723](https://github.com/Lightning-AI/metrics/pull/723), [#727](https://github.com/Lightning-AI/metrics/pull/727))
  * `bert`, `bleu`, `chrf`, `sacre_bleu`, `wip`, `wil`, `cer`, `ter`, `wer`, `mer`, `rouge`, `squad`

### Deprecated

- Renamed IoU -> Jaccard Index ([#662](https://github.com/Lightning-AI/metrics/pull/662))
- Renamed text WER metric ([#714](https://github.com/Lightning-AI/metrics/pull/714))
  * `functional.wer` -> `functional.word_error_rate`
  * `WER` -> `WordErrorRate`
- Renamed correlation coefficient classes: ([#710](https://github.com/Lightning-AI/metrics/pull/710))
  * `MatthewsCorrcoef` -> `MatthewsCorrCoef`
  * `PearsonCorrcoef` -> `PearsonCorrCoef`
  * `SpearmanCorrcoef` -> `SpearmanCorrCoef`
- Renamed audio STOI metric: ([#753](https://github.com/Lightning-AI/metrics/pull/753), [#758](https://github.com/Lightning-AI/metrics/pull/758))
  * `audio.STOI` to `audio.ShortTimeObjectiveIntelligibility`
  * `functional.audio.stoi` to `functional.audio.short_time_objective_intelligibility`
- Renamed audio PESQ metrics: ([#751](https://github.com/Lightning-AI/metrics/pull/751))
  * `functional.audio.pesq` -> `functional.audio.perceptual_evaluation_speech_quality`
  * `audio.PESQ` -> `audio.PerceptualEvaluationSpeechQuality`
- Renamed audio SDR metrics: ([#711](https://github.com/Lightning-AI/metrics/pull/711))
  * `functional.sdr` -> `functional.signal_distortion_ratio`
  * `functional.si_sdr` -> `functional.scale_invariant_signal_distortion_ratio`
  * `SDR` -> `SignalDistortionRatio`
  * `SI_SDR` -> `ScaleInvariantSignalDistortionRatio`
- Renamed audio SNR metrics: ([#712](https://github.com/Lightning-AI/metrics/pull/712))
  * `functional.snr` -> `functional.signal_distortion_ratio`
  * `functional.si_snr` -> `functional.scale_invariant_signal_noise_ratio`
  * `SNR` -> `SignalNoiseRatio`
  * `SI_SNR` -> `ScaleInvariantSignalNoiseRatio`
- Renamed F-score metrics: ([#731](https://github.com/Lightning-AI/metrics/pull/731), [#740](https://github.com/Lightning-AI/metrics/pull/740))
  * `functional.f1` ->  `functional.f1_score`
  * `F1` ->  `F1Score`
  * `functional.fbeta` ->  `functional.fbeta_score`
  * `FBeta` ->  `FBetaScore`
- Renamed Hinge metric: ([#734](https://github.com/Lightning-AI/metrics/pull/734))
  * `functional.hinge` ->  `functional.hinge_loss`
  * `Hinge` ->  `HingeLoss`
- Renamed image PSNR metrics ([#732](https://github.com/Lightning-AI/metrics/pull/732))
  * `functional.psnr` -> `functional.peak_signal_noise_ratio`
  * `PSNR` -> `PeakSignalNoiseRatio`
- Renamed image PIT metric: ([#737](https://github.com/Lightning-AI/metrics/pull/737))
  * `functional.pit` ->  `functional.permutation_invariant_training`
  * `PIT` ->  `PermutationInvariantTraining`
- Renamed image SSIM metric: ([#747](https://github.com/Lightning-AI/metrics/pull/747))
  * `functional.ssim` ->  `functional.scale_invariant_signal_noise_ratio`
  * `SSIM` ->  `StructuralSimilarityIndexMeasure`
- Renamed detection `MAP` to `MeanAveragePrecision` metric ([#754](https://github.com/Lightning-AI/metrics/pull/754))
- Renamed Fidelity & LPIPS image metric: ([#752](https://github.com/Lightning-AI/metrics/pull/752))
  * `image.FID` ->  `image.FrechetInceptionDistance`
  * `image.KID` ->  `image.KernelInceptionDistance`
  * `image.LPIPS` ->  `image.LearnedPerceptualImagePatchSimilarity`

### Removed

- Removed `embedding_similarity` metric ([#638](https://github.com/Lightning-AI/metrics/pull/638))
- Removed argument `concatenate_texts` from `wer` metric ([#638](https://github.com/Lightning-AI/metrics/pull/638))
- Removed arguments `newline_sep` and `decimal_places` from `rouge` metric ([#638](https://github.com/Lightning-AI/metrics/pull/638))

### Fixed

- Fixed MetricCollection kwargs filtering when no `kwargs` are present in update signature ([#707](https://github.com/Lightning-AI/metrics/pull/707))


## [0.6.2] - 2021-12-15

### Fixed

- Fixed `torch.sort` currently does not support bool `dtype` on CUDA ([#665](https://github.com/Lightning-AI/metrics/pull/665))
- Fixed mAP properly checks if ground truths are empty ([#684](https://github.com/Lightning-AI/metrics/pull/684))
- Fixed initialization of tensors to be on correct device for `MAP` metric ([#673](https://github.com/Lightning-AI/metrics/pull/673))


## [0.6.1] - 2021-12-06

### Changed

- Migrate MAP metrics from pycocotools to PyTorch ([#632](https://github.com/Lightning-AI/metrics/pull/632))
- Use `torch.topk` instead of `torch.argsort` in retrieval precision for speedup ([#627](https://github.com/Lightning-AI/metrics/pull/627))

### Fixed

- Fix empty predictions in MAP metric ([#594](https://github.com/Lightning-AI/metrics/pull/594), [#610](https://github.com/Lightning-AI/metrics/pull/610), [#624](https://github.com/Lightning-AI/metrics/pull/624))
- Fix edge case of AUROC with `average=weighted` on GPU ([#606](https://github.com/Lightning-AI/metrics/pull/606))
- Fixed `forward` in compositional metrics ([#645](https://github.com/Lightning-AI/metrics/pull/645))


## [0.6.0] - 2021-10-28

### Added

- Added audio metrics:
  - Perceptual Evaluation of Speech Quality (PESQ) ([#353](https://github.com/Lightning-AI/metrics/pull/353))
  - Short-Time Objective Intelligibility (STOI) ([#353](https://github.com/Lightning-AI/metrics/pull/353))
- Added Information retrieval metrics:
  - `RetrievalRPrecision` ([#577](https://github.com/Lightning-AI/metrics/pull/577))
  - `RetrievalHitRate` ([#576](https://github.com/Lightning-AI/metrics/pull/576))
- Added NLP metrics:
  - `SacreBLEUScore` ([#546](https://github.com/Lightning-AI/metrics/pull/546))
  - `CharErrorRate` ([#575](https://github.com/Lightning-AI/metrics/pull/575))
- Added other metrics:
  - Tweedie Deviance Score ([#499](https://github.com/Lightning-AI/metrics/pull/499))
  - Learned Perceptual Image Patch Similarity (LPIPS) ([#431](https://github.com/Lightning-AI/metrics/pull/431))
- Added `MAP` (mean average precision) metric to new detection package ([#467](https://github.com/Lightning-AI/metrics/pull/467))
- Added support for float targets in `nDCG` metric ([#437](https://github.com/Lightning-AI/metrics/pull/437))
- Added `average` argument to `AveragePrecision` metric for reducing multi-label and multi-class problems ([#477](https://github.com/Lightning-AI/metrics/pull/477))
- Added `MultioutputWrapper` ([#510](https://github.com/Lightning-AI/metrics/pull/510))
- Added metric sweeping:
  - `higher_is_better` as constant attribute ([#544](https://github.com/Lightning-AI/metrics/pull/544))
  - `higher_is_better` to rest of codebase ([#584](https://github.com/Lightning-AI/metrics/pull/584))
- Added simple aggregation metrics: `SumMetric`, `MeanMetric`, `CatMetric`, `MinMetric`, `MaxMetric` ([#506](https://github.com/Lightning-AI/metrics/pull/506))
- Added pairwise submodule with metrics ([#553](https://github.com/Lightning-AI/metrics/pull/553))
  - `pairwise_cosine_similarity`
  - `pairwise_euclidean_distance`
  - `pairwise_linear_similarity`
  - `pairwise_manhatten_distance`

### Changed

- `AveragePrecision` will now as default output the `macro` average for multilabel and multiclass problems ([#477](https://github.com/Lightning-AI/metrics/pull/477))
- `half`, `double`, `float` will no longer change the dtype of the metric states. Use `metric.set_dtype` instead ([#493](https://github.com/Lightning-AI/metrics/pull/493))
- Renamed `AverageMeter` to `MeanMetric` ([#506](https://github.com/Lightning-AI/metrics/pull/506))
- Changed `is_differentiable` from property to a constant attribute ([#551](https://github.com/Lightning-AI/metrics/pull/551))
- `ROC` and `AUROC` will no longer throw an error when either the positive or negative class is missing. Instead return 0 score and give a warning

### Deprecated

- Deprecated  `functional.self_supervised.embedding_similarity` in favour of new pairwise submodule

### Removed

- Removed `dtype` property ([#493](https://github.com/Lightning-AI/metrics/pull/493))

### Fixed

- Fixed bug in `F1` with `average='macro'` and `ignore_index!=None` ([#495](https://github.com/Lightning-AI/metrics/pull/495))
- Fixed bug in `pit` by using the returned first result to initialize device and type ([#533](https://github.com/Lightning-AI/metrics/pull/533))
- Fixed `SSIM` metric using too much memory ([#539](https://github.com/Lightning-AI/metrics/pull/539))
- Fixed bug where `device` property was not properly update when metric was a child of a module (#542)

## [0.5.1] - 2021-08-30

### Added

- Added `device` and `dtype` properties ([#462](https://github.com/Lightning-AI/metrics/pull/462))
- Added `TextTester` class for robustly testing text metrics ([#450](https://github.com/Lightning-AI/metrics/pull/450))

### Changed

- Added support for float targets in `nDCG` metric ([#437](https://github.com/Lightning-AI/metrics/pull/437))

### Removed

- Removed `rouge-score` as dependency for text package ([#443](https://github.com/Lightning-AI/metrics/pull/443))
- Removed `jiwer` as dependency for text package ([#446](https://github.com/Lightning-AI/metrics/pull/446))
- Removed `bert-score` as dependency for text package ([#473](https://github.com/Lightning-AI/metrics/pull/473))

### Fixed

- Fixed ranking of samples in `SpearmanCorrCoef` metric ([#448](https://github.com/Lightning-AI/metrics/pull/448))
- Fixed bug where compositional metrics where unable to sync because of type mismatch ([#454](https://github.com/Lightning-AI/metrics/pull/454))
- Fixed metric hashing ([#478](https://github.com/Lightning-AI/metrics/pull/478))
- Fixed `BootStrapper` metrics not working on GPU ([#462](https://github.com/Lightning-AI/metrics/pull/462))
- Fixed the semantic ordering of kernel height and width in `SSIM` metric ([#474](https://github.com/Lightning-AI/metrics/pull/474))


## [0.5.0] - 2021-08-09

### Added

- Added **Text-related (NLP) metrics**:
  - Word Error Rate (WER) ([#383](https://github.com/Lightning-AI/metrics/pull/383))
  - ROUGE ([#399](https://github.com/Lightning-AI/metrics/pull/399))
  - BERT score ([#424](https://github.com/Lightning-AI/metrics/pull/424))
  - BLUE score ([#360](https://github.com/Lightning-AI/metrics/pull/360))
- Added `MetricTracker` wrapper metric for keeping track of the same metric over multiple epochs ([#238](https://github.com/Lightning-AI/metrics/pull/238))
- Added other metrics:
  - Symmetric Mean Absolute Percentage error (SMAPE) ([#375](https://github.com/Lightning-AI/metrics/pull/375))
  - Calibration error ([#394](https://github.com/Lightning-AI/metrics/pull/394))
  - Permutation Invariant Training (PIT) ([#384](https://github.com/Lightning-AI/metrics/pull/384))
- Added support in `nDCG` metric for target with values larger than 1 ([#349](https://github.com/Lightning-AI/metrics/pull/349))
- Added support for negative targets in `nDCG` metric ([#378](https://github.com/Lightning-AI/metrics/pull/378))
- Added `None` as reduction option in `CosineSimilarity` metric ([#400](https://github.com/Lightning-AI/metrics/pull/400))
- Allowed passing labels in (n_samples, n_classes) to `AveragePrecision` ([#386](https://github.com/Lightning-AI/metrics/pull/386))

### Changed

- Moved `psnr` and `ssim` from `functional.regression.*` to `functional.image.*` ([#382](https://github.com/Lightning-AI/metrics/pull/382))
- Moved `image_gradient` from `functional.image_gradients` to `functional.image.gradients` ([#381](https://github.com/Lightning-AI/metrics/pull/381))
- Moved `R2Score` from `regression.r2score` to `regression.r2` ([#371](https://github.com/Lightning-AI/metrics/pull/371))
- Pearson metric now only store 6 statistics instead of all predictions and targets ([#380](https://github.com/Lightning-AI/metrics/pull/380))
- Use `torch.argmax` instead of `torch.topk` when `k=1` for better performance ([#419](https://github.com/Lightning-AI/metrics/pull/419))
- Moved check for number of samples in R2 score to support single sample updating ([#426](https://github.com/Lightning-AI/metrics/pull/426))

### Deprecated

- Rename `r2score` >> `r2_score` and `kldivergence` >> `kl_divergence` in `functional` ([#371](https://github.com/Lightning-AI/metrics/pull/371))
- Moved `bleu_score` from `functional.nlp` to `functional.text.bleu` ([#360](https://github.com/Lightning-AI/metrics/pull/360))

### Removed

- Removed restriction that `threshold` has to be in (0,1) range to support logit input (
    [#351](https://github.com/Lightning-AI/metrics/pull/351)
    [#401](https://github.com/Lightning-AI/metrics/pull/401))
- Removed restriction that `preds` could not be bigger than `num_classes` to support logit input ([#357](https://github.com/Lightning-AI/metrics/pull/357))
- Removed module `regression.psnr` and `regression.ssim` ([#382](https://github.com/Lightning-AI/metrics/pull/382)):
- Removed ([#379](https://github.com/Lightning-AI/metrics/pull/379)):
    * function `functional.mean_relative_error`
    * `num_thresholds` argument in `BinnedPrecisionRecallCurve`

### Fixed

- Fixed bug where classification metrics with `average='macro'` would lead to wrong result if a class was missing ([#303](https://github.com/Lightning-AI/metrics/pull/303))
- Fixed `weighted`, `multi-class` AUROC computation to allow for 0 observations of some class, as contribution to final AUROC is 0 ([#376](https://github.com/Lightning-AI/metrics/pull/376))
- Fixed that `_forward_cache` and `_computed` attributes are also moved to the correct device if metric is moved ([#413](https://github.com/Lightning-AI/metrics/pull/413))
- Fixed calculation in `IoU` metric when using `ignore_index` argument ([#328](https://github.com/Lightning-AI/metrics/pull/328))


## [0.4.1] - 2021-07-05

### Changed

- Extend typing ([#330](https://github.com/Lightning-AI/metrics/pull/330),
    [#332](https://github.com/Lightning-AI/metrics/pull/332),
    [#333](https://github.com/Lightning-AI/metrics/pull/333),
    [#335](https://github.com/Lightning-AI/metrics/pull/335),
    [#314](https://github.com/Lightning-AI/metrics/pull/314))

### Fixed

- Fixed DDP by `is_sync` logic to `Metric` ([#339](https://github.com/Lightning-AI/metrics/pull/339))


## [0.4.0] - 2021-06-29

### Added

- Added **Image-related metrics**:
  - Fréchet inception distance (FID) ([#213](https://github.com/Lightning-AI/metrics/pull/213))
  - Kernel Inception Distance (KID) ([#301](https://github.com/Lightning-AI/metrics/pull/301))
  - Inception Score ([#299](https://github.com/Lightning-AI/metrics/pull/299))
  - KL divergence ([#247](https://github.com/Lightning-AI/metrics/pull/247))
- Added **Audio metrics**: SNR, SI_SDR, SI_SNR ([#292](https://github.com/Lightning-AI/metrics/pull/292))
- Added other metrics:
  - Cosine Similarity ([#305](https://github.com/Lightning-AI/metrics/pull/305))
  - Specificity ([#210](https://github.com/Lightning-AI/metrics/pull/210))
  - Mean Absolute Percentage error (MAPE) ([#248](https://github.com/Lightning-AI/metrics/pull/248))
- Added `add_metrics` method to `MetricCollection` for adding additional metrics after initialization ([#221](https://github.com/Lightning-AI/metrics/pull/221))
- Added pre-gather reduction in the case of `dist_reduce_fx="cat"` to reduce communication cost ([#217](https://github.com/Lightning-AI/metrics/pull/217))
- Added better error message for `AUROC` when `num_classes` is not provided for multiclass input ([#244](https://github.com/Lightning-AI/metrics/pull/244))
- Added support for unnormalized scores (e.g. logits) in `Accuracy`, `Precision`, `Recall`, `FBeta`, `F1`, `StatScore`, `Hamming`, `ConfusionMatrix` metrics ([#200](https://github.com/Lightning-AI/metrics/pull/200))
- Added `squared` argument to `MeanSquaredError` for computing `RMSE` ([#249](https://github.com/Lightning-AI/metrics/pull/249))
- Added `is_differentiable` property to `ConfusionMatrix`, `F1`, `FBeta`, `Hamming`, `Hinge`, `IOU`, `MatthewsCorrcoef`, `Precision`, `Recall`, `PrecisionRecallCurve`, `ROC`, `StatScores` ([#253](https://github.com/Lightning-AI/metrics/pull/253))
- Added `sync` and `sync_context` methods for manually controlling when metric states are synced ([#302](https://github.com/Lightning-AI/metrics/pull/302))

### Changed

- Forward cache is reset when `reset` method is called ([#260](https://github.com/Lightning-AI/metrics/pull/260))
- Improved per-class metric handling for imbalanced datasets for `precision`, `recall`, `precision_recall`, `fbeta`, `f1`, `accuracy`, and `specificity` ([#204](https://github.com/Lightning-AI/metrics/pull/204))
- Decorated `torch.jit.unused` to `MetricCollection` forward ([#307](https://github.com/Lightning-AI/metrics/pull/307))
- Renamed `thresholds` argument to binned metrics for manually controlling the thresholds ([#322](https://github.com/Lightning-AI/metrics/pull/322))
- Extend typing ([#324](https://github.com/Lightning-AI/metrics/pull/324),
    [#326](https://github.com/Lightning-AI/metrics/pull/326),
    [#327](https://github.com/Lightning-AI/metrics/pull/327))

### Deprecated

- Deprecated `functional.mean_relative_error`, use `functional.mean_absolute_percentage_error` ([#248](https://github.com/Lightning-AI/metrics/pull/248))
- Deprecated `num_thresholds` argument in `BinnedPrecisionRecallCurve` ([#322](https://github.com/Lightning-AI/metrics/pull/322))

### Removed

- Removed argument `is_multiclass` ([#319](https://github.com/Lightning-AI/metrics/pull/319))

### Fixed

- AUC can also support more dimensional inputs when all but one dimension are of size 1 ([#242](https://github.com/Lightning-AI/metrics/pull/242))
- Fixed `dtype` of modular metrics after reset has been called ([#243](https://github.com/Lightning-AI/metrics/pull/243))
- Fixed calculation in `matthews_corrcoef` to correctly match formula ([#321](https://github.com/Lightning-AI/metrics/pull/321))

## [0.3.2] - 2021-05-10

### Added

- Added `is_differentiable` property:
    * To `AUC`, `AUROC`, `CohenKappa` and `AveragePrecision` ([#178](https://github.com/Lightning-AI/metrics/pull/178))
    * To `PearsonCorrCoef`, `SpearmanCorrcoef`, `R2Score` and `ExplainedVariance` ([#225](https://github.com/Lightning-AI/metrics/pull/225))

### Changed

- `MetricCollection` should return metrics with prefix on `items()`, `keys()` ([#209](https://github.com/Lightning-AI/metrics/pull/209))
- Calling `compute` before `update` will now give warning ([#164](https://github.com/Lightning-AI/metrics/pull/164))

### Removed

- Removed `numpy` as direct dependency ([#212](https://github.com/Lightning-AI/metrics/pull/212))

### Fixed

- Fixed auc calculation and add tests ([#197](https://github.com/Lightning-AI/metrics/pull/197))
- Fixed loading persisted metric states using `load_state_dict()` ([#202](https://github.com/Lightning-AI/metrics/pull/202))
- Fixed `PSNR` not working with `DDP` ([#214](https://github.com/Lightning-AI/metrics/pull/214))
- Fixed metric calculation with unequal batch sizes ([#220](https://github.com/Lightning-AI/metrics/pull/220))
- Fixed metric concatenation for list states for zero-dim input ([#229](https://github.com/Lightning-AI/metrics/pull/229))
- Fixed numerical instability in `AUROC` metric for large input ([#230](https://github.com/Lightning-AI/metrics/pull/230))

## [0.3.1] - 2021-04-21

- Cleaning remaining inconsistency and fix PL develop integration (
    [#191](https://github.com/Lightning-AI/metrics/pull/191),
    [#192](https://github.com/Lightning-AI/metrics/pull/192),
    [#193](https://github.com/Lightning-AI/metrics/pull/193),
    [#194](https://github.com/Lightning-AI/metrics/pull/194)
)


## [0.3.0] - 2021-04-20

### Added

- Added `BootStrapper` to easily calculate confidence intervals for metrics ([#101](https://github.com/Lightning-AI/metrics/pull/101))
- Added Binned metrics  ([#128](https://github.com/Lightning-AI/metrics/pull/128))
- Added metrics for Information Retrieval ([(PL^5032)](https://github.com/PyTorchLightning/pytorch-lightning/pull/5032)):
    * `RetrievalMAP` ([PL^5032](https://github.com/PyTorchLightning/pytorch-lightning/pull/5032))
    * `RetrievalMRR` ([#119](https://github.com/Lightning-AI/metrics/pull/119))
    * `RetrievalPrecision` ([#139](https://github.com/Lightning-AI/metrics/pull/139))
    * `RetrievalRecall` ([#146](https://github.com/Lightning-AI/metrics/pull/146))
    * `RetrievalNormalizedDCG` ([#160](https://github.com/Lightning-AI/metrics/pull/160))
    * `RetrievalFallOut` ([#161](https://github.com/Lightning-AI/metrics/pull/161))
- Added other metrics:
    * `CohenKappa` ([#69](https://github.com/Lightning-AI/metrics/pull/69))
    * `MatthewsCorrcoef` ([#98](https://github.com/Lightning-AI/metrics/pull/98))
    * `PearsonCorrcoef` ([#157](https://github.com/Lightning-AI/metrics/pull/157))
    * `SpearmanCorrcoef` ([#158](https://github.com/Lightning-AI/metrics/pull/158))
    * `Hinge` ([#120](https://github.com/Lightning-AI/metrics/pull/120))
- Added `average='micro'` as an option in AUROC for multilabel problems ([#110](https://github.com/Lightning-AI/metrics/pull/110))
- Added multilabel support to `ROC` metric ([#114](https://github.com/Lightning-AI/metrics/pull/114))
- Added testing for `half` precision ([#77](https://github.com/Lightning-AI/metrics/pull/77),
    [#135](https://github.com/Lightning-AI/metrics/pull/135)
)
- Added `AverageMeter` for ad-hoc averages of values ([#138](https://github.com/Lightning-AI/metrics/pull/138))
- Added `prefix` argument to `MetricCollection` ([#70](https://github.com/Lightning-AI/metrics/pull/70))
- Added `__getitem__` as metric arithmetic operation ([#142](https://github.com/Lightning-AI/metrics/pull/142))
- Added property `is_differentiable` to metrics and test for differentiability ([#154](https://github.com/Lightning-AI/metrics/pull/154))
- Added support for `average`, `ignore_index` and `mdmc_average` in `Accuracy` metric ([#166](https://github.com/Lightning-AI/metrics/pull/166))
- Added `postfix` arg to `MetricCollection` ([#188](https://github.com/Lightning-AI/metrics/pull/188))

### Changed

- Changed `ExplainedVariance` from storing all preds/targets to tracking 5 statistics ([#68](https://github.com/Lightning-AI/metrics/pull/68))
- Changed behaviour of `confusionmatrix` for multilabel data to better match `multilabel_confusion_matrix` from sklearn ([#134](https://github.com/Lightning-AI/metrics/pull/134))
- Updated FBeta arguments ([#111](https://github.com/Lightning-AI/metrics/pull/111))
- Changed `reset` method to use `detach.clone()` instead of `deepcopy` when resetting to default ([#163](https://github.com/Lightning-AI/metrics/pull/163))
- Metrics passed as dict to `MetricCollection` will now always be in deterministic order ([#173](https://github.com/Lightning-AI/metrics/pull/173))
- Allowed `MetricCollection` pass metrics as arguments ([#176](https://github.com/Lightning-AI/metrics/pull/176))

### Deprecated

- Rename argument `is_multiclass` -> `multiclass` ([#162](https://github.com/Lightning-AI/metrics/pull/162))

### Removed

- Prune remaining deprecated ([#92](https://github.com/Lightning-AI/metrics/pull/92))

### Fixed

- Fixed when `_stable_1d_sort` to work when `n>=N` ([PL^6177](https://github.com/PyTorchLightning/pytorch-lightning/pull/6177))
- Fixed `_computed` attribute not being correctly reset ([#147](https://github.com/Lightning-AI/metrics/pull/147))
- Fixed to Blau score ([#165](https://github.com/Lightning-AI/metrics/pull/165))
- Fixed backwards compatibility for logging with older version of pytorch-lightning ([#182](https://github.com/Lightning-AI/metrics/pull/182))


## [0.2.0] - 2021-03-12

### Changed

- Decoupled PL dependency ([#13](https://github.com/Lightning-AI/metrics/pull/13))
- Refactored functional - mimic the module-like structure: classification, regression, etc. ([#16](https://github.com/Lightning-AI/metrics/pull/16))
- Refactored utilities -  split to topics/submodules ([#14](https://github.com/Lightning-AI/metrics/pull/14))
- Refactored `MetricCollection` ([#19](https://github.com/Lightning-AI/metrics/pull/19))

### Removed

- Removed deprecated metrics from PL base ([#12](https://github.com/Lightning-AI/metrics/pull/12),
    [#15](https://github.com/Lightning-AI/metrics/pull/15))



## [0.1.0] - 2021-02-22

- Added `Accuracy` metric now generalizes to Top-k accuracy for (multi-dimensional) multi-class inputs using the `top_k` parameter ([PL^4838](https://github.com/PyTorchLightning/pytorch-lightning/pull/4838))
- Added `Accuracy` metric now enables the computation of subset accuracy for multi-label or multi-dimensional multi-class inputs with the `subset_accuracy` parameter ([PL^4838](https://github.com/PyTorchLightning/pytorch-lightning/pull/4838))
- Added `HammingDistance` metric to compute the hamming distance (loss) ([PL^4838](https://github.com/PyTorchLightning/pytorch-lightning/pull/4838))
- Added `StatScores` metric to compute the number of true positives, false positives, true negatives and false negatives ([PL^4839](https://github.com/PyTorchLightning/pytorch-lightning/pull/4839))
- Added `R2Score` metric ([PL^5241](https://github.com/PyTorchLightning/pytorch-lightning/pull/5241))
- Added `MetricCollection` ([PL^4318](https://github.com/PyTorchLightning/pytorch-lightning/pull/4318))
- Added `.clone()` method to metrics ([PL^4318](https://github.com/PyTorchLightning/pytorch-lightning/pull/4318))
- Added `IoU` class interface ([PL^4704](https://github.com/PyTorchLightning/pytorch-lightning/pull/4704))
- The `Recall` and `Precision` metrics (and their functional counterparts `recall` and `precision`) can now be generalized to Recall@K and Precision@K with the use of `top_k` parameter ([PL^4842](https://github.com/PyTorchLightning/pytorch-lightning/pull/4842))
- Added compositional metrics ([PL^5464](https://github.com/PyTorchLightning/pytorch-lightning/pull/5464))
- Added AUC/AUROC class interface ([PL^5479](https://github.com/PyTorchLightning/pytorch-lightning/pull/5479))
- Added `QuantizationAwareTraining` callback ([PL^5706](https://github.com/PyTorchLightning/pytorch-lightning/pull/5706))
- Added `ConfusionMatrix` class interface ([PL^4348](https://github.com/PyTorchLightning/pytorch-lightning/pull/4348))
- Added multiclass AUROC metric ([PL^4236](https://github.com/PyTorchLightning/pytorch-lightning/pull/4236))
- Added `PrecisionRecallCurve, ROC, AveragePrecision` class metric ([PL^4549](https://github.com/PyTorchLightning/pytorch-lightning/pull/4549))
- Classification metrics overhaul ([PL^4837](https://github.com/PyTorchLightning/pytorch-lightning/pull/4837))
- Added `F1` class metric ([PL^4656](https://github.com/PyTorchLightning/pytorch-lightning/pull/4656))
- Added metrics aggregation in Horovod and fixed early stopping ([PL^3775](https://github.com/PyTorchLightning/pytorch-lightning/pull/3775))
- Added `persistent(mode)` method to metrics, to enable and disable metric states being added to `state_dict` ([PL^4482](https://github.com/PyTorchLightning/pytorch-lightning/pull/4482))
- Added unification of regression metrics ([PL^4166](https://github.com/PyTorchLightning/pytorch-lightning/pull/4166))
- Added persistent flag to `Metric.add_state` ([PL^4195](https://github.com/PyTorchLightning/pytorch-lightning/pull/4195))
- Added classification metrics ([PL^4043](https://github.com/PyTorchLightning/pytorch-lightning/pull/4043))
- Added new Metrics API. ([PL^3868](https://github.com/PyTorchLightning/pytorch-lightning/pull/3868), [PL^3921](https://github.com/PyTorchLightning/pytorch-lightning/pull/3921))
- Added EMB similarity ([PL^3349](https://github.com/PyTorchLightning/pytorch-lightning/pull/3349))
- Added SSIM metrics ([PL^2671](https://github.com/PyTorchLightning/pytorch-lightning/pull/2671))
- Added BLEU metrics ([PL^2535](https://github.com/PyTorchLightning/pytorch-lightning/pull/2535))<|MERGE_RESOLUTION|>--- conflicted
+++ resolved
@@ -7,7 +7,33 @@
 **Note: we move fast, but still we preserve 0.1 version (one feature release) back compatibility.**
 
 
-<<<<<<< HEAD
+## [unreleased] - 2022-MM-DD
+
+### Added
+
+-
+
+
+### Changed
+
+-
+
+
+### Deprecated
+
+-
+
+
+### Removed
+
+-
+
+
+### Fixed
+
+-
+
+
 ## [0.11.0] - 2022-11-30
 
 ### Added
@@ -28,55 +54,6 @@
 
 ### Changed
 
-=======
-## [unreleased] - 2022-MM-DD
-
-### Added
-
--
-
-
-### Changed
-
--
-
-
-### Deprecated
-
--
-
-
-### Removed
-
--
-
-
-### Fixed
-
--
-
-
-## [0.11.0] - 2022-11-30
-
-### Added
-
-- Added `MulticlassExactMatch` to classification metrics ([#1343](https://github.com/Lightning-AI/metrics/pull/1343))
-- Added `TotalVariation` to image package ([#978](https://github.com/Lightning-AI/metrics/pull/978))
-- Added `CLIPScore` to new multimodal package ([#1314](https://github.com/Lightning-AI/metrics/pull/1314))
-- Added regression metrics:
-   * `KendallRankCorrCoef` ([#1271](https://github.com/Lightning-AI/metrics/pull/1271))
-   * `LogCoshError` ([#1316](https://github.com/Lightning-AI/metrics/pull/1316))
-- Added new nominal metrics:
-  * `CramersV` ([#1298](https://github.com/Lightning-AI/metrics/pull/1298))
-  * `PearsonsContingencyCoefficient` ([#1334](https://github.com/Lightning-AI/metrics/pull/1334))
-  * `TschuprowsT` ([#1334](https://github.com/Lightning-AI/metrics/pull/1334))
-  * `TheilsU` ([#1337](https://github.com/Lightning-AI/metrics/pull/1334))
-- Added option to pass `distributed_available_fn` to metrics to allow checks for custom communication backend for making `dist_sync_fn` actually useful ([#1301](https://github.com/Lightning-AI/metrics/pull/1301))
-- Added `normalize` argument to `Inception`, `FID`, `KID` metrics ([#1246](https://github.com/Lightning-AI/metrics/pull/1246))
-
-### Changed
-
->>>>>>> 523a78d0
 - Changed minimum Pytorch version to be 1.8 ([#1263](https://github.com/Lightning-AI/metrics/pull/1263))
 - Changed interface for all functional and modular classification metrics after refactor ([#1252](https://github.com/Lightning-AI/metrics/pull/1252))
 
