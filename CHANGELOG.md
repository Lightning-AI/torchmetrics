--- conflicted
+++ resolved
@@ -11,43 +11,28 @@
 
 ### Added
 
-<<<<<<< HEAD
-
-### Changed
+-
+
+
+### Changed
+
+-
 
 
 ### Deprecated
 
-
-### Removed
-
-
-### Fixed
-
-=======
 -
 
 
-### Changed
+### Removed
 
 -
 
 
-### Deprecated
+### Fixed
 
 -
 
-
-### Removed
-
--
-
-
-### Fixed
-
--
-
->>>>>>> 2c28e25d
 
 ---
 
