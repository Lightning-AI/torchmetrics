--- conflicted
+++ resolved
@@ -11,12 +11,11 @@
 
 ### Added
 
-<<<<<<< HEAD
 - Added utility functions in `segmentation.utils` for future segmentation metrics ([#2105](https://github.com/Lightning-AI/torchmetrics/pull/2105))
 
-=======
+
 - Added `average` argument to multiclass versions of `PrecisionRecallCurve` and `ROC` ([#2084](https://github.com/Lightning-AI/torchmetrics/pull/2084))
->>>>>>> f9251133
+
 
 ### Changed
 
