# Changelog
All notable changes to this project will be documented in this file.

The format is based on [Keep a Changelog](https://keepachangelog.com/en/1.0.0/),
and this project adheres to [Semantic Versioning](https://semver.org/spec/v2.0.0.html).

**Note: we move fast, but still we preserve 0.1 version (one feature release) back compatibility.**


## [Unreleased] - YYYY-MM-DD

### Added

- Added CRPS in regression domain ([#3024](https://github.com/Lightning-AI/torchmetrics/pull/3024))


- Added support for `reduction="none"` to `LearnedPerceptualImagePatchSimilarity` ([#3053](https://github.com/Lightning-AI/torchmetrics/pull/3053))
- Added support single `str` input for functional interface of `bert_score` ([#3056](https://github.com/Lightning-AI/torchmetrics/pull/3056))

### Changed

-


### Deprecated

-


### Removed

-


### Fixed

<<<<<<< HEAD
- Fixed `UnboundLocalError` in `MatthewsCorrCoef` ([#3059](https://github.com/Lightning-AI/torchmetrics/pull/3059))
=======
- Fix: MIFID incorrectly converts inputs to `byte` dtype with custom encoders ([#3064](https://github.com/Lightning-AI/torchmetrics/pull/3064))
>>>>>>> 5c406229

---

## [1.7.1] - 2025-04-06

### Changed

- Enhance Support Adding a `MetricCollection` to Another `MetricCollection` in `add_metrics` Function ([#3032](https://github.com/Lightning-AI/torchmetrics/pull/3032))

### Fixed

- Fixed absent class `MeanIOU` ([#2892](https://github.com/Lightning-AI/torchmetrics/pull/2892))
- Fixed detection IoU ignores predictions without ground truth ([#3025](https://github.com/Lightning-AI/torchmetrics/pull/3025))
- Fixed error raised in `MulticlassAccuracy` when top_k>1 ([#3039](https://github.com/Lightning-AI/torchmetrics/pull/3039))

## [1.7.0] - 2025-03-20

### Added

- Additions to image domain:
  - Added `ARNIQA` metric ([#2953](https://github.com/Lightning-AI/torchmetrics/pull/2953))
  - Added `DeepImageStructureAndTextureSimilarity` ([#2993](https://github.com/Lightning-AI/torchmetrics/pull/2993))
  - Added support for more models and processors in `CLIPScore` ([#2978](https://github.com/Lightning-AI/torchmetrics/pull/2978))
- Added `JensenShannonDivergence` metric to regression package ([#2992](https://github.com/Lightning-AI/torchmetrics/pull/2992))
- Added `ClusterAccuracy` metric to cluster package ([#2777](https://github.com/Lightning-AI/torchmetrics/pull/2777))
- Added `Equal Error Rate (EER)` to classification package ([#3013](https://github.com/Lightning-AI/torchmetrics/pull/3013))
- Added functional interface to `MeanAveragePrecision` metric ([#3011](https://github.com/Lightning-AI/torchmetrics/pull/3011))

### Changed

- Making `num_classes` optional for `one-hot` inputs in `MeanIoU` ([#3012](https://github.com/Lightning-AI/torchmetrics/pull/3012))

### Removed

- Removed `Dice` from classification ([#3017](https://github.com/Lightning-AI/torchmetrics/pull/3017))

### Fixed

- Fixed edge case in integration between class-wise wrapper and metric tracker ([#3008](https://github.com/Lightning-AI/torchmetrics/pull/3008))
- Fixed `IndexError` in `MultiClassAccuracy` when using `top_k` with single sample  ([#3021](https://github.com/Lightning-AI/torchmetrics/pull/3021))

---

## [1.6.3] - 2024-03-13

### Fixed

- Fixed logic in how metric states referencing is handled in `MetricCollection` ([#2990](https://github.com/Lightning-AI/torchmetrics/pull/2990))
- Fixed integration between class-wise wrapper and metric tracker ([#3004](https://github.com/Lightning-AI/torchmetrics/pull/3004))


## [1.6.2] - 2024-02-28

### Added

- Added `zero_division` argument to `DiceScore` in segmentation package ([#2860](https://github.com/Lightning-AI/torchmetrics/pull/2860))
- Added `cache_session` to `DNSMOS` metric to control caching behavior ([#2974](https://github.com/Lightning-AI/torchmetrics/pull/2974))
- Added `disable` option to `nan_strategy` in basic aggregation metrics ([#2943](https://github.com/Lightning-AI/torchmetrics/pull/2943))

### Changed

- Make `num_classes` optional for classification in case of micro averaging ([#2841](https://github.com/Lightning-AI/torchmetrics/pull/2841))
- Enhance `Clip_Score` to calculate similarities between same modalities ([#2875](https://github.com/Lightning-AI/torchmetrics/pull/2875))

### Fixed

- Fixed `DiceScore` when there is zero overlap between predictions and targets ([#2860](https://github.com/Lightning-AI/torchmetrics/pull/2860))
- Fixed `MeanAveragePrecision` for `average="micro"` when 0 label is not present ([#2968](https://github.com/Lightning-AI/torchmetrics/pull/2968))
- Fixed corner-case in `PearsonCorrCoef` when input is constant ([#2975](https://github.com/Lightning-AI/torchmetrics/pull/2975))
- Fixed `MetricCollection.update` gives identical results ([#2944](https://github.com/Lightning-AI/torchmetrics/pull/2944))
- Fixed missing `kwargs` in `PIT` metric for permutation wise mode ([#2977](https://github.com/Lightning-AI/torchmetrics/pull/2977))
- Fixed multiple errors in the `_final_aggregation` function for `PearsonCorrCoef` ([#2980](https://github.com/Lightning-AI/torchmetrics/pull/2980))
- Fixed incorrect CLIP-IQA type hints ([#2952](https://github.com/Lightning-AI/torchmetrics/pull/2952))


## [1.6.1] - 2024-12-24

### Changed

- Enabled specifying weights path for FID ([#2867](https://github.com/Lightning-AI/torchmetrics/pull/2867))
- Delete `Device2Host` caused by comm with device and host ([#2840](https://github.com/Lightning-AI/torchmetrics/pull/2840))

### Fixed

- Fixed plotting of multilabel confusion matrix ([#2858](https://github.com/Lightning-AI/torchmetrics/pull/2858))
- Fixed issue with shared state in metric collection when using dice score ([#2848](https://github.com/Lightning-AI/torchmetrics/pull/2848))
- Fixed `top_k` for `multiclassf1score` with one-hot encoding ([#2839](https://github.com/Lightning-AI/torchmetrics/pull/2839))
- Fixed slow calculations of classification metrics with MPS ([#2876](https://github.com/Lightning-AI/torchmetrics/pull/2876))


## [1.6.0] - 2024-11-12

### Added

- Added audio metric `NISQA` ([#2792](https://github.com/Lightning-AI/torchmetrics/pull/2792))
- Added classification metric `LogAUC` ([#2377](https://github.com/Lightning-AI/torchmetrics/pull/2377))
- Added classification metric `NegativePredictiveValue` ([#2433](https://github.com/Lightning-AI/torchmetrics/pull/2433))
- Added regression metric `NormalizedRootMeanSquaredError` ([#2442](https://github.com/Lightning-AI/torchmetrics/pull/2442))
- Added segmentation metric `Dice` ([#2725](https://github.com/Lightning-AI/torchmetrics/pull/2725))
- Added method `merge_state` to `Metric` ([#2786](https://github.com/Lightning-AI/torchmetrics/pull/2786))
- Added support for propagation of the autograd graph in ddp setting ([#2754](https://github.com/Lightning-AI/torchmetrics/pull/2754))

### Changed

- Changed naming and input order arguments in `KLDivergence` ([#2800](https://github.com/Lightning-AI/torchmetrics/pull/2800))

### Deprecated

- Deprecated Dice from classification metrics ([#2725](https://github.com/Lightning-AI/torchmetrics/pull/2725))

### Removed

- Changed minimum supported Pytorch version to 2.0 ([#2671](https://github.com/Lightning-AI/torchmetrics/pull/2671))
- Dropped support for Python 3.8 ([#2827](https://github.com/Lightning-AI/torchmetrics/pull/2827))
- Removed `num_outputs` in `R2Score` ([#2800](https://github.com/Lightning-AI/torchmetrics/pull/2800))

### Fixed

- Fixed segmentation `Dice` + `GeneralizedDice` for 2d index tensors ([#2832](https://github.com/Lightning-AI/torchmetrics/pull/2832))
- Fixed mixed results of `rouge_score` with `accumulate='best'` ([#2830](https://github.com/Lightning-AI/torchmetrics/pull/2830))

---

## [1.5.2] - 2024-11-07

### Changed

- Re-adding `numpy` 2+ support ([#2804](https://github.com/Lightning-AI/torchmetrics/pull/2804))

### Fixed

- Fixed iou scores in detection for either empty predictions/targets leading to wrong scores ([#2805](https://github.com/Lightning-AI/torchmetrics/pull/2805))
- Fixed `MetricCollection` compatibility with `torch.jit.script` ([#2813](https://github.com/Lightning-AI/torchmetrics/pull/2813))
- Fixed assert in PIT ([#2811](https://github.com/Lightning-AI/torchmetrics/pull/2811))
- Patched `np.Inf` for `numpy` 2.0+ ([#2826](https://github.com/Lightning-AI/torchmetrics/pull/2826))


## [1.5.1] - 2024-10-22

### Fixed

- Changing `_modules` dict type in Pytorch 2.5 preventing to fail collections metrics ([#2793](https://github.com/Lightning-AI/torchmetrics/pull/2793))


## [1.5.0] - 2024-10-18

### Added

- Added segmentation metric `HausdorffDistance` ([#2122](https://github.com/Lightning-AI/torchmetrics/pull/2122))
- Added audio metric `DNSMOS` ([#2525](https://github.com/Lightning-AI/torchmetrics/pull/2525))
- Added shape metric `ProcrustesDistance` ([#2723](https://github.com/Lightning-AI/torchmetrics/pull/2723)
- Added `MetricInputTransformer` wrapper ([#2392](https://github.com/Lightning-AI/torchmetrics/pull/2392))
- Added `input_format` argument to segmentation metrics ([#2572](https://github.com/Lightning-AI/torchmetrics/pull/2572))
- Added `multi-output` support for MAE metric ([#2605](https://github.com/Lightning-AI/torchmetrics/pull/2605))
- Added `truncation` argument to `BERTScore` ([#2776](https://github.com/Lightning-AI/torchmetrics/pull/2776))

### Changed

- Tracker higher is better integration ([#2649](https://github.com/Lightning-AI/torchmetrics/pull/2649))
- Updated `InfoLM` class to dynamically set `higher_is_better` ([#2674](https://github.com/Lightning-AI/torchmetrics/pull/2674))

### Deprecated

- Deprecated `num_outputs` in `R2Score` ([#2705](https://github.com/Lightning-AI/torchmetrics/pull/2705))

### Fixed

- Fixed corner case in `IoU` metric for single empty prediction tensors ([#2780](https://github.com/Lightning-AI/torchmetrics/pull/2780))
- Fixed `PSNR` calculation for integer type input images ([#2788](https://github.com/Lightning-AI/torchmetrics/pull/2788))

---

## [1.4.3] - 2024-10-10

### Fixed

- Fixed for Pearson changes inputs ([#2765](https://github.com/Lightning-AI/torchmetrics/pull/2765))
- Fixed bug in `PESQ` metric where `NoUtterancesError` prevented calculating on a batch of data ([#2753](https://github.com/Lightning-AI/torchmetrics/pull/2753))
- Fixed corner case in `MatthewsCorrCoef` ([#2743](https://github.com/Lightning-AI/torchmetrics/pull/2743))


## [1.4.2] - 2022-09-12

### Added

- Re-adding `Chrf` implementation ([#2701](https://github.com/Lightning-AI/torchmetrics/pull/2701))

### Fixed

- Fixed wrong aggregation in `segmentation.MeanIoU` ([#2698](https://github.com/Lightning-AI/torchmetrics/pull/2698))
- Fixed handling zero division error in binary IoU (Jaccard index) calculation ([#2726](https://github.com/Lightning-AI/torchmetrics/pull/2726))
- Corrected the padding related calculation errors in SSIM ([#2721](https://github.com/Lightning-AI/torchmetrics/pull/2721))
- Fixed compatibility of audio domain with new `scipy` ([#2733](https://github.com/Lightning-AI/torchmetrics/pull/2733))
- Fixed how `prefix`/`postfix` works in `MultitaskWrapper` ([#2722](https://github.com/Lightning-AI/torchmetrics/pull/2722))
- Fixed flakiness in tests related to `torch.unique` with `dim=None` ([#2650](https://github.com/Lightning-AI/torchmetrics/pull/2650))


## [1.4.1] - 2024-08-02

### Changed

- Calculate text color of `ConfusionMatrix` plot based on luminance ([#2590](https://github.com/Lightning-AI/torchmetrics/pull/2590))
- Updated `_safe_divide` to allow `Accuracy` to run on the GPU ([#2640](https://github.com/Lightning-AI/torchmetrics/pull/2640))
- Improved error messages for intersection detection metrics for wrong user input ([#2577](https://github.com/Lightning-AI/torchmetrics/pull/2577))

### Removed

- Dropped `Chrf` implementation due to licensing issues with the upstream package ([#2668](https://github.com/Lightning-AI/torchmetrics/pull/2668))

### Fixed

- Fixed bug in `MetricCollection` when using compute groups and `compute` is called more than once ([#2571](https://github.com/Lightning-AI/torchmetrics/pull/2571))
- Fixed class order of `panoptic_quality(..., return_per_class=True)` output ([#2548](https://github.com/Lightning-AI/torchmetrics/pull/2548))
- Fixed `BootstrapWrapper` not being reset correctly ([#2574](https://github.com/Lightning-AI/torchmetrics/pull/2574))
- Fixed integration between `ClasswiseWrapper` and `MetricCollection` with custom `_filter_kwargs` method ([#2575](https://github.com/Lightning-AI/torchmetrics/pull/2575))
- Fixed BertScore calculation: pred target misalignment ([#2347](https://github.com/Lightning-AI/torchmetrics/pull/2347))
- Fixed `_cumsum` helper function in multi-gpu ([#2636](https://github.com/Lightning-AI/torchmetrics/pull/2636))
- Fixed bug in `MeanAveragePrecision.coco_to_tm` ([#2588](https://github.com/Lightning-AI/torchmetrics/pull/2588))
- Fixed missed f-strings in exceptions/warnings ([#2667](https://github.com/Lightning-AI/torchmetrics/pull/2667))


## [1.4.0] - 2024-05-03

### Added

- Added `SensitivityAtSpecificity` metric to classification subpackage ([#2217](https://github.com/Lightning-AI/torchmetrics/pull/2217))
- Added `QualityWithNoReference` metric to image subpackage ([#2288](https://github.com/Lightning-AI/torchmetrics/pull/2288))
- Added a new segmentation metric:
    - `MeanIoU` ([#1236](https://github.com/Lightning-AI/torchmetrics/pull/1236))
    - `GeneralizedDiceScore` ([#1090](https://github.com/Lightning-AI/torchmetrics/pull/1090))
- Added support for calculating segmentation quality and recognition quality in `PanopticQuality` metric ([#2381](https://github.com/Lightning-AI/torchmetrics/pull/2381))
- Added `pretty-errors` for improving error prints ([#2431](https://github.com/Lightning-AI/torchmetrics/pull/2431))
- Added support for `torch.float` weighted networks for FID and KID calculations ([#2483](https://github.com/Lightning-AI/torchmetrics/pull/2483))
- Added `zero_division` argument to selected classification metrics ([#2198](https://github.com/Lightning-AI/torchmetrics/pull/2198))

### Changed

- Made `__getattr__` and `__setattr__` of `ClasswiseWrapper` more general ([#2424](https://github.com/Lightning-AI/torchmetrics/pull/2424))

### Fixed

- Fix getitem for metric collection when prefix/postfix is set ([#2430](https://github.com/Lightning-AI/torchmetrics/pull/2430))
- Fixed axis names with Precision-Recall curve ([#2462](https://github.com/Lightning-AI/torchmetrics/pull/2462))
- Fixed list synchronization with partly empty lists ([#2468](https://github.com/Lightning-AI/torchmetrics/pull/2468))
- Fixed memory leak in metrics using list states ([#2492](https://github.com/Lightning-AI/torchmetrics/pull/2492))
- Fixed bug in computation of `ERGAS` metric ([#2498](https://github.com/Lightning-AI/torchmetrics/pull/2498))
- Fixed `BootStrapper` wrapper not working with `kwargs` provided argument ([#2503](https://github.com/Lightning-AI/torchmetrics/pull/2503))
- Fixed warnings being suppressed in `MeanAveragePrecision` when requested ([#2501](https://github.com/Lightning-AI/torchmetrics/pull/2501))
- Fixed corner-case in `binary_average_precision` when only negative samples are provided ([#2507](https://github.com/Lightning-AI/torchmetrics/pull/2507))

---

## [1.3.2] - 2024-03-18

### Fixed

- Fixed negative variance estimates in certain image metrics ([#2378](https://github.com/Lightning-AI/torchmetrics/pull/2378))
- Fixed dtype being changed by deepspeed for certain regression metrics ([#2379](https://github.com/Lightning-AI/torchmetrics/pull/2379))
- Fixed plotting of metric collection when prefix/postfix is set ([#2429](https://github.com/Lightning-AI/torchmetrics/pull/2429))
- Fixed bug when `top_k>1` and `average="macro"` for classification metrics ([#2423](https://github.com/Lightning-AI/torchmetrics/pull/2423))
- Fixed case where label prediction tensors in classification metrics were not validated correctly ([#2427](https://github.com/Lightning-AI/torchmetrics/pull/2427))
- Fixed how auc scores are calculated in `PrecisionRecallCurve.plot` methods ([#2437](https://github.com/Lightning-AI/torchmetrics/pull/2437))


## [1.3.1] - 2024-02-12

### Fixed

- Fixed how backprop is handled in `LPIPS` metric ([#2326](https://github.com/Lightning-AI/torchmetrics/pull/2326))
- Fixed `MultitaskWrapper` not being able to be logged in lightning when using metric collections ([#2349](https://github.com/Lightning-AI/torchmetrics/pull/2349))
- Fixed high memory consumption in `Perplexity` metric ([#2346](https://github.com/Lightning-AI/torchmetrics/pull/2346))
- Fixed cached network in `FeatureShare` not being moved to the correct device ([#2348](https://github.com/Lightning-AI/torchmetrics/pull/2348))
- Fix naming of statistics in `MeanAveragePrecision` with custom max det thresholds ([#2367](https://github.com/Lightning-AI/torchmetrics/pull/2367))
- Fixed custom aggregation in retrieval metrics ([#2364](https://github.com/Lightning-AI/torchmetrics/pull/2364))
- Fixed initialize aggregation metrics with default floating type ([#2366](https://github.com/Lightning-AI/torchmetrics/pull/2366))
- Fixed plotting of confusion matrices ([#2358](https://github.com/Lightning-AI/torchmetrics/pull/2358))


## [1.3.0] - 2024-01-10

### Added

- Added more tokenizers for `SacreBLEU` metric ([#2068](https://github.com/Lightning-AI/torchmetrics/pull/2068))
- Added support for logging `MultiTaskWrapper` directly with lightnings `log_dict` method ([#2213](https://github.com/Lightning-AI/torchmetrics/pull/2213))
- Added `FeatureShare` wrapper to share submodules containing feature extractors between metrics ([#2120](https://github.com/Lightning-AI/torchmetrics/pull/2120))
- Added new metrics to image domain:
  * `SpatialDistortionIndex` ([#2260](https://github.com/Lightning-AI/torchmetrics/pull/2260))
  * Added `CriticalSuccessIndex` ([#2257](https://github.com/Lightning-AI/torchmetrics/pull/2257))
  * `Spatial Correlation Coefficient` ([#2248](https://github.com/Lightning-AI/torchmetrics/pull/2248))
- Added `average` argument to multiclass versions of `PrecisionRecallCurve` and `ROC` ([#2084](https://github.com/Lightning-AI/torchmetrics/pull/2084))
- Added confidence scores when `extended_summary=True` in `MeanAveragePrecision` ([#2212](https://github.com/Lightning-AI/torchmetrics/pull/2212))
- Added `RetrievalAUROC` metric ([#2251](https://github.com/Lightning-AI/torchmetrics/pull/2251))
- Added `aggregate` argument to retrieval metrics ([#2220](https://github.com/Lightning-AI/torchmetrics/pull/2220))
- Added utility functions in `segmentation.utils` for future segmentation metrics ([#2105](https://github.com/Lightning-AI/torchmetrics/pull/2105))


### Changed

- Changed minimum supported Pytorch version from 1.8 to 1.10 ([#2145](https://github.com/Lightning-AI/torchmetrics/pull/2145))
- Changed x-/y-axis order for `PrecisionRecallCurve` to be consistent with scikit-learn ([#2183](https://github.com/Lightning-AI/torchmetrics/pull/2183))

### Deprecated

- Deprecated `metric._update_called` ([#2141](https://github.com/Lightning-AI/torchmetrics/pull/2141))
- Deprecated `specicity_at_sensitivity` in favour of `specificity_at_sensitivity` ([#2199](https://github.com/Lightning-AI/torchmetrics/pull/2199))

### Fixed

- Fixed support for half precision + CPU in metrics requiring topk operator ([#2252](https://github.com/Lightning-AI/torchmetrics/pull/2252))
- Fixed warning incorrectly being raised in `Running` metrics ([#2256](https://github.com/Lightning-AI/torchmetrics/pull/2265))
- Fixed integration with custom feature extractor in `FID` metric ([#2277](https://github.com/Lightning-AI/torchmetrics/pull/2277))

---

## [1.2.1] - 2023-11-30

### Added

- Added error if `NoTrainInceptionV3` is being initialized without `torch-fidelity` not being installed ([#2143](https://github.com/Lightning-AI/torchmetrics/pull/2143))
- Added support for Pytorch v2.1 ([#2142](https://github.com/Lightning-AI/torchmetrics/pull/2142))

### Changed

- Change default state of `SpectralAngleMapper` and `UniversalImageQualityIndex` to be tensors ([#2089](https://github.com/Lightning-AI/torchmetrics/pull/2089))
- Use `torch` range func and repeat for deterministic bincount ([#2184](https://github.com/Lightning-AI/torchmetrics/pull/2184))

### Removed

- Removed unused `lpips` third-party package as dependency of `LearnedPerceptualImagePatchSimilarity` metric ([#2230](https://github.com/Lightning-AI/torchmetrics/pull/2230))

### Fixed

- Fixed numerical stability bug in `LearnedPerceptualImagePatchSimilarity` metric ([#2144](https://github.com/Lightning-AI/torchmetrics/pull/2144))
- Fixed numerical stability issue in `UniversalImageQualityIndex` metric ([#2222](https://github.com/Lightning-AI/torchmetrics/pull/2222))
- Fixed incompatibility for `MeanAveragePrecision` with `pycocotools` backend when too little `max_detection_thresholds` are provided ([#2219](https://github.com/Lightning-AI/torchmetrics/pull/2219))
- Fixed support for half precision in Perplexity metric ([#2235](https://github.com/Lightning-AI/torchmetrics/pull/2235))
- Fixed device and dtype for `LearnedPerceptualImagePatchSimilarity` functional metric ([#2234](https://github.com/Lightning-AI/torchmetrics/pull/2234))
- Fixed bug in `Metric._reduce_states(...)` when using `dist_sync_fn="cat"` ([#2226](https://github.com/Lightning-AI/torchmetrics/pull/2226))
- Fixed bug in `CosineSimilarity` where 2d is expected but 1d input was given ([#2241](https://github.com/Lightning-AI/torchmetrics/pull/2241))
- Fixed bug in `MetricCollection` when using compute groups and `compute` is called more than once ([#2211](https://github.com/Lightning-AI/torchmetrics/pull/2211))


## [1.2.0] - 2023-09-22

### Added

- Added metric to cluster package:
    - `MutualInformationScore` ([#2008](https://github.com/Lightning-AI/torchmetrics/pull/2008))
    - `RandScore` ([#2025](https://github.com/Lightning-AI/torchmetrics/pull/2025))
    - `NormalizedMutualInfoScore` ([#2029](https://github.com/Lightning-AI/torchmetrics/pull/2029))
    - `AdjustedRandScore` ([#2032](https://github.com/Lightning-AI/torchmetrics/pull/2032))
    - `CalinskiHarabaszScore` ([#2036](https://github.com/Lightning-AI/torchmetrics/pull/2036))
    - `DunnIndex` ([#2049](https://github.com/Lightning-AI/torchmetrics/pull/2049))
    - `HomogeneityScore` ([#2053](https://github.com/Lightning-AI/torchmetrics/pull/2053))
    - `CompletenessScore` ([#2053](https://github.com/Lightning-AI/torchmetrics/pull/2053))
    - `VMeasureScore` ([#2053](https://github.com/Lightning-AI/torchmetrics/pull/2053))
    - `FowlkesMallowsIndex` ([#2066](https://github.com/Lightning-AI/torchmetrics/pull/2066))
    - `AdjustedMutualInfoScore` ([#2058](https://github.com/Lightning-AI/torchmetrics/pull/2058))
    - `DaviesBouldinScore` ([#2071](https://github.com/Lightning-AI/torchmetrics/pull/2071))
- Added `backend` argument to `MeanAveragePrecision` ([#2034](https://github.com/Lightning-AI/torchmetrics/pull/2034))

---

## [1.1.2] - 2023-09-11

### Fixed

- Fixed tie breaking in ndcg metric ([#2031](https://github.com/Lightning-AI/torchmetrics/pull/2031))
- Fixed bug in `BootStrapper` when very few samples were evaluated that could lead to crash ([#2052](https://github.com/Lightning-AI/torchmetrics/pull/2052))
- Fixed bug when creating multiple plots that lead to not all plots being shown ([#2060](https://github.com/Lightning-AI/torchmetrics/pull/2060))
- Fixed performance issues in `RecallAtFixedPrecision` for large batch sizes ([#2042](https://github.com/Lightning-AI/torchmetrics/pull/2042))
- Fixed bug related to `MetricCollection` used with custom metrics have `prefix`/`postfix` attributes ([#2070](https://github.com/Lightning-AI/torchmetrics/pull/2070))


## [1.1.1] - 2023-08-29

### Added

- Added `average` argument to `MeanAveragePrecision` ([#2018](https://github.com/Lightning-AI/torchmetrics/pull/2018))

### Fixed

- Fixed bug in `PearsonCorrCoef` is updated on single samples at a time ([#2019](https://github.com/Lightning-AI/torchmetrics/pull/2019))
- Fixed support for pixel-wise MSE ([#2017](https://github.com/Lightning-AI/torchmetrics/pull/2017))
- Fixed bug in `MetricCollection` when used with multiple metrics that return dicts with same keys ([#2027](https://github.com/Lightning-AI/torchmetrics/pull/2027))
- Fixed bug in detection intersection metrics when `class_metrics=True` resulting in wrong values ([#1924](https://github.com/Lightning-AI/torchmetrics/pull/1924))
- Fixed missing attributes `higher_is_better`, `is_differentiable` for some metrics ([#2028](https://github.com/Lightning-AI/torchmetrics/pull/2028))


## [1.1.0] - 2023-08-22

### Added

- Added source aggregated signal-to-distortion ratio (SA-SDR) metric ([#1882](https://github.com/Lightning-AI/torchmetrics/pull/1882)
- Added `VisualInformationFidelity` to image package ([#1830](https://github.com/Lightning-AI/torchmetrics/pull/1830))
- Added `EditDistance` to text package ([#1906](https://github.com/Lightning-AI/torchmetrics/pull/1906))
- Added `top_k` argument to `RetrievalMRR` in retrieval package ([#1961](https://github.com/Lightning-AI/torchmetrics/pull/1961))
- Added support for evaluating `"segm"` and `"bbox"` detection in `MeanAveragePrecision` at the same time ([#1928](https://github.com/Lightning-AI/torchmetrics/pull/1928))
- Added `PerceptualPathLength` to image package ([#1939](https://github.com/Lightning-AI/torchmetrics/pull/1939))
- Added support for multioutput evaluation in `MeanSquaredError` ([#1937](https://github.com/Lightning-AI/torchmetrics/pull/1937))
- Added argument `extended_summary` to `MeanAveragePrecision` such that precision, recall, iou can be easily returned ([#1983](https://github.com/Lightning-AI/torchmetrics/pull/1983))
- Added warning to `ClipScore` if long captions are detected and truncate ([#2001](https://github.com/Lightning-AI/torchmetrics/pull/2001))
- Added `CLIPImageQualityAssessment` to multimodal package ([#1931](https://github.com/Lightning-AI/torchmetrics/pull/1931))
- Added new property `metric_state` to all metrics for users to investigate currently stored tensors in memory ([#2006](https://github.com/Lightning-AI/torchmetrics/pull/2006))

---

## [1.0.3] - 2023-08-08

### Added

- Added warning to `MeanAveragePrecision` if too many detections are observed ([#1978](https://github.com/Lightning-AI/torchmetrics/pull/1978))

### Fixed

- Fix support for int input for when `multidim_average="samplewise"` in classification metrics  ([#1977](https://github.com/Lightning-AI/torchmetrics/pull/1977))
- Fixed x/y labels when plotting confusion matrices ([#1976](https://github.com/Lightning-AI/torchmetrics/pull/1976))
- Fixed IOU compute in cuda ([#1982](https://github.com/Lightning-AI/torchmetrics/pull/1982))


## [1.0.2] - 2023-08-02

### Added

- Added warning to `PearsonCorrCoeff` if input has a very small variance for its given dtype ([#1926](https://github.com/Lightning-AI/torchmetrics/pull/1926))

### Changed

- Changed all non-task specific classification metrics to be true subtypes of `Metric` ([#1963](https://github.com/Lightning-AI/torchmetrics/pull/1963))

### Fixed

- Fixed bug in `CalibrationError` where calculations for double precision input was performed in float precision ([#1919](https://github.com/Lightning-AI/torchmetrics/pull/1919))
- Fixed bug related to the `prefix/postfix` arguments in `MetricCollection` and `ClasswiseWrapper` being duplicated ([#1918](https://github.com/Lightning-AI/torchmetrics/pull/1918))
- Fixed missing AUC score when plotting classification metrics that support the `score` argument ([#1948](https://github.com/Lightning-AI/torchmetrics/pull/1948))


## [1.0.1] - 2023-07-13

### Fixed
- Fixes corner case when using `MetricCollection` together with aggregation metrics ([#1896](https://github.com/Lightning-AI/torchmetrics/pull/1896))
- Fixed the use of `max_fpr` in `AUROC` metric when only one class is present ([#1895](https://github.com/Lightning-AI/torchmetrics/pull/1895))
- Fixed bug related to empty predictions for `IntersectionOverUnion` metric ([#1892](https://github.com/Lightning-AI/torchmetrics/pull/1892))
- Fixed bug related to `MeanMetric` and broadcasting of weights when Nans are present ([#1898](https://github.com/Lightning-AI/torchmetrics/pull/1898))
- Fixed bug related to expected input format of pycoco in `MeanAveragePrecision` ([#1913](https://github.com/Lightning-AI/torchmetrics/pull/1913))


## [1.0.0] - 2023-07-04

### Added

- Added `prefix` and `postfix` arguments to `ClasswiseWrapper` ([#1866](https://github.com/Lightning-AI/torchmetrics/pull/1866))
- Added speech-to-reverberation modulation energy ratio (SRMR) metric ([#1792](https://github.com/Lightning-AI/torchmetrics/pull/1792), [#1872](https://github.com/Lightning-AI/torchmetrics/pull/1872))
- Added new global arg `compute_with_cache` to control caching behaviour after `compute` method ([#1754](https://github.com/Lightning-AI/torchmetrics/pull/1754))
- Added `ComplexScaleInvariantSignalNoiseRatio` for audio package ([#1785](https://github.com/Lightning-AI/torchmetrics/pull/1785))
- Added `Running` wrapper for calculate running statistics ([#1752](https://github.com/Lightning-AI/torchmetrics/pull/1752))
- Added`RelativeAverageSpectralError` and `RootMeanSquaredErrorUsingSlidingWindow` to image package ([#816](https://github.com/Lightning-AI/torchmetrics/pull/816))
- Added support for `SpecificityAtSensitivity` Metric ([#1432](https://github.com/Lightning-AI/torchmetrics/pull/1432))
- Added support for plotting of metrics through `.plot()` method (
    [#1328](https://github.com/Lightning-AI/torchmetrics/pull/1328),
    [#1481](https://github.com/Lightning-AI/torchmetrics/pull/1481),
    [#1480](https://github.com/Lightning-AI/torchmetrics/pull/1480),
    [#1490](https://github.com/Lightning-AI/torchmetrics/pull/1490),
    [#1581](https://github.com/Lightning-AI/torchmetrics/pull/1581),
    [#1585](https://github.com/Lightning-AI/torchmetrics/pull/1585),
    [#1593](https://github.com/Lightning-AI/torchmetrics/pull/1593),
    [#1600](https://github.com/Lightning-AI/torchmetrics/pull/1600),
    [#1605](https://github.com/Lightning-AI/torchmetrics/pull/1605),
    [#1610](https://github.com/Lightning-AI/torchmetrics/pull/1610),
    [#1609](https://github.com/Lightning-AI/torchmetrics/pull/1609),
    [#1621](https://github.com/Lightning-AI/torchmetrics/pull/1621),
    [#1624](https://github.com/Lightning-AI/torchmetrics/pull/1624),
    [#1623](https://github.com/Lightning-AI/torchmetrics/pull/1623),
    [#1638](https://github.com/Lightning-AI/torchmetrics/pull/1638),
    [#1631](https://github.com/Lightning-AI/torchmetrics/pull/1631),
    [#1650](https://github.com/Lightning-AI/torchmetrics/pull/1650),
    [#1639](https://github.com/Lightning-AI/torchmetrics/pull/1639),
    [#1660](https://github.com/Lightning-AI/torchmetrics/pull/1660),
    [#1682](https://github.com/Lightning-AI/torchmetrics/pull/1682),
    [#1786](https://github.com/Lightning-AI/torchmetrics/pull/1786),
)
- Added support for plotting of audio metrics through `.plot()` method ([#1434](https://github.com/Lightning-AI/torchmetrics/pull/1434))
- Added `classes` to output from `MAP` metric ([#1419](https://github.com/Lightning-AI/torchmetrics/pull/1419))
- Added Binary group fairness metrics to classification package ([#1404](https://github.com/Lightning-AI/torchmetrics/pull/1404))
- Added `MinkowskiDistance` to regression package ([#1362](https://github.com/Lightning-AI/torchmetrics/pull/1362))
- Added `pairwise_minkowski_distance` to pairwise package ([#1362](https://github.com/Lightning-AI/torchmetrics/pull/1362))
- Added new detection metric `PanopticQuality` (
    [#929](https://github.com/Lightning-AI/torchmetrics/pull/929),
    [#1527](https://github.com/Lightning-AI/torchmetrics/pull/1527),
)
- Added `PSNRB` metric ([#1421](https://github.com/Lightning-AI/torchmetrics/pull/1421))
- Added `ClassificationTask` Enum and use in metrics ([#1479](https://github.com/Lightning-AI/torchmetrics/pull/1479))
- Added `ignore_index` option to `exact_match` metric ([#1540](https://github.com/Lightning-AI/torchmetrics/pull/1540))
- Add parameter `top_k` to `RetrievalMAP` ([#1501](https://github.com/Lightning-AI/torchmetrics/pull/1501))
- Added support for deterministic evaluation on GPU for metrics that uses `torch.cumsum` operator ([#1499](https://github.com/Lightning-AI/torchmetrics/pull/1499))
- Added support for plotting of aggregation metrics through `.plot()` method ([#1485](https://github.com/Lightning-AI/torchmetrics/pull/1485))
- Added support for python 3.11 ([#1612](https://github.com/Lightning-AI/torchmetrics/pull/1612))
- Added support for auto clamping of input for metrics that uses the `data_range` ([#1606](argument https://github.com/Lightning-AI/torchmetrics/pull/1606))
- Added `ModifiedPanopticQuality` metric to detection package ([#1627](https://github.com/Lightning-AI/torchmetrics/pull/1627))
- Added `PrecisionAtFixedRecall` metric to classification package ([#1683](https://github.com/Lightning-AI/torchmetrics/pull/1683))
- Added multiple metrics to detection package ([#1284](https://github.com/Lightning-AI/torchmetrics/pull/1284))
  * `IntersectionOverUnion`
  * `GeneralizedIntersectionOverUnion`
  * `CompleteIntersectionOverUnion`
  * `DistanceIntersectionOverUnion`
- Added `MultitaskWrapper` to wrapper package ([#1762](https://github.com/Lightning-AI/torchmetrics/pull/1762))
- Added `RelativeSquaredError` metric to regression package ([#1765](https://github.com/Lightning-AI/torchmetrics/pull/1765))
- Added `MemorizationInformedFrechetInceptionDistance` metric to image package ([#1580](https://github.com/Lightning-AI/torchmetrics/pull/1580))


### Changed

- Changed `permutation_invariant_training` to allow using a `'permutation-wise'` metric function ([#1794](https://github.com/Lightning-AI/torchmetrics/pull/1794))
- Changed `update_count` and `update_called` from private to public methods ([#1370](https://github.com/Lightning-AI/torchmetrics/pull/1370))
- Raise exception for invalid kwargs in Metric base class ([#1427](https://github.com/Lightning-AI/torchmetrics/pull/1427))
- Extend `EnumStr` raising `ValueError` for invalid value ([#1479](https://github.com/Lightning-AI/torchmetrics/pull/1479))
- Improve speed and memory consumption of binned `PrecisionRecallCurve` with large number of samples ([#1493](https://github.com/Lightning-AI/torchmetrics/pull/1493))
- Changed `__iter__` method from raising `NotImplementedError` to `TypeError` by setting to `None` ([#1538](https://github.com/Lightning-AI/torchmetrics/pull/1538))
- `FID` metric will now raise an error if too few samples are provided ([#1655](https://github.com/Lightning-AI/torchmetrics/pull/1655))
- Allowed FID with `torch.float64` ([#1628](https://github.com/Lightning-AI/torchmetrics/pull/1628))
- Changed `LPIPS` implementation to no more rely on third-party package ([#1575](https://github.com/Lightning-AI/torchmetrics/pull/1575))
- Changed FID matrix square root calculation from `scipy` to `torch` ([#1708](https://github.com/Lightning-AI/torchmetrics/pull/1708))
- Changed calculation in `PearsonCorrCoeff` to be more robust in certain cases  ([#1729](https://github.com/Lightning-AI/torchmetrics/pull/1729))
- Changed `MeanAveragePrecision` to `pycocotools` backend ([#1832](https://github.com/Lightning-AI/torchmetrics/pull/1832))


### Deprecated

- Deprecated domain metrics import from package root (
    [#1685](https://github.com/Lightning-AI/torchmetrics/pull/1685),
    [#1694](https://github.com/Lightning-AI/torchmetrics/pull/1694),
    [#1696](https://github.com/Lightning-AI/torchmetrics/pull/1696),
    [#1699](https://github.com/Lightning-AI/torchmetrics/pull/1699),
    [#1703](https://github.com/Lightning-AI/torchmetrics/pull/1703),
)


### Removed

- Support for python 3.7 ([#1640](https://github.com/Lightning-AI/torchmetrics/pull/1640))


### Fixed

- Fixed support in `MetricTracker` for `MultioutputWrapper` and nested structures ([#1608](https://github.com/Lightning-AI/torchmetrics/pull/1608))
- Fixed restrictive check in `PearsonCorrCoef` ([#1649](https://github.com/Lightning-AI/torchmetrics/pull/1649))
- Fixed integration with `jsonargparse` and `LightningCLI` ([#1651](https://github.com/Lightning-AI/torchmetrics/pull/1651))
- Fixed corner case in calibration error for zero confidence input ([#1648](https://github.com/Lightning-AI/torchmetrics/pull/1648))
- Fix precision-recall curve based computations for float target ([#1642](https://github.com/Lightning-AI/torchmetrics/pull/1642))
- Fixed missing kwarg squeeze in `MultiOutputWrapper` ([#1675](https://github.com/Lightning-AI/torchmetrics/pull/1675))
- Fixed padding removal for 3d input in `MSSSIM` ([#1674](https://github.com/Lightning-AI/torchmetrics/pull/1674))
- Fixed `max_det_threshold` in MAP detection ([#1712](https://github.com/Lightning-AI/torchmetrics/pull/1712))
- Fixed states being saved in metrics that use `register_buffer` ([#1728](https://github.com/Lightning-AI/torchmetrics/pull/1728))
- Fixed states not being correctly synced and device transferred in `MeanAveragePrecision` for `iou_type="segm"` ([#1763](https://github.com/Lightning-AI/torchmetrics/pull/1763))
- Fixed use of `prefix` and `postfix` in nested `MetricCollection` ([#1773](https://github.com/Lightning-AI/torchmetrics/pull/1773))
- Fixed `ax` plotting logging in `MetricCollection ([#1783](https://github.com/Lightning-AI/torchmetrics/pull/1783))
- Fixed lookup for punkt sources being downloaded in `RougeScore` ([#1789](https://github.com/Lightning-AI/torchmetrics/pull/1789))
- Fixed integration with lightning for `CompositionalMetric` ([#1761](https://github.com/Lightning-AI/torchmetrics/pull/1761))
- Fixed several bugs in `SpectralDistortionIndex` metric ([#1808](https://github.com/Lightning-AI/torchmetrics/pull/1808))
- Fixed bug for corner cases in `MatthewsCorrCoef` (
    [#1812](https://github.com/Lightning-AI/torchmetrics/pull/1812),
    [#1863](https://github.com/Lightning-AI/torchmetrics/pull/1863)
)
- Fixed support for half precision in `PearsonCorrCoef` ([#1819](https://github.com/Lightning-AI/torchmetrics/pull/1819))
- Fixed number of bugs related to `average="macro"` in classification metrics ([#1821](https://github.com/Lightning-AI/torchmetrics/pull/1821))
- Fixed off-by-one issue when `ignore_index = num_classes + 1` in Multiclass-jaccard ([#1860](https://github.com/Lightning-AI/torchmetrics/pull/1860))

---

## [0.11.4] - 2023-03-10

### Fixed

- Fixed evaluation of `R2Score` with near constant target ([#1576](https://github.com/Lightning-AI/torchmetrics/pull/1576))
- Fixed dtype conversion when metric is submodule ([#1583](https://github.com/Lightning-AI/torchmetrics/pull/1583))
- Fixed bug related to `top_k>1` and `ignore_index!=None` in `StatScores` based metrics ([#1589](https://github.com/Lightning-AI/torchmetrics/pull/1589))
- Fixed corner case for `PearsonCorrCoef` when running in ddp mode but only on single device ([#1587](https://github.com/Lightning-AI/torchmetrics/pull/1587))
- Fixed overflow error for specific cases in `MAP` when big areas are calculated ([#1607](https://github.com/Lightning-AI/torchmetrics/pull/1607))


## [0.11.3] - 2023-02-28

### Fixed

- Fixed classification metrics for `byte` input ([#1521](https://github.com/Lightning-AI/torchmetrics/pull/1474))
- Fixed the use of `ignore_index` in `MulticlassJaccardIndex` ([#1386](https://github.com/Lightning-AI/torchmetrics/pull/1386))


## [0.11.2] - 2023-02-21

### Fixed

- Fixed compatibility between XLA in `_bincount` function ([#1471](https://github.com/Lightning-AI/torchmetrics/pull/1471))
- Fixed type hints in methods belonging to `MetricTracker` wrapper ([#1472](https://github.com/Lightning-AI/torchmetrics/pull/1472))
- Fixed `multilabel` in `ExactMatch` ([#1474](https://github.com/Lightning-AI/torchmetrics/pull/1474))


## [0.11.1] - 2023-01-30

### Fixed

- Fixed type checking on the `maximize` parameter at the initialization of `MetricTracker` ([#1428](https://github.com/Lightning-AI/torchmetrics/pull/1430))
- Fixed mixed precision autocast for `SSIM` metric ([#1454](https://github.com/Lightning-AI/torchmetrics/pull/1454))
- Fixed checking for `nltk.punkt` in `RougeScore` if a machine is not online ([#1456](https://github.com/Lightning-AI/torchmetrics/pull/1456))
- Fixed wrongly reset method in `MultioutputWrapper` ([#1460](https://github.com/Lightning-AI/torchmetrics/pull/1460))
- Fixed dtype checking in `PrecisionRecallCurve` for `target` tensor ([#1457](https://github.com/Lightning-AI/torchmetrics/pull/1457))


## [0.11.0] - 2022-11-30

### Added

- Added `MulticlassExactMatch` to classification metrics ([#1343](https://github.com/Lightning-AI/torchmetrics/pull/1343))
- Added `TotalVariation` to image package ([#978](https://github.com/Lightning-AI/torchmetrics/pull/978))
- Added `CLIPScore` to new multimodal package ([#1314](https://github.com/Lightning-AI/torchmetrics/pull/1314))
- Added regression metrics:
   * `KendallRankCorrCoef` ([#1271](https://github.com/Lightning-AI/torchmetrics/pull/1271))
   * `LogCoshError` ([#1316](https://github.com/Lightning-AI/torchmetrics/pull/1316))
- Added new nominal metrics:
  * `CramersV` ([#1298](https://github.com/Lightning-AI/torchmetrics/pull/1298))
  * `PearsonsContingencyCoefficient` ([#1334](https://github.com/Lightning-AI/torchmetrics/pull/1334))
  * `TschuprowsT` ([#1334](https://github.com/Lightning-AI/torchmetrics/pull/1334))
  * `TheilsU` ([#1337](https://github.com/Lightning-AI/torchmetrics/pull/1334))
- Added option to pass `distributed_available_fn` to metrics to allow checks for custom communication backend for making `dist_sync_fn` actually useful ([#1301](https://github.com/Lightning-AI/torchmetrics/pull/1301))
- Added `normalize` argument to `Inception`, `FID`, `KID` metrics ([#1246](https://github.com/Lightning-AI/torchmetrics/pull/1246))

### Changed

- Changed minimum Pytorch version to be 1.8 ([#1263](https://github.com/Lightning-AI/torchmetrics/pull/1263))
- Changed interface for all functional and modular classification metrics after refactor ([#1252](https://github.com/Lightning-AI/torchmetrics/pull/1252))

### Removed

- Removed deprecated `BinnedAveragePrecision`, `BinnedPrecisionRecallCurve`, `RecallAtFixedPrecision` ([#1251](https://github.com/Lightning-AI/torchmetrics/pull/1251))
- Removed deprecated `LabelRankingAveragePrecision`, `LabelRankingLoss` and `CoverageError` ([#1251](https://github.com/Lightning-AI/torchmetrics/pull/1251))
- Removed deprecated `KLDivergence` and `AUC` ([#1251](https://github.com/Lightning-AI/torchmetrics/pull/1251))

### Fixed

- Fixed precision bug in `pairwise_euclidean_distance` ([#1352](https://github.com/Lightning-AI/torchmetrics/pull/1352))

---

## [0.10.3] - 2022-11-16

### Fixed

- Fixed bug in `Metrictracker.best_metric` when `return_step=False` ([#1306](https://github.com/Lightning-AI/torchmetrics/pull/1306))
- Fixed bug to prevent users from going into an infinite loop if trying to iterate of a single metric ([#1320](https://github.com/Lightning-AI/torchmetrics/pull/1320))

## [0.10.2] - 2022-10-31

### Changed

- Changed in-place operation to out-of-place operation in `pairwise_cosine_similarity` ([#1288](https://github.com/Lightning-AI/torchmetrics/pull/1288))

### Fixed

- Fixed high memory usage for certain classification metrics when `average='micro'` ([#1286](https://github.com/Lightning-AI/torchmetrics/pull/1286))
- Fixed precision problems when `structural_similarity_index_measure` was used with autocast ([#1291](https://github.com/Lightning-AI/torchmetrics/pull/1291))
- Fixed slow performance for confusion matrix based metrics ([#1302](https://github.com/Lightning-AI/torchmetrics/pull/1302))
- Fixed restrictive dtype checking in `spearman_corrcoef` when used with autocast ([#1303](https://github.com/Lightning-AI/torchmetrics/pull/1303))


## [0.10.1] - 2022-10-21

### Fixed

- Fixed broken clone method for classification metrics ([#1250](https://github.com/Lightning-AI/torchmetrics/pull/1250))
- Fixed unintentional downloading of `nltk.punkt` when `lsum` not in `rouge_keys` ([#1258](https://github.com/Lightning-AI/torchmetrics/pull/1258))
- Fixed type casting in `MAP` metric between `bool` and `float32` ([#1150](https://github.com/Lightning-AI/torchmetrics/pull/1150))


## [0.10.0] - 2022-10-04

### Added

- Added a new NLP metric `InfoLM` ([#915](https://github.com/Lightning-AI/torchmetrics/pull/915))
- Added `Perplexity` metric ([#922](https://github.com/Lightning-AI/torchmetrics/pull/922))
- Added `ConcordanceCorrCoef` metric to regression package ([#1201](https://github.com/Lightning-AI/torchmetrics/pull/1201))
- Added argument `normalize` to `LPIPS` metric ([#1216](https://github.com/Lightning-AI/torchmetrics/pull/1216))
- Added support for multiprocessing of batches in `PESQ` metric ([#1227](https://github.com/Lightning-AI/torchmetrics/pull/1227))
- Added support for multioutput in `PearsonCorrCoef` and `SpearmanCorrCoef` ([#1200](https://github.com/Lightning-AI/torchmetrics/pull/1200))

### Changed

- Classification refactor (
    [#1054](https://github.com/Lightning-AI/torchmetrics/pull/1054),
    [#1143](https://github.com/Lightning-AI/torchmetrics/pull/1143),
    [#1145](https://github.com/Lightning-AI/torchmetrics/pull/1145),
    [#1151](https://github.com/Lightning-AI/torchmetrics/pull/1151),
    [#1159](https://github.com/Lightning-AI/torchmetrics/pull/1159),
    [#1163](https://github.com/Lightning-AI/torchmetrics/pull/1163),
    [#1167](https://github.com/Lightning-AI/torchmetrics/pull/1167),
    [#1175](https://github.com/Lightning-AI/torchmetrics/pull/1175),
    [#1189](https://github.com/Lightning-AI/torchmetrics/pull/1189),
    [#1197](https://github.com/Lightning-AI/torchmetrics/pull/1197),
    [#1215](https://github.com/Lightning-AI/torchmetrics/pull/1215),
    [#1195](https://github.com/Lightning-AI/torchmetrics/pull/1195)
)
- Changed update in `FID` metric to be done in online fashion to save memory ([#1199](https://github.com/Lightning-AI/torchmetrics/pull/1199))
- Improved performance of retrieval metrics ([#1242](https://github.com/Lightning-AI/torchmetrics/pull/1242))
- Changed `SSIM` and `MSSSIM` update to be online to reduce memory usage ([#1231](https://github.com/Lightning-AI/torchmetrics/pull/1231))

### Deprecated

- Deprecated `BinnedAveragePrecision`, `BinnedPrecisionRecallCurve`, `BinnedRecallAtFixedPrecision` ([#1163](https://github.com/Lightning-AI/torchmetrics/pull/1163))
  * `BinnedAveragePrecision` -> use `AveragePrecision` with `thresholds` arg
  * `BinnedPrecisionRecallCurve` -> use `AveragePrecisionRecallCurve` with `thresholds` arg
  * `BinnedRecallAtFixedPrecision` -> use `RecallAtFixedPrecision` with `thresholds` arg
- Renamed and refactored `LabelRankingAveragePrecision`, `LabelRankingLoss` and `CoverageError` ([#1167](https://github.com/Lightning-AI/torchmetrics/pull/1167))
  * `LabelRankingAveragePrecision` -> `MultilabelRankingAveragePrecision`
  * `LabelRankingLoss` -> `MultilabelRankingLoss`
  * `CoverageError` -> `MultilabelCoverageError`
- Deprecated `KLDivergence` and `AUC` from classification package ([#1189](https://github.com/Lightning-AI/torchmetrics/pull/1189))
  * `KLDivergence` moved to `regression` package
  * Instead of `AUC` use `torchmetrics.utils.compute.auc`

### Fixed

- Fixed a bug in `ssim` when `return_full_image=True` where the score was still reduced ([#1204](https://github.com/Lightning-AI/torchmetrics/pull/1204))
- Fixed MPS support for:
  * MAE metric ([#1210](https://github.com/Lightning-AI/torchmetrics/pull/1210))
  * Jaccard index ([#1205](https://github.com/Lightning-AI/torchmetrics/pull/1205))
- Fixed bug in `ClasswiseWrapper` such that `compute` gave wrong result ([#1225](https://github.com/Lightning-AI/torchmetrics/pull/1225))
- Fixed synchronization of empty list states ([#1219](https://github.com/Lightning-AI/torchmetrics/pull/1219))

---

## [0.9.3] - 2022-08-22

### Added

- Added global option `sync_on_compute` to disable automatic synchronization when `compute` is called ([#1107](https://github.dev/Lightning-AI/torchmetrics/pull/1107))

### Fixed

- Fixed missing reset in `ClasswiseWrapper` ([#1129](https://github.com/Lightning-AI/torchmetrics/pull/1129))
- Fixed `JaccardIndex` multi-label compute ([#1125](https://github.com/Lightning-AI/torchmetrics/pull/1125))
- Fix SSIM propagate device if `gaussian_kernel` is False, add test ([#1149](https://github.com/Lightning-AI/torchmetrics/pull/1149))


## [0.9.2] - 2022-06-29

### Fixed

- Fixed mAP calculation for areas with 0 predictions ([#1080](https://github.com/Lightning-AI/torchmetrics/pull/1080))
- Fixed bug where avg precision state and auroc state was not merge when using MetricCollections ([#1086](https://github.com/Lightning-AI/torchmetrics/pull/1086))
- Skip box conversion if no boxes are present in `MeanAveragePrecision` ([#1097](https://github.com/Lightning-AI/torchmetrics/pull/1097))
- Fixed inconsistency in docs and code when setting `average="none"` in `AveragePrecision` metric ([#1116](https://github.com/Lightning-AI/torchmetrics/pull/1116))


## [0.9.1] - 2022-06-08

### Added

- Added specific `RuntimeError` when metric object is on the wrong device ([#1056](https://github.com/Lightning-AI/torchmetrics/pull/1056))
- Added an option to specify own n-gram weights for `BLEUScore` and `SacreBLEUScore` instead of using uniform weights only. ([#1075](https://github.com/Lightning-AI/torchmetrics/pull/1075))

### Fixed

- Fixed aggregation metrics when input only contains zero ([#1070](https://github.com/Lightning-AI/torchmetrics/pull/1070))
- Fixed `TypeError` when providing superclass arguments as `kwargs` ([#1069](https://github.com/Lightning-AI/torchmetrics/pull/1069))
- Fixed bug related to state reference in metric collection when using compute groups ([#1076](https://github.com/Lightning-AI/torchmetrics/pull/1076))


## [0.9.0] - 2022-05-30

### Added

- Added `RetrievalPrecisionRecallCurve` and `RetrievalRecallAtFixedPrecision` to retrieval package ([#951](https://github.com/Lightning-AI/torchmetrics/pull/951))
- Added class property `full_state_update` that determines `forward` should call `update` once or twice (
    [#984](https://github.com/Lightning-AI/torchmetrics/pull/984),
    [#1033](https://github.com/Lightning-AI/torchmetrics/pull/1033))
- Added support for nested metric collections ([#1003](https://github.com/Lightning-AI/torchmetrics/pull/1003))
- Added `Dice` to classification package ([#1021](https://github.com/Lightning-AI/torchmetrics/pull/1021))
- Added support to segmentation type `segm` as IOU for mean average precision ([#822](https://github.com/Lightning-AI/torchmetrics/pull/822))

### Changed

- Renamed `reduction` argument to `average` in Jaccard score and added additional options ([#874](https://github.com/Lightning-AI/torchmetrics/pull/874))

### Removed

- Removed deprecated `compute_on_step` argument (
    [#962](https://github.com/Lightning-AI/torchmetrics/pull/962),
    [#967](https://github.com/Lightning-AI/torchmetrics/pull/967),
    [#979](https://github.com/Lightning-AI/torchmetrics/pull/979),
    [#990](https://github.com/Lightning-AI/torchmetrics/pull/990),
    [#991](https://github.com/Lightning-AI/torchmetrics/pull/991),
    [#993](https://github.com/Lightning-AI/torchmetrics/pull/993),
    [#1005](https://github.com/Lightning-AI/torchmetrics/pull/1005),
    [#1004](https://github.com/Lightning-AI/torchmetrics/pull/1004),
    [#1007](https://github.com/Lightning-AI/torchmetrics/pull/1007)
)

### Fixed

- Fixed non-empty state dict for a few metrics ([#1012](https://github.com/Lightning-AI/torchmetrics/pull/1012))
- Fixed bug when comparing states while finding compute groups ([#1022](https://github.com/Lightning-AI/torchmetrics/pull/1022))
- Fixed `torch.double` support in stat score metrics ([#1023](https://github.com/Lightning-AI/torchmetrics/pull/1023))
- Fixed `FID` calculation for non-equal size real and fake input ([#1028](https://github.com/Lightning-AI/torchmetrics/pull/1028))
- Fixed case where `KLDivergence` could output `Nan` ([#1030](https://github.com/Lightning-AI/torchmetrics/pull/1030))
- Fixed deterministic for PyTorch<1.8 ([#1035](https://github.com/Lightning-AI/torchmetrics/pull/1035))
- Fixed default value for `mdmc_average` in `Accuracy` ([#1036](https://github.com/Lightning-AI/torchmetrics/pull/1036))
- Fixed missing copy of property when using compute groups in `MetricCollection` ([#1052](https://github.com/Lightning-AI/torchmetrics/pull/1052))

---

## [0.8.2] - 2022-05-06


### Fixed

- Fixed multi device aggregation in `PearsonCorrCoef` ([#998](https://github.com/Lightning-AI/torchmetrics/pull/998))
- Fixed MAP metric when using custom list of thresholds ([#995](https://github.com/Lightning-AI/torchmetrics/pull/995))
- Fixed compatibility between compute groups in `MetricCollection` and prefix/postfix arg ([#1007](https://github.com/Lightning-AI/torchmetrics/pull/1008))
- Fixed compatibility with future Pytorch 1.12 in `safe_matmul` ([#1011](https://github.com/Lightning-AI/torchmetrics/pull/1011), [#1014](https://github.com/Lightning-AI/torchmetrics/pull/1014))


## [0.8.1] - 2022-04-27

### Changed

- Reimplemented the `signal_distortion_ratio` metric, which removed the absolute requirement of `fast-bss-eval` ([#964](https://github.com/Lightning-AI/torchmetrics/pull/964))

### Fixed

- Fixed "Sort currently does not support bool dtype on CUDA" error in MAP for empty preds ([#983](https://github.com/Lightning-AI/torchmetrics/pull/983))
- Fixed `BinnedPrecisionRecallCurve` when `thresholds` argument is not provided ([#968](https://github.com/Lightning-AI/torchmetrics/pull/968))
- Fixed `CalibrationError` to work on logit input ([#985](https://github.com/Lightning-AI/torchmetrics/pull/985))


## [0.8.0] - 2022-04-14

### Added

- Added `WeightedMeanAbsolutePercentageError` to regression package ([#948](https://github.com/Lightning-AI/torchmetrics/pull/948))
- Added new classification metrics:
  * `CoverageError` ([#787](https://github.com/Lightning-AI/torchmetrics/pull/787))
  * `LabelRankingAveragePrecision` and `LabelRankingLoss` ([#787](https://github.com/Lightning-AI/torchmetrics/pull/787))
- Added new image metric:
  * `SpectralAngleMapper` ([#885](https://github.com/Lightning-AI/torchmetrics/pull/885))
  * `ErrorRelativeGlobalDimensionlessSynthesis` ([#894](https://github.com/Lightning-AI/torchmetrics/pull/894))
  * `UniversalImageQualityIndex` ([#824](https://github.com/Lightning-AI/torchmetrics/pull/824))
  * `SpectralDistortionIndex` ([#873](https://github.com/Lightning-AI/torchmetrics/pull/873))
- Added support for `MetricCollection` in `MetricTracker` ([#718](https://github.com/Lightning-AI/torchmetrics/pull/718))
- Added support for 3D image and uniform kernel in `StructuralSimilarityIndexMeasure` ([#818](https://github.com/Lightning-AI/torchmetrics/pull/818))
- Added smart update of `MetricCollection` ([#709](https://github.com/Lightning-AI/torchmetrics/pull/709))
- Added `ClasswiseWrapper` for better logging of classification metrics with multiple output values ([#832](https://github.com/Lightning-AI/torchmetrics/pull/832))
- Added `**kwargs` argument for passing additional arguments to base class ([#833](https://github.com/Lightning-AI/torchmetrics/pull/833))
- Added negative `ignore_index` for the Accuracy metric ([#362](https://github.com/Lightning-AI/torchmetrics/pull/362))
- Added `adaptive_k` for the `RetrievalPrecision` metric ([#910](https://github.com/Lightning-AI/torchmetrics/pull/910))
- Added `reset_real_features` argument image quality assessment metrics ([#722](https://github.com/Lightning-AI/torchmetrics/pull/722))
- Added new keyword argument `compute_on_cpu` to all metrics ([#867](https://github.com/Lightning-AI/torchmetrics/pull/867))

### Changed

- Made `num_classes` in `jaccard_index` a required argument ([#853](https://github.com/Lightning-AI/torchmetrics/pull/853), [#914](https://github.com/Lightning-AI/torchmetrics/pull/914))
- Added normalizer, tokenizer to ROUGE metric ([#838](https://github.com/Lightning-AI/torchmetrics/pull/838))
- Improved shape checking of `permutation_invariant_training` ([#864](https://github.com/Lightning-AI/torchmetrics/pull/864))
- Allowed reduction `None` ([#891](https://github.com/Lightning-AI/torchmetrics/pull/891))
- `MetricTracker.best_metric` will now give a warning when computing on metric that do not have a best ([#913](https://github.com/Lightning-AI/torchmetrics/pull/913))

### Deprecated

- Deprecated argument `compute_on_step` ([#792](https://github.com/Lightning-AI/torchmetrics/pull/792))
- Deprecated passing in `dist_sync_on_step`, `process_group`, `dist_sync_fn` direct argument ([#833](https://github.com/Lightning-AI/torchmetrics/pull/833))

### Removed

- Removed support for versions of [Pytorch-Lightning](https://github.com/Lightning-AI/lightning) lower than v1.5 ([#788](https://github.com/Lightning-AI/torchmetrics/pull/788))
- Removed deprecated functions, and warnings in Text ([#773](https://github.com/Lightning-AI/torchmetrics/pull/773))
  * `WER` and `functional.wer`
- Removed deprecated functions and warnings in Image ([#796](https://github.com/Lightning-AI/torchmetrics/pull/796))
  * `SSIM` and `functional.ssim`
  * `PSNR` and `functional.psnr`
- Removed deprecated functions, and warnings in classification and regression ([#806](https://github.com/Lightning-AI/torchmetrics/pull/806))
  * `FBeta` and `functional.fbeta`
  * `F1` and `functional.f1`
  * `Hinge` and `functional.hinge`
  * `IoU` and `functional.iou`
  * `MatthewsCorrcoef`
  * `PearsonCorrcoef`
  * `SpearmanCorrcoef`
- Removed deprecated functions, and warnings in detection and pairwise ([#804](https://github.com/Lightning-AI/torchmetrics/pull/804))
  * `MAP` and `functional.pairwise.manhattan`
- Removed deprecated functions, and warnings in Audio ([#805](https://github.com/Lightning-AI/torchmetrics/pull/805))
  * `PESQ` and `functional.audio.pesq`
  * `PIT` and `functional.audio.pit`
  * `SDR` and `functional.audio.sdr` and `functional.audio.si_sdr`
  * `SNR` and `functional.audio.snr` and `functional.audio.si_snr`
  * `STOI` and `functional.audio.stoi`
- Removed unused `get_num_classes` from `torchmetrics.utilities.data` ([#914](https://github.com/Lightning-AI/torchmetrics/pull/914))

### Fixed

- Fixed device mismatch for `MAP` metric in specific cases ([#950](https://github.com/Lightning-AI/torchmetrics/pull/950))
- Improved testing speed ([#820](https://github.com/Lightning-AI/torchmetrics/pull/820))
- Fixed compatibility of `ClasswiseWrapper` with the `prefix` argument of `MetricCollection` ([#843](https://github.com/Lightning-AI/torchmetrics/pull/843))
- Fixed `BestScore` on GPU ([#912](https://github.com/Lightning-AI/torchmetrics/pull/912))
- Fixed Lsum computation for `ROUGEScore` ([#944](https://github.com/Lightning-AI/torchmetrics/pull/944))

---

## [0.7.3] - 2022-03-23

### Fixed

- Fixed unsafe log operation in `TweedieDeviace` for power=1 ([#847](https://github.com/Lightning-AI/torchmetrics/pull/847))
- Fixed bug in MAP metric related to either no ground truth or no predictions ([#884](https://github.com/Lightning-AI/torchmetrics/pull/884))
- Fixed `ConfusionMatrix`, `AUROC` and `AveragePrecision` on GPU when running in deterministic mode ([#900](https://github.com/Lightning-AI/torchmetrics/pull/900))
- Fixed NaN or Inf results returned by `signal_distortion_ratio` ([#899](https://github.com/Lightning-AI/torchmetrics/pull/899))
- Fixed memory leak when using `update` method with tensor where `requires_grad=True` ([#902](https://github.com/Lightning-AI/torchmetrics/pull/902))


## [0.7.2] - 2022-02-10

### Fixed

- Minor patches in JOSS paper.


## [0.7.1] - 2022-02-03

### Changed

- Used `torch.bucketize` in calibration error when `torch>1.8` for faster computations ([#769](https://github.com/Lightning-AI/torchmetrics/pull/769))
- Improve mAP performance ([#742](https://github.com/Lightning-AI/torchmetrics/pull/742))

### Fixed

- Fixed check for available modules ([#772](https://github.com/Lightning-AI/torchmetrics/pull/772))
- Fixed Matthews correlation coefficient when the denominator is 0 ([#781](https://github.com/Lightning-AI/torchmetrics/pull/781))


## [0.7.0] - 2022-01-17

### Added

- Added NLP metrics:
  - `MatchErrorRate` ([#619](https://github.com/Lightning-AI/torchmetrics/pull/619))
  - `WordInfoLost` and `WordInfoPreserved` ([#630](https://github.com/Lightning-AI/torchmetrics/pull/630))
  - `SQuAD` ([#623](https://github.com/Lightning-AI/torchmetrics/pull/623))
  - `CHRFScore` ([#641](https://github.com/Lightning-AI/torchmetrics/pull/641))
  - `TranslationEditRate` ([#646](https://github.com/Lightning-AI/torchmetrics/pull/646))
  - `ExtendedEditDistance` ([#668](https://github.com/Lightning-AI/torchmetrics/pull/668))
- Added `MultiScaleSSIM` into image metrics ([#679](https://github.com/Lightning-AI/torchmetrics/pull/679))
- Added Signal to Distortion Ratio (`SDR`) to audio package ([#565](https://github.com/Lightning-AI/torchmetrics/pull/565))
- Added `MinMaxMetric` to wrappers ([#556](https://github.com/Lightning-AI/torchmetrics/pull/556))
- Added `ignore_index` to retrieval metrics ([#676](https://github.com/Lightning-AI/torchmetrics/pull/676))
- Added support for multi references in `ROUGEScore` ([#680](https://github.com/Lightning-AI/torchmetrics/pull/680))
- Added a default VSCode devcontainer configuration ([#621](https://github.com/Lightning-AI/torchmetrics/pull/621))

### Changed

- Scalar metrics will now consistently have additional dimensions squeezed ([#622](https://github.com/Lightning-AI/torchmetrics/pull/622))
- Metrics having third party dependencies removed from global import ([#463](https://github.com/Lightning-AI/torchmetrics/pull/463))
- Untokenized for `BLEUScore` input stay consistent with all the other text metrics ([#640](https://github.com/Lightning-AI/torchmetrics/pull/640))
- Arguments reordered for `TER`, `BLEUScore`, `SacreBLEUScore`, `CHRFScore` now expect input order as predictions first and target second ([#696](https://github.com/Lightning-AI/torchmetrics/pull/696))
- Changed dtype of metric state from `torch.float` to `torch.long` in `ConfusionMatrix` to accommodate larger values ([#715](https://github.com/Lightning-AI/torchmetrics/pull/715))
- Unify `preds`, `target` input argument's naming across all text metrics ([#723](https://github.com/Lightning-AI/torchmetrics/pull/723), [#727](https://github.com/Lightning-AI/torchmetrics/pull/727))
  * `bert`, `bleu`, `chrf`, `sacre_bleu`, `wip`, `wil`, `cer`, `ter`, `wer`, `mer`, `rouge`, `squad`

### Deprecated

- Renamed IoU -> Jaccard Index ([#662](https://github.com/Lightning-AI/torchmetrics/pull/662))
- Renamed text WER metric ([#714](https://github.com/Lightning-AI/torchmetrics/pull/714))
  * `functional.wer` -> `functional.word_error_rate`
  * `WER` -> `WordErrorRate`
- Renamed correlation coefficient classes: ([#710](https://github.com/Lightning-AI/torchmetrics/pull/710))
  * `MatthewsCorrcoef` -> `MatthewsCorrCoef`
  * `PearsonCorrcoef` -> `PearsonCorrCoef`
  * `SpearmanCorrcoef` -> `SpearmanCorrCoef`
- Renamed audio STOI metric: ([#753](https://github.com/Lightning-AI/torchmetrics/pull/753), [#758](https://github.com/Lightning-AI/torchmetrics/pull/758))
  * `audio.STOI` to `audio.ShortTimeObjectiveIntelligibility`
  * `functional.audio.stoi` to `functional.audio.short_time_objective_intelligibility`
- Renamed audio PESQ metrics: ([#751](https://github.com/Lightning-AI/torchmetrics/pull/751))
  * `functional.audio.pesq` -> `functional.audio.perceptual_evaluation_speech_quality`
  * `audio.PESQ` -> `audio.PerceptualEvaluationSpeechQuality`
- Renamed audio SDR metrics: ([#711](https://github.com/Lightning-AI/torchmetrics/pull/711))
  * `functional.sdr` -> `functional.signal_distortion_ratio`
  * `functional.si_sdr` -> `functional.scale_invariant_signal_distortion_ratio`
  * `SDR` -> `SignalDistortionRatio`
  * `SI_SDR` -> `ScaleInvariantSignalDistortionRatio`
- Renamed audio SNR metrics: ([#712](https://github.com/Lightning-AI/torchmetrics/pull/712))
  * `functional.snr` -> `functional.signal_distortion_ratio`
  * `functional.si_snr` -> `functional.scale_invariant_signal_noise_ratio`
  * `SNR` -> `SignalNoiseRatio`
  * `SI_SNR` -> `ScaleInvariantSignalNoiseRatio`
- Renamed F-score metrics: ([#731](https://github.com/Lightning-AI/torchmetrics/pull/731), [#740](https://github.com/Lightning-AI/torchmetrics/pull/740))
  * `functional.f1` ->  `functional.f1_score`
  * `F1` ->  `F1Score`
  * `functional.fbeta` ->  `functional.fbeta_score`
  * `FBeta` ->  `FBetaScore`
- Renamed Hinge metric: ([#734](https://github.com/Lightning-AI/torchmetrics/pull/734))
  * `functional.hinge` ->  `functional.hinge_loss`
  * `Hinge` ->  `HingeLoss`
- Renamed image PSNR metrics ([#732](https://github.com/Lightning-AI/torchmetrics/pull/732))
  * `functional.psnr` -> `functional.peak_signal_noise_ratio`
  * `PSNR` -> `PeakSignalNoiseRatio`
- Renamed image PIT metric: ([#737](https://github.com/Lightning-AI/torchmetrics/pull/737))
  * `functional.pit` ->  `functional.permutation_invariant_training`
  * `PIT` ->  `PermutationInvariantTraining`
- Renamed image SSIM metric: ([#747](https://github.com/Lightning-AI/torchmetrics/pull/747))
  * `functional.ssim` ->  `functional.scale_invariant_signal_noise_ratio`
  * `SSIM` ->  `StructuralSimilarityIndexMeasure`
- Renamed detection `MAP` to `MeanAveragePrecision` metric ([#754](https://github.com/Lightning-AI/torchmetrics/pull/754))
- Renamed Fidelity & LPIPS image metric: ([#752](https://github.com/Lightning-AI/torchmetrics/pull/752))
  * `image.FID` ->  `image.FrechetInceptionDistance`
  * `image.KID` ->  `image.KernelInceptionDistance`
  * `image.LPIPS` ->  `image.LearnedPerceptualImagePatchSimilarity`

### Removed

- Removed `embedding_similarity` metric ([#638](https://github.com/Lightning-AI/torchmetrics/pull/638))
- Removed argument `concatenate_texts` from `wer` metric ([#638](https://github.com/Lightning-AI/torchmetrics/pull/638))
- Removed arguments `newline_sep` and `decimal_places` from `rouge` metric ([#638](https://github.com/Lightning-AI/torchmetrics/pull/638))

### Fixed

- Fixed MetricCollection kwargs filtering when no `kwargs` are present in update signature ([#707](https://github.com/Lightning-AI/torchmetrics/pull/707))

---

## [0.6.2] - 2021-12-15

### Fixed

- Fixed `torch.sort` currently does not support bool `dtype` on CUDA ([#665](https://github.com/Lightning-AI/torchmetrics/pull/665))
- Fixed mAP properly checks if ground truths are empty ([#684](https://github.com/Lightning-AI/torchmetrics/pull/684))
- Fixed initialization of tensors to be on correct device for `MAP` metric ([#673](https://github.com/Lightning-AI/torchmetrics/pull/673))


## [0.6.1] - 2021-12-06

### Changed

- Migrate MAP metrics from pycocotools to PyTorch ([#632](https://github.com/Lightning-AI/torchmetrics/pull/632))
- Use `torch.topk` instead of `torch.argsort` in retrieval precision for speedup ([#627](https://github.com/Lightning-AI/torchmetrics/pull/627))

### Fixed

- Fix empty predictions in MAP metric ([#594](https://github.com/Lightning-AI/torchmetrics/pull/594), [#610](https://github.com/Lightning-AI/torchmetrics/pull/610), [#624](https://github.com/Lightning-AI/torchmetrics/pull/624))
- Fix edge case of AUROC with `average=weighted` on GPU ([#606](https://github.com/Lightning-AI/torchmetrics/pull/606))
- Fixed `forward` in compositional metrics ([#645](https://github.com/Lightning-AI/torchmetrics/pull/645))


## [0.6.0] - 2021-10-28

### Added

- Added audio metrics:
  - Perceptual Evaluation of Speech Quality (PESQ) ([#353](https://github.com/Lightning-AI/torchmetrics/pull/353))
  - Short-Time Objective Intelligibility (STOI) ([#353](https://github.com/Lightning-AI/torchmetrics/pull/353))
- Added Information retrieval metrics:
  - `RetrievalRPrecision` ([#577](https://github.com/Lightning-AI/torchmetrics/pull/577))
  - `RetrievalHitRate` ([#576](https://github.com/Lightning-AI/torchmetrics/pull/576))
- Added NLP metrics:
  - `SacreBLEUScore` ([#546](https://github.com/Lightning-AI/torchmetrics/pull/546))
  - `CharErrorRate` ([#575](https://github.com/Lightning-AI/torchmetrics/pull/575))
- Added other metrics:
  - Tweedie Deviance Score ([#499](https://github.com/Lightning-AI/torchmetrics/pull/499))
  - Learned Perceptual Image Patch Similarity (LPIPS) ([#431](https://github.com/Lightning-AI/torchmetrics/pull/431))
- Added `MAP` (mean average precision) metric to new detection package ([#467](https://github.com/Lightning-AI/torchmetrics/pull/467))
- Added support for float targets in `nDCG` metric ([#437](https://github.com/Lightning-AI/torchmetrics/pull/437))
- Added `average` argument to `AveragePrecision` metric for reducing multi-label and multi-class problems ([#477](https://github.com/Lightning-AI/torchmetrics/pull/477))
- Added `MultioutputWrapper` ([#510](https://github.com/Lightning-AI/torchmetrics/pull/510))
- Added metric sweeping:
  - `higher_is_better` as constant attribute ([#544](https://github.com/Lightning-AI/torchmetrics/pull/544))
  - `higher_is_better` to rest of codebase ([#584](https://github.com/Lightning-AI/torchmetrics/pull/584))
- Added simple aggregation metrics: `SumMetric`, `MeanMetric`, `CatMetric`, `MinMetric`, `MaxMetric` ([#506](https://github.com/Lightning-AI/torchmetrics/pull/506))
- Added pairwise submodule with metrics ([#553](https://github.com/Lightning-AI/torchmetrics/pull/553))
  - `pairwise_cosine_similarity`
  - `pairwise_euclidean_distance`
  - `pairwise_linear_similarity`
  - `pairwise_manhattan_distance`

### Changed

- `AveragePrecision` will now as default output the `macro` average for multilabel and multiclass problems ([#477](https://github.com/Lightning-AI/torchmetrics/pull/477))
- `half`, `double`, `float` will no longer change the dtype of the metric states. Use `metric.set_dtype` instead ([#493](https://github.com/Lightning-AI/torchmetrics/pull/493))
- Renamed `AverageMeter` to `MeanMetric` ([#506](https://github.com/Lightning-AI/torchmetrics/pull/506))
- Changed `is_differentiable` from property to a constant attribute ([#551](https://github.com/Lightning-AI/torchmetrics/pull/551))
- `ROC` and `AUROC` will no longer throw an error when either the positive or negative class is missing. Instead return 0 score and give a warning

### Deprecated

- Deprecated  `functional.self_supervised.embedding_similarity` in favour of new pairwise submodule

### Removed

- Removed `dtype` property ([#493](https://github.com/Lightning-AI/torchmetrics/pull/493))

### Fixed

- Fixed bug in `F1` with `average='macro'` and `ignore_index!=None` ([#495](https://github.com/Lightning-AI/torchmetrics/pull/495))
- Fixed bug in `pit` by using the returned first result to initialize device and type ([#533](https://github.com/Lightning-AI/torchmetrics/pull/533))
- Fixed `SSIM` metric using too much memory ([#539](https://github.com/Lightning-AI/torchmetrics/pull/539))
- Fixed bug where `device` property was not properly update when metric was a child of a module (#542)

---

## [0.5.1] - 2021-08-30

### Added

- Added `device` and `dtype` properties ([#462](https://github.com/Lightning-AI/torchmetrics/pull/462))
- Added `TextTester` class for robustly testing text metrics ([#450](https://github.com/Lightning-AI/torchmetrics/pull/450))

### Changed

- Added support for float targets in `nDCG` metric ([#437](https://github.com/Lightning-AI/torchmetrics/pull/437))

### Removed

- Removed `rouge-score` as dependency for text package ([#443](https://github.com/Lightning-AI/torchmetrics/pull/443))
- Removed `jiwer` as dependency for text package ([#446](https://github.com/Lightning-AI/torchmetrics/pull/446))
- Removed `bert-score` as dependency for text package ([#473](https://github.com/Lightning-AI/torchmetrics/pull/473))

### Fixed

- Fixed ranking of samples in `SpearmanCorrCoef` metric ([#448](https://github.com/Lightning-AI/torchmetrics/pull/448))
- Fixed bug where compositional metrics where unable to sync because of type mismatch ([#454](https://github.com/Lightning-AI/torchmetrics/pull/454))
- Fixed metric hashing ([#478](https://github.com/Lightning-AI/torchmetrics/pull/478))
- Fixed `BootStrapper` metrics not working on GPU ([#462](https://github.com/Lightning-AI/torchmetrics/pull/462))
- Fixed the semantic ordering of kernel height and width in `SSIM` metric ([#474](https://github.com/Lightning-AI/torchmetrics/pull/474))


## [0.5.0] - 2021-08-09

### Added

- Added **Text-related (NLP) metrics**:
  - Word Error Rate (WER) ([#383](https://github.com/Lightning-AI/torchmetrics/pull/383))
  - ROUGE ([#399](https://github.com/Lightning-AI/torchmetrics/pull/399))
  - BERT score ([#424](https://github.com/Lightning-AI/torchmetrics/pull/424))
  - BLUE score ([#360](https://github.com/Lightning-AI/torchmetrics/pull/360))
- Added `MetricTracker` wrapper metric for keeping track of the same metric over multiple epochs ([#238](https://github.com/Lightning-AI/torchmetrics/pull/238))
- Added other metrics:
  - Symmetric Mean Absolute Percentage error (SMAPE) ([#375](https://github.com/Lightning-AI/torchmetrics/pull/375))
  - Calibration error ([#394](https://github.com/Lightning-AI/torchmetrics/pull/394))
  - Permutation Invariant Training (PIT) ([#384](https://github.com/Lightning-AI/torchmetrics/pull/384))
- Added support in `nDCG` metric for target with values larger than 1 ([#349](https://github.com/Lightning-AI/torchmetrics/pull/349))
- Added support for negative targets in `nDCG` metric ([#378](https://github.com/Lightning-AI/torchmetrics/pull/378))
- Added `None` as reduction option in `CosineSimilarity` metric ([#400](https://github.com/Lightning-AI/torchmetrics/pull/400))
- Allowed passing labels in (n_samples, n_classes) to `AveragePrecision` ([#386](https://github.com/Lightning-AI/torchmetrics/pull/386))

### Changed

- Moved `psnr` and `ssim` from `functional.regression.*` to `functional.image.*` ([#382](https://github.com/Lightning-AI/torchmetrics/pull/382))
- Moved `image_gradient` from `functional.image_gradients` to `functional.image.gradients` ([#381](https://github.com/Lightning-AI/torchmetrics/pull/381))
- Moved `R2Score` from `regression.r2score` to `regression.r2` ([#371](https://github.com/Lightning-AI/torchmetrics/pull/371))
- Pearson metric now only store 6 statistics instead of all predictions and targets ([#380](https://github.com/Lightning-AI/torchmetrics/pull/380))
- Use `torch.argmax` instead of `torch.topk` when `k=1` for better performance ([#419](https://github.com/Lightning-AI/torchmetrics/pull/419))
- Moved check for number of samples in R2 score to support single sample updating ([#426](https://github.com/Lightning-AI/torchmetrics/pull/426))

### Deprecated

- Rename `r2score` >> `r2_score` and `kldivergence` >> `kl_divergence` in `functional` ([#371](https://github.com/Lightning-AI/torchmetrics/pull/371))
- Moved `bleu_score` from `functional.nlp` to `functional.text.bleu` ([#360](https://github.com/Lightning-AI/torchmetrics/pull/360))

### Removed

- Removed restriction that `threshold` has to be in (0,1) range to support logit input (
    [#351](https://github.com/Lightning-AI/torchmetrics/pull/351)
    [#401](https://github.com/Lightning-AI/torchmetrics/pull/401))
- Removed restriction that `preds` could not be bigger than `num_classes` to support logit input ([#357](https://github.com/Lightning-AI/torchmetrics/pull/357))
- Removed module `regression.psnr` and `regression.ssim` ([#382](https://github.com/Lightning-AI/torchmetrics/pull/382)):
- Removed ([#379](https://github.com/Lightning-AI/torchmetrics/pull/379)):
    * function `functional.mean_relative_error`
    * `num_thresholds` argument in `BinnedPrecisionRecallCurve`

### Fixed

- Fixed bug where classification metrics with `average='macro'` would lead to wrong result if a class was missing ([#303](https://github.com/Lightning-AI/torchmetrics/pull/303))
- Fixed `weighted`, `multi-class` AUROC computation to allow for 0 observations of some class, as contribution to final AUROC is 0 ([#376](https://github.com/Lightning-AI/torchmetrics/pull/376))
- Fixed that `_forward_cache` and `_computed` attributes are also moved to the correct device if metric is moved ([#413](https://github.com/Lightning-AI/torchmetrics/pull/413))
- Fixed calculation in `IoU` metric when using `ignore_index` argument ([#328](https://github.com/Lightning-AI/torchmetrics/pull/328))

---

## [0.4.1] - 2021-07-05

### Changed

- Extend typing ([#330](https://github.com/Lightning-AI/torchmetrics/pull/330),
    [#332](https://github.com/Lightning-AI/torchmetrics/pull/332),
    [#333](https://github.com/Lightning-AI/torchmetrics/pull/333),
    [#335](https://github.com/Lightning-AI/torchmetrics/pull/335),
    [#314](https://github.com/Lightning-AI/torchmetrics/pull/314))

### Fixed

- Fixed DDP by `is_sync` logic to `Metric` ([#339](https://github.com/Lightning-AI/torchmetrics/pull/339))


## [0.4.0] - 2021-06-29

### Added

- Added **Image-related metrics**:
  - Fréchet inception distance (FID) ([#213](https://github.com/Lightning-AI/torchmetrics/pull/213))
  - Kernel Inception Distance (KID) ([#301](https://github.com/Lightning-AI/torchmetrics/pull/301))
  - Inception Score ([#299](https://github.com/Lightning-AI/torchmetrics/pull/299))
  - KL divergence ([#247](https://github.com/Lightning-AI/torchmetrics/pull/247))
- Added **Audio metrics**: SNR, SI_SDR, SI_SNR ([#292](https://github.com/Lightning-AI/torchmetrics/pull/292))
- Added other metrics:
  - Cosine Similarity ([#305](https://github.com/Lightning-AI/torchmetrics/pull/305))
  - Specificity ([#210](https://github.com/Lightning-AI/torchmetrics/pull/210))
  - Mean Absolute Percentage error (MAPE) ([#248](https://github.com/Lightning-AI/torchmetrics/pull/248))
- Added `add_metrics` method to `MetricCollection` for adding additional metrics after initialization ([#221](https://github.com/Lightning-AI/torchmetrics/pull/221))
- Added pre-gather reduction in the case of `dist_reduce_fx="cat"` to reduce communication cost ([#217](https://github.com/Lightning-AI/torchmetrics/pull/217))
- Added better error message for `AUROC` when `num_classes` is not provided for multiclass input ([#244](https://github.com/Lightning-AI/torchmetrics/pull/244))
- Added support for unnormalized scores (e.g. logits) in `Accuracy`, `Precision`, `Recall`, `FBeta`, `F1`, `StatScore`, `Hamming`, `ConfusionMatrix` metrics ([#200](https://github.com/Lightning-AI/torchmetrics/pull/200))
- Added `squared` argument to `MeanSquaredError` for computing `RMSE` ([#249](https://github.com/Lightning-AI/torchmetrics/pull/249))
- Added `is_differentiable` property to `ConfusionMatrix`, `F1`, `FBeta`, `Hamming`, `Hinge`, `IOU`, `MatthewsCorrcoef`, `Precision`, `Recall`, `PrecisionRecallCurve`, `ROC`, `StatScores` ([#253](https://github.com/Lightning-AI/torchmetrics/pull/253))
- Added `sync` and `sync_context` methods for manually controlling when metric states are synced ([#302](https://github.com/Lightning-AI/torchmetrics/pull/302))

### Changed

- Forward cache is reset when `reset` method is called ([#260](https://github.com/Lightning-AI/torchmetrics/pull/260))
- Improved per-class metric handling for imbalanced datasets for `precision`, `recall`, `precision_recall`, `fbeta`, `f1`, `accuracy`, and `specificity` ([#204](https://github.com/Lightning-AI/torchmetrics/pull/204))
- Decorated `torch.jit.unused` to `MetricCollection` forward ([#307](https://github.com/Lightning-AI/torchmetrics/pull/307))
- Renamed `thresholds` argument to binned metrics for manually controlling the thresholds ([#322](https://github.com/Lightning-AI/torchmetrics/pull/322))
- Extend typing ([#324](https://github.com/Lightning-AI/torchmetrics/pull/324),
    [#326](https://github.com/Lightning-AI/torchmetrics/pull/326),
    [#327](https://github.com/Lightning-AI/torchmetrics/pull/327))

### Deprecated

- Deprecated `functional.mean_relative_error`, use `functional.mean_absolute_percentage_error` ([#248](https://github.com/Lightning-AI/torchmetrics/pull/248))
- Deprecated `num_thresholds` argument in `BinnedPrecisionRecallCurve` ([#322](https://github.com/Lightning-AI/torchmetrics/pull/322))

### Removed

- Removed argument `is_multiclass` ([#319](https://github.com/Lightning-AI/torchmetrics/pull/319))

### Fixed

- AUC can also support more dimensional inputs when all but one dimension are of size 1 ([#242](https://github.com/Lightning-AI/torchmetrics/pull/242))
- Fixed `dtype` of modular metrics after reset has been called ([#243](https://github.com/Lightning-AI/torchmetrics/pull/243))
- Fixed calculation in `matthews_corrcoef` to correctly match formula ([#321](https://github.com/Lightning-AI/torchmetrics/pull/321))

---

## [0.3.2] - 2021-05-10

### Added

- Added `is_differentiable` property:
    * To `AUC`, `AUROC`, `CohenKappa` and `AveragePrecision` ([#178](https://github.com/Lightning-AI/torchmetrics/pull/178))
    * To `PearsonCorrCoef`, `SpearmanCorrcoef`, `R2Score` and `ExplainedVariance` ([#225](https://github.com/Lightning-AI/torchmetrics/pull/225))

### Changed

- `MetricCollection` should return metrics with prefix on `items()`, `keys()` ([#209](https://github.com/Lightning-AI/torchmetrics/pull/209))
- Calling `compute` before `update` will now give warning ([#164](https://github.com/Lightning-AI/torchmetrics/pull/164))

### Removed

- Removed `numpy` as direct dependency ([#212](https://github.com/Lightning-AI/torchmetrics/pull/212))

### Fixed

- Fixed auc calculation and add tests ([#197](https://github.com/Lightning-AI/torchmetrics/pull/197))
- Fixed loading persisted metric states using `load_state_dict()` ([#202](https://github.com/Lightning-AI/torchmetrics/pull/202))
- Fixed `PSNR` not working with `DDP` ([#214](https://github.com/Lightning-AI/torchmetrics/pull/214))
- Fixed metric calculation with unequal batch sizes ([#220](https://github.com/Lightning-AI/torchmetrics/pull/220))
- Fixed metric concatenation for list states for zero-dim input ([#229](https://github.com/Lightning-AI/torchmetrics/pull/229))
- Fixed numerical instability in `AUROC` metric for large input ([#230](https://github.com/Lightning-AI/torchmetrics/pull/230))

## [0.3.1] - 2021-04-21

- Cleaning remaining inconsistency and fix PL develop integration (
    [#191](https://github.com/Lightning-AI/torchmetrics/pull/191),
    [#192](https://github.com/Lightning-AI/torchmetrics/pull/192),
    [#193](https://github.com/Lightning-AI/torchmetrics/pull/193),
    [#194](https://github.com/Lightning-AI/torchmetrics/pull/194)
)


## [0.3.0] - 2021-04-20

### Added

- Added `BootStrapper` to easily calculate confidence intervals for metrics ([#101](https://github.com/Lightning-AI/torchmetrics/pull/101))
- Added Binned metrics  ([#128](https://github.com/Lightning-AI/torchmetrics/pull/128))
- Added metrics for Information Retrieval ([(PL^5032)](https://github.com/Lightning-AI/lightning/pull/5032)):
    * `RetrievalMAP` ([PL^5032](https://github.com/Lightning-AI/lightning/pull/5032))
    * `RetrievalMRR` ([#119](https://github.com/Lightning-AI/torchmetrics/pull/119))
    * `RetrievalPrecision` ([#139](https://github.com/Lightning-AI/torchmetrics/pull/139))
    * `RetrievalRecall` ([#146](https://github.com/Lightning-AI/torchmetrics/pull/146))
    * `RetrievalNormalizedDCG` ([#160](https://github.com/Lightning-AI/torchmetrics/pull/160))
    * `RetrievalFallOut` ([#161](https://github.com/Lightning-AI/torchmetrics/pull/161))
- Added other metrics:
    * `CohenKappa` ([#69](https://github.com/Lightning-AI/torchmetrics/pull/69))
    * `MatthewsCorrcoef` ([#98](https://github.com/Lightning-AI/torchmetrics/pull/98))
    * `PearsonCorrcoef` ([#157](https://github.com/Lightning-AI/torchmetrics/pull/157))
    * `SpearmanCorrcoef` ([#158](https://github.com/Lightning-AI/torchmetrics/pull/158))
    * `Hinge` ([#120](https://github.com/Lightning-AI/torchmetrics/pull/120))
- Added `average='micro'` as an option in AUROC for multilabel problems ([#110](https://github.com/Lightning-AI/torchmetrics/pull/110))
- Added multilabel support to `ROC` metric ([#114](https://github.com/Lightning-AI/torchmetrics/pull/114))
- Added testing for `half` precision ([#77](https://github.com/Lightning-AI/torchmetrics/pull/77),
    [#135](https://github.com/Lightning-AI/torchmetrics/pull/135)
)
- Added `AverageMeter` for ad-hoc averages of values ([#138](https://github.com/Lightning-AI/torchmetrics/pull/138))
- Added `prefix` argument to `MetricCollection` ([#70](https://github.com/Lightning-AI/torchmetrics/pull/70))
- Added `__getitem__` as metric arithmetic operation ([#142](https://github.com/Lightning-AI/torchmetrics/pull/142))
- Added property `is_differentiable` to metrics and test for differentiability ([#154](https://github.com/Lightning-AI/torchmetrics/pull/154))
- Added support for `average`, `ignore_index` and `mdmc_average` in `Accuracy` metric ([#166](https://github.com/Lightning-AI/torchmetrics/pull/166))
- Added `postfix` arg to `MetricCollection` ([#188](https://github.com/Lightning-AI/torchmetrics/pull/188))

### Changed

- Changed `ExplainedVariance` from storing all preds/targets to tracking 5 statistics ([#68](https://github.com/Lightning-AI/torchmetrics/pull/68))
- Changed behaviour of `confusionmatrix` for multilabel data to better match `multilabel_confusion_matrix` from sklearn ([#134](https://github.com/Lightning-AI/torchmetrics/pull/134))
- Updated FBeta arguments ([#111](https://github.com/Lightning-AI/torchmetrics/pull/111))
- Changed `reset` method to use `detach.clone()` instead of `deepcopy` when resetting to default ([#163](https://github.com/Lightning-AI/torchmetrics/pull/163))
- Metrics passed as dict to `MetricCollection` will now always be in deterministic order ([#173](https://github.com/Lightning-AI/torchmetrics/pull/173))
- Allowed `MetricCollection` pass metrics as arguments ([#176](https://github.com/Lightning-AI/torchmetrics/pull/176))

### Deprecated

- Rename argument `is_multiclass` -> `multiclass` ([#162](https://github.com/Lightning-AI/torchmetrics/pull/162))

### Removed

- Prune remaining deprecated ([#92](https://github.com/Lightning-AI/torchmetrics/pull/92))

### Fixed

- Fixed when `_stable_1d_sort` to work when `n>=N` ([PL^6177](https://github.com/Lightning-AI/lightning/pull/6177))
- Fixed `_computed` attribute not being correctly reset ([#147](https://github.com/Lightning-AI/torchmetrics/pull/147))
- Fixed to Blau score ([#165](https://github.com/Lightning-AI/torchmetrics/pull/165))
- Fixed backwards compatibility for logging with older version of pytorch-lightning ([#182](https://github.com/Lightning-AI/torchmetrics/pull/182))

---

## [0.2.0] - 2021-03-12

### Changed

- Decoupled PL dependency ([#13](https://github.com/Lightning-AI/torchmetrics/pull/13))
- Refactored functional - mimic the module-like structure: classification, regression, etc. ([#16](https://github.com/Lightning-AI/torchmetrics/pull/16))
- Refactored utilities -  split to topics/submodules ([#14](https://github.com/Lightning-AI/torchmetrics/pull/14))
- Refactored `MetricCollection` ([#19](https://github.com/Lightning-AI/torchmetrics/pull/19))

### Removed

- Removed deprecated metrics from PL base ([#12](https://github.com/Lightning-AI/torchmetrics/pull/12),
    [#15](https://github.com/Lightning-AI/torchmetrics/pull/15))

---

## [0.1.0] - 2021-02-22

- Added `Accuracy` metric now generalizes to Top-k accuracy for (multi-dimensional) multi-class inputs using the `top_k` parameter ([PL^4838](https://github.com/Lightning-AI/lightning/pull/4838))
- Added `Accuracy` metric now enables the computation of subset accuracy for multi-label or multi-dimensional multi-class inputs with the `subset_accuracy` parameter ([PL^4838](https://github.com/Lightning-AI/lightning/pull/4838))
- Added `HammingDistance` metric to compute the hamming distance (loss) ([PL^4838](https://github.com/Lightning-AI/lightning/pull/4838))
- Added `StatScores` metric to compute the number of true positives, false positives, true negatives and false negatives ([PL^4839](https://github.com/Lightning-AI/lightning/pull/4839))
- Added `R2Score` metric ([PL^5241](https://github.com/Lightning-AI/lightning/pull/5241))
- Added `MetricCollection` ([PL^4318](https://github.com/Lightning-AI/lightning/pull/4318))
- Added `.clone()` method to metrics ([PL^4318](https://github.com/Lightning-AI/lightning/pull/4318))
- Added `IoU` class interface ([PL^4704](https://github.com/Lightning-AI/lightning/pull/4704))
- The `Recall` and `Precision` metrics (and their functional counterparts `recall` and `precision`) can now be generalized to Recall@K and Precision@K with the use of `top_k` parameter ([PL^4842](https://github.com/Lightning-AI/lightning/pull/4842))
- Added compositional metrics ([PL^5464](https://github.com/Lightning-AI/lightning/pull/5464))
- Added AUC/AUROC class interface ([PL^5479](https://github.com/Lightning-AI/lightning/pull/5479))
- Added `QuantizationAwareTraining` callback ([PL^5706](https://github.com/Lightning-AI/lightning/pull/5706))
- Added `ConfusionMatrix` class interface ([PL^4348](https://github.com/Lightning-AI/lightning/pull/4348))
- Added multiclass AUROC metric ([PL^4236](https://github.com/Lightning-AI/lightning/pull/4236))
- Added `PrecisionRecallCurve, ROC, AveragePrecision` class metric ([PL^4549](https://github.com/Lightning-AI/lightning/pull/4549))
- Classification metrics overhaul ([PL^4837](https://github.com/Lightning-AI/lightning/pull/4837))
- Added `F1` class metric ([PL^4656](https://github.com/Lightning-AI/lightning/pull/4656))
- Added metrics aggregation in Horovod and fixed early stopping ([PL^3775](https://github.com/Lightning-AI/lightning/pull/3775))
- Added `persistent(mode)` method to metrics, to enable and disable metric states being added to `state_dict` ([PL^4482](https://github.com/Lightning-AI/lightning/pull/4482))
- Added unification of regression metrics ([PL^4166](https://github.com/Lightning-AI/lightning/pull/4166))
- Added persistent flag to `Metric.add_state` ([PL^4195](https://github.com/Lightning-AI/lightning/pull/4195))
- Added classification metrics ([PL^4043](https://github.com/Lightning-AI/lightning/pull/4043))
- Added new Metrics API. ([PL^3868](https://github.com/Lightning-AI/lightning/pull/3868), [PL^3921](https://github.com/Lightning-AI/lightning/pull/3921))
- Added EMB similarity ([PL^3349](https://github.com/Lightning-AI/lightning/pull/3349))
- Added SSIM metrics ([PL^2671](https://github.com/Lightning-AI/lightning/pull/2671))
- Added BLEU metrics ([PL^2535](https://github.com/Lightning-AI/lightning/pull/2535))<|MERGE_RESOLUTION|>--- conflicted
+++ resolved
@@ -15,8 +15,11 @@
 
 
 - Added support for `reduction="none"` to `LearnedPerceptualImagePatchSimilarity` ([#3053](https://github.com/Lightning-AI/torchmetrics/pull/3053))
+
+
 - Added support single `str` input for functional interface of `bert_score` ([#3056](https://github.com/Lightning-AI/torchmetrics/pull/3056))
 
+
 ### Changed
 
 -
@@ -34,11 +37,12 @@
 
 ### Fixed
 
-<<<<<<< HEAD
+
 - Fixed `UnboundLocalError` in `MatthewsCorrCoef` ([#3059](https://github.com/Lightning-AI/torchmetrics/pull/3059))
-=======
-- Fix: MIFID incorrectly converts inputs to `byte` dtype with custom encoders ([#3064](https://github.com/Lightning-AI/torchmetrics/pull/3064))
->>>>>>> 5c406229
+
+
+- Fixed  MIFID incorrectly converts inputs to `byte` dtype with custom encoders ([#3064](https://github.com/Lightning-AI/torchmetrics/pull/3064))
+
 
 ---
 
