--- conflicted
+++ resolved
@@ -97,7 +97,7 @@
 
 ### Fixed
 
--
+- Fixed support in `MetricTracker` for `MultioutputWrapper` and nested structures ([#1608](https://github.com/Lightning-AI/metrics/pull/1608))
 
 
 ## [0.11.4] - 2023-03-10
@@ -115,15 +115,8 @@
 
 ### Fixed
 
-<<<<<<< HEAD
-- Fixed support in `MetricTracker` for `MultioutputWrapper` and nested structures ([#1608](https://github.com/Lightning-AI/metrics/pull/1608))
-
-
-- Fixed overflow error for specific cases in `MAP` when big areas are calculated ([#1607](https://github.com/Lightning-AI/metrics/pull/1607))
-=======
 - Fixed classification metrics for `byte` input ([#1521](https://github.com/Lightning-AI/metrics/pull/1474))
 - Fixed the use of `ignore_index` in `MulticlassJaccardIndex` ([#1386](https://github.com/Lightning-AI/metrics/pull/1386))
->>>>>>> 78e9571e
 
 
 ## [0.11.2] - 2023-02-21
