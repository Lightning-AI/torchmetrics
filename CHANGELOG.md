--- conflicted
+++ resolved
@@ -31,11 +31,7 @@
 
 ### Fixed
 
-<<<<<<< HEAD
--
-=======
 - Fixed broken clone method for classification metrics ([#1250](https://github.com/Lightning-AI/metrics/pull/1250))
->>>>>>> 2856e0b6
 
 
 ## [0.10.0] - 2022-10-04
