# Changelog
All notable changes to this project will be documented in this file.

The format is based on [Keep a Changelog](https://keepachangelog.com/en/1.0.0/),
and this project adheres to [Semantic Versioning](https://semver.org/spec/v2.0.0.html).

**Note: we move fast, but still we preserve 0.1 version (one feature release) back compatibility.**


## [UnReleased] - 2022-MM-DD

### Added

<<<<<<< HEAD
- Added specific runtime error when metric object is on wrong device (#1056(https://github.com/PyTorchLightning/metrics/pull/1056))
=======
- Added an option to specify own n-gram weights for `BLEUScore` and `SacreBLEUScore` instead of using uniform weights only. ([#1075](https://github.com/PyTorchLightning/metrics/pull/1075))
>>>>>>> f0279bb9

-


### Changed

-

-


### Deprecated

-

-


### Removed

-

-


### Fixed

-

-


## [0.9.0] - 2022-05-30

### Added

- Added `RetrievalPrecisionRecallCurve` and `RetrievalRecallAtFixedPrecision` to retrieval package ([#951](https://github.com/PyTorchLightning/metrics/pull/951))
- Added class property `full_state_update` that determines `forward` should call `update` once or twice (
    [#984](https://github.com/PyTorchLightning/metrics/pull/984),
    [#1033](https://github.com/PyTorchLightning/metrics/pull/1033))
- Added support for nested metric collections ([#1003](https://github.com/PyTorchLightning/metrics/pull/1003))
- Added `Dice` to classification package ([#1021](https://github.com/PyTorchLightning/metrics/pull/1021))
- Added support to segmentation type `segm` as IOU for mean average precision ([#822](https://github.com/PyTorchLightning/metrics/pull/822))

### Changed

- Renamed `reduction` argument to `average` in Jaccard score and added additional options ([#874](https://github.com/PyTorchLightning/metrics/pull/874))

### Removed

- Removed deprecated `compute_on_step` argument (
    [#962](https://github.com/PyTorchLightning/metrics/pull/962),
    [#967](https://github.com/PyTorchLightning/metrics/pull/967),
    [#979](https://github.com/PyTorchLightning/metrics/pull/979),
    [#990](https://github.com/PyTorchLightning/metrics/pull/990),
    [#991](https://github.com/PyTorchLightning/metrics/pull/991),
    [#993](https://github.com/PyTorchLightning/metrics/pull/993),
    [#1005](https://github.com/PyTorchLightning/metrics/pull/1005),
    [#1004](https://github.com/PyTorchLightning/metrics/pull/1004),
    [#1007](https://github.com/PyTorchLightning/metrics/pull/1007)
)

### Fixed

- Fixed non-empty state dict for a few metrics ([#1012](https://github.com/PyTorchLightning/metrics/pull/1012))
- Fixed bug when comparing states while finding compute groups ([#1022](https://github.com/PyTorchLightning/metrics/pull/1022))
- Fixed `torch.double` support in stat score metrics ([#1023](https://github.com/PyTorchLightning/metrics/pull/1023))
- Fixed `FID` calculation for non-equal size real and fake input ([#1028](https://github.com/PyTorchLightning/metrics/pull/1028))
- Fixed case where `KLDivergence` could output `Nan` ([#1030](https://github.com/PyTorchLightning/metrics/pull/1030))
- Fixed deterministic for PyTorch<1.8 ([#1035](https://github.com/PyTorchLightning/metrics/pull/1035))
- Fixed default value for `mdmc_average` in `Accuracy` ([#1036](https://github.com/PyTorchLightning/metrics/pull/1036))
- Fixed missing copy of property when using compute groups in `MetricCollection` ([#1052](https://github.com/PyTorchLightning/metrics/pull/1052))


## [0.8.2] - 2022-05-06


### Fixed

- Fixed multi device aggregation in `PearsonCorrCoef` ([#998](https://github.com/PyTorchLightning/metrics/pull/998))
- Fixed MAP metric when using custom list of thresholds ([#995](https://github.com/PyTorchLightning/metrics/issues/995))
- Fixed compatibility between compute groups in `MetricCollection` and prefix/postfix arg ([#1007](https://github.com/PyTorchLightning/metrics/pull/1008))
- Fixed compatibility with future Pytorch 1.12 in `safe_matmul` ([#1011](https://github.com/PyTorchLightning/metrics/pull/1011), [#1014](https://github.com/PyTorchLightning/metrics/pull/1014))


## [0.8.1] - 2022-04-27

### Changed

- Reimplemented the `signal_distortion_ratio` metric, which removed the absolute requirement of `fast-bss-eval` ([#964](https://github.com/PyTorchLightning/metrics/pull/964))

### Fixed

- Fixed "Sort currently does not support bool dtype on CUDA" error in MAP for empty preds ([#983](https://github.com/PyTorchLightning/metrics/pull/983))
- Fixed `BinnedPrecisionRecallCurve` when `thresholds` argument is not provided ([#968](https://github.com/PyTorchLightning/metrics/pull/968))
- Fixed `CalibrationError` to work on logit input ([#985](https://github.com/PyTorchLightning/metrics/pull/985))


## [0.8.0] - 2022-04-14

### Added

- Added `WeightedMeanAbsolutePercentageError` to regression package ([#948](https://github.com/PyTorchLightning/metrics/pull/948))
- Added new classification metrics:
  * `CoverageError` ([#787](https://github.com/PyTorchLightning/metrics/pull/787))
  * `LabelRankingAveragePrecision` and `LabelRankingLoss` ([#787](https://github.com/PyTorchLightning/metrics/pull/787))
- Added new image metric:
  * `SpectralAngleMapper` ([#885](https://github.com/PyTorchLightning/metrics/pull/885))
  * `ErrorRelativeGlobalDimensionlessSynthesis` ([#894](https://github.com/PyTorchLightning/metrics/pull/894))
  * `UniversalImageQualityIndex` ([#824](https://github.com/PyTorchLightning/metrics/pull/824))
  * `SpectralDistortionIndex` ([#873](https://github.com/PyTorchLightning/metrics/pull/873))
- Added support for `MetricCollection` in `MetricTracker` ([#718](https://github.com/PyTorchLightning/metrics/pull/718))
- Added support for 3D image and uniform kernel in `StructuralSimilarityIndexMeasure` ([#818](https://github.com/PyTorchLightning/metrics/pull/818))
- Added smart update of `MetricCollection` ([#709](https://github.com/PyTorchLightning/metrics/pull/709))
- Added `ClasswiseWrapper` for better logging of classification metrics with multiple output values ([#832](https://github.com/PyTorchLightning/metrics/pull/832))
- Added `**kwargs` argument for passing additional arguments to base class ([#833](https://github.com/PyTorchLightning/metrics/pull/833))
- Added negative `ignore_index` for the Accuracy metric ([#362](https://github.com/PyTorchLightning/metrics/pull/362))
- Added `adaptive_k` for the `RetrievalPrecision` metric ([#910](https://github.com/PyTorchLightning/metrics/pull/910))
- Added `reset_real_features` argument image quality assessment metrics ([#722](https://github.com/PyTorchLightning/metrics/pull/722))
- Added new keyword argument `compute_on_cpu` to all metrics ([#867](https://github.com/PyTorchLightning/metrics/pull/867))

### Changed

- Made `num_classes` in `jaccard_index` a required argument ([#853](https://github.com/PyTorchLightning/metrics/pull/853), [#914](https://github.com/PyTorchLightning/metrics/pull/914))
- Added normalizer, tokenizer to ROUGE metric ([#838](https://github.com/PyTorchLightning/metrics/pull/838))
- Improved shape checking of `permutation_invariant_training` ([#864](https://github.com/PyTorchLightning/metrics/pull/864))
- Allowed reduction `None` ([#891](https://github.com/PyTorchLightning/metrics/pull/891))
- `MetricTracker.best_metric` will now give a warning when computing on metric that do not have a best ([#913](https://github.com/PyTorchLightning/metrics/pull/913))

### Deprecated

- Deprecated argument `compute_on_step` ([#792](https://github.com/PyTorchLightning/metrics/pull/792))
- Deprecated passing in `dist_sync_on_step`, `process_group`, `dist_sync_fn` direct argument ([#833](https://github.com/PyTorchLightning/metrics/pull/833))

### Removed

- Removed support for versions of [Pytorch-Lightning](https://github.com/PyTorchLightning/pytorch-lightning) lower than v1.5 ([#788](https://github.com/PyTorchLightning/metrics/pull/788))
- Removed deprecated functions, and warnings in Text ([#773](https://github.com/PyTorchLightning/metrics/pull/773))
  * `WER` and `functional.wer`
- Removed deprecated functions and warnings in Image ([#796](https://github.com/PyTorchLightning/metrics/pull/796))
  * `SSIM` and `functional.ssim`
  * `PSNR` and `functional.psnr`
- Removed deprecated functions, and warnings in classification and regression ([#806](https://github.com/PyTorchLightning/metrics/pull/806))
  * `FBeta` and `functional.fbeta`
  * `F1` and `functional.f1`
  * `Hinge` and `functional.hinge`
  * `IoU` and `functional.iou`
  * `MatthewsCorrcoef`
  * `PearsonCorrcoef`
  * `SpearmanCorrcoef`
- Removed deprecated functions, and warnings in detection and pairwise ([#804](https://github.com/PyTorchLightning/metrics/pull/804))
  * `MAP` and `functional.pairwise.manhatten`
- Removed deprecated functions, and warnings in Audio ([#805](https://github.com/PyTorchLightning/metrics/pull/805))
  * `PESQ` and `functional.audio.pesq`
  * `PIT` and `functional.audio.pit`
  * `SDR` and `functional.audio.sdr` and `functional.audio.si_sdr`
  * `SNR` and `functional.audio.snr` and `functional.audio.si_snr`
  * `STOI` and `functional.audio.stoi`
- Removed unused `get_num_classes` from `torchmetrics.utilities.data` ([#914](https://github.com/PyTorchLightning/metrics/pull/914))

### Fixed

- Fixed device mismatch for `MAP` metric in specific cases ([#950](https://github.com/PyTorchLightning/metrics/pull/950))
- Improved testing speed ([#820](https://github.com/PyTorchLightning/metrics/pull/820))
- Fixed compatibility of `ClasswiseWrapper` with the `prefix` argument of `MetricCollection` ([#843](https://github.com/PyTorchLightning/metrics/pull/843))
- Fixed `BestScore` on GPU ([#912](https://github.com/PyTorchLightning/metrics/pull/912))
- Fixed Lsum computation for `ROUGEScore` ([#944](https://github.com/PyTorchLightning/metrics/pull/944))


## [0.7.3] - 2022-03-23

### Fixed

- Fixed unsafe log operation in `TweedieDeviace` for power=1 ([#847](https://github.com/PyTorchLightning/metrics/pull/847))
- Fixed bug in MAP metric related to either no ground truth or no predictions ([#884](https://github.com/PyTorchLightning/metrics/pull/884))
- Fixed `ConfusionMatrix`, `AUROC` and `AveragePrecision` on GPU when running in deterministic mode ([#900](https://github.com/PyTorchLightning/metrics/pull/900))
- Fixed NaN or Inf results returned by `signal_distortion_ratio` ([#899](https://github.com/PyTorchLightning/metrics/pull/899))
- Fixed memory leak when using `update` method with tensor where `requires_grad=True` ([#902](https://github.com/PyTorchLightning/metrics/pull/902))


## [0.7.2] - 2022-02-10

### Fixed

- Minor patches in JOSS paper.


## [0.7.1] - 2022-02-03

### Changed

- Used `torch.bucketize` in calibration error when `torch>1.8` for faster computations ([#769](https://github.com/PyTorchLightning/metrics/pull/769))
- Improve mAP performance ([#742](https://github.com/PyTorchLightning/metrics/pull/742))

### Fixed

- Fixed check for available modules ([#772](https://github.com/PyTorchLightning/metrics/pull/772))
- Fixed Matthews correlation coefficient when the denominator is 0 ([#781](https://github.com/PyTorchLightning/metrics/pull/781))


## [0.7.0] - 2022-01-17

### Added

- Added NLP metrics:
  - `MatchErrorRate` ([#619](https://github.com/PyTorchLightning/metrics/pull/619))
  - `WordInfoLost` and `WordInfoPreserved` ([#630](https://github.com/PyTorchLightning/metrics/pull/630))
  - `SQuAD` ([#623](https://github.com/PyTorchLightning/metrics/pull/623))
  - `CHRFScore` ([#641](https://github.com/PyTorchLightning/metrics/pull/641))
  - `TranslationEditRate` ([#646](https://github.com/PyTorchLightning/metrics/pull/646))
  - `ExtendedEditDistance` ([#668](https://github.com/PyTorchLightning/metrics/pull/668))
- Added `MultiScaleSSIM` into image metrics ([#679](https://github.com/PyTorchLightning/metrics/pull/679))
- Added Signal to Distortion Ratio (`SDR`) to audio package ([#565](https://github.com/PyTorchLightning/metrics/pull/565))
- Added `MinMaxMetric` to wrappers ([#556](https://github.com/PyTorchLightning/metrics/pull/556))
- Added `ignore_index` to retrieval metrics ([#676](https://github.com/PyTorchLightning/metrics/pull/676))
- Added support for multi references in `ROUGEScore` ([#680](https://github.com/PyTorchLightning/metrics/pull/680))
- Added a default VSCode devcontainer configuration ([#621](https://github.com/PyTorchLightning/metrics/pull/621))

### Changed

- Scalar metrics will now consistently have additional dimensions squeezed ([#622](https://github.com/PyTorchLightning/metrics/pull/622))
- Metrics having third party dependencies removed from global import ([#463](https://github.com/PyTorchLightning/metrics/pull/463))
- Untokenized for `BLEUScore` input stay consistent with all the other text metrics ([#640](https://github.com/PyTorchLightning/metrics/pull/640))
- Arguments reordered for `TER`, `BLEUScore`, `SacreBLEUScore`, `CHRFScore` now expect input order as predictions first and target second ([#696](https://github.com/PyTorchLightning/metrics/pull/696))
- Changed dtype of metric state from `torch.float` to `torch.long` in `ConfusionMatrix` to accommodate larger values ([#715](https://github.com/PyTorchLightning/metrics/pull/715))
- Unify `preds`, `target` input argument's naming across all text metrics ([#723](https://github.com/PyTorchLightning/metrics/pull/723), [#727](https://github.com/PyTorchLightning/metrics/pull/727))
  * `bert`, `bleu`, `chrf`, `sacre_bleu`, `wip`, `wil`, `cer`, `ter`, `wer`, `mer`, `rouge`, `squad`

### Deprecated

- Renamed IoU -> Jaccard Index ([#662](https://github.com/PyTorchLightning/metrics/pull/662))
- Renamed text WER metric ([#714](https://github.com/PyTorchLightning/metrics/pull/714))
  * `functional.wer` -> `functional.word_error_rate`
  * `WER` -> `WordErrorRate`
- Renamed correlation coefficient classes: ([#710](https://github.com/PyTorchLightning/metrics/pull/710))
  * `MatthewsCorrcoef` -> `MatthewsCorrCoef`
  * `PearsonCorrcoef` -> `PearsonCorrCoef`
  * `SpearmanCorrcoef` -> `SpearmanCorrCoef`
- Renamed audio STOI metric: ([#753](https://github.com/PyTorchLightning/metrics/pull/753), [#758](https://github.com/PyTorchLightning/metrics/pull/758))
  * `audio.STOI` to `audio.ShortTimeObjectiveIntelligibility`
  * `functional.audio.stoi` to `functional.audio.short_time_objective_intelligibility`
- Renamed audio PESQ metrics: ([#751](https://github.com/PyTorchLightning/metrics/pull/751))
  * `functional.audio.pesq` -> `functional.audio.perceptual_evaluation_speech_quality`
  * `audio.PESQ` -> `audio.PerceptualEvaluationSpeechQuality`
- Renamed audio SDR metrics: ([#711](https://github.com/PyTorchLightning/metrics/pull/711))
  * `functional.sdr` -> `functional.signal_distortion_ratio`
  * `functional.si_sdr` -> `functional.scale_invariant_signal_distortion_ratio`
  * `SDR` -> `SignalDistortionRatio`
  * `SI_SDR` -> `ScaleInvariantSignalDistortionRatio`
- Renamed audio SNR metrics: ([#712](https://github.com/PyTorchLightning/metrics/pull/712))
  * `functional.snr` -> `functional.signal_distortion_ratio`
  * `functional.si_snr` -> `functional.scale_invariant_signal_noise_ratio`
  * `SNR` -> `SignalNoiseRatio`
  * `SI_SNR` -> `ScaleInvariantSignalNoiseRatio`
- Renamed F-score metrics: ([#731](https://github.com/PyTorchLightning/metrics/pull/731), [#740](https://github.com/PyTorchLightning/metrics/pull/740))
  * `functional.f1` ->  `functional.f1_score`
  * `F1` ->  `F1Score`
  * `functional.fbeta` ->  `functional.fbeta_score`
  * `FBeta` ->  `FBetaScore`
- Renamed Hinge metric: ([#734](https://github.com/PyTorchLightning/metrics/pull/734))
  * `functional.hinge` ->  `functional.hinge_loss`
  * `Hinge` ->  `HingeLoss`
- Renamed image PSNR metrics ([#732](https://github.com/PyTorchLightning/metrics/pull/732))
  * `functional.psnr` -> `functional.peak_signal_noise_ratio`
  * `PSNR` -> `PeakSignalNoiseRatio`
- Renamed image PIT metric: ([#737](https://github.com/PyTorchLightning/metrics/pull/737))
  * `functional.pit` ->  `functional.permutation_invariant_training`
  * `PIT` ->  `PermutationInvariantTraining`
- Renamed image SSIM metric: ([#747](https://github.com/PyTorchLightning/metrics/pull/747))
  * `functional.ssim` ->  `functional.scale_invariant_signal_noise_ratio`
  * `SSIM` ->  `StructuralSimilarityIndexMeasure`
- Renamed detection `MAP` to `MeanAveragePrecision` metric ([#754](https://github.com/PyTorchLightning/metrics/pull/754))
- Renamed Fidelity & LPIPS image metric: ([#752](https://github.com/PyTorchLightning/metrics/pull/752))
  * `image.FID` ->  `image.FrechetInceptionDistance`
  * `image.KID` ->  `image.KernelInceptionDistance`
  * `image.LPIPS` ->  `image.LearnedPerceptualImagePatchSimilarity`

### Removed

- Removed `embedding_similarity` metric ([#638](https://github.com/PyTorchLightning/metrics/pull/638))
- Removed argument `concatenate_texts` from `wer` metric ([#638](https://github.com/PyTorchLightning/metrics/pull/638))
- Removed arguments `newline_sep` and `decimal_places` from `rouge` metric ([#638](https://github.com/PyTorchLightning/metrics/pull/638))

### Fixed

- Fixed MetricCollection kwargs filtering when no `kwargs` are present in update signature ([#707](https://github.com/PyTorchLightning/metrics/pull/707))


## [0.6.2] - 2021-12-15

### Fixed

- Fixed `torch.sort` currently does not support bool `dtype` on CUDA ([#665](https://github.com/PyTorchLightning/metrics/pull/665))
- Fixed mAP properly checks if ground truths are empty ([#684](https://github.com/PyTorchLightning/metrics/pull/684))
- Fixed initialization of tensors to be on correct device for `MAP` metric ([#673](https://github.com/PyTorchLightning/metrics/pull/673))


## [0.6.1] - 2021-12-06

### Changed

- Migrate MAP metrics from pycocotools to PyTorch ([#632](https://github.com/PyTorchLightning/metrics/pull/632))
- Use `torch.topk` instead of `torch.argsort` in retrieval precision for speedup ([#627](https://github.com/PyTorchLightning/metrics/pull/627))

### Fixed

- Fix empty predictions in MAP metric ([#594](https://github.com/PyTorchLightning/metrics/pull/594), [#610](https://github.com/PyTorchLightning/metrics/pull/610), [#624](https://github.com/PyTorchLightning/metrics/pull/624))
- Fix edge case of AUROC with `average=weighted` on GPU ([#606](https://github.com/PyTorchLightning/metrics/pull/606))
- Fixed `forward` in compositional metrics ([#645](https://github.com/PyTorchLightning/metrics/pull/645))


## [0.6.0] - 2021-10-28

### Added

- Added audio metrics:
  - Perceptual Evaluation of Speech Quality (PESQ) ([#353](https://github.com/PyTorchLightning/metrics/pull/353))
  - Short-Time Objective Intelligibility (STOI) ([#353](https://github.com/PyTorchLightning/metrics/pull/353))
- Added Information retrieval metrics:
  - `RetrievalRPrecision` ([#577](https://github.com/PyTorchLightning/metrics/pull/577))
  - `RetrievalHitRate` ([#576](https://github.com/PyTorchLightning/metrics/pull/576))
- Added NLP metrics:
  - `SacreBLEUScore` ([#546](https://github.com/PyTorchLightning/metrics/pull/546))
  - `CharErrorRate` ([#575](https://github.com/PyTorchLightning/metrics/pull/575))
- Added other metrics:
  - Tweedie Deviance Score ([#499](https://github.com/PyTorchLightning/metrics/pull/499))
  - Learned Perceptual Image Patch Similarity (LPIPS) ([#431](https://github.com/PyTorchLightning/metrics/pull/431))
- Added `MAP` (mean average precision) metric to new detection package ([#467](https://github.com/PyTorchLightning/metrics/pull/467))
- Added support for float targets in `nDCG` metric ([#437](https://github.com/PyTorchLightning/metrics/pull/437))
- Added `average` argument to `AveragePrecision` metric for reducing multi-label and multi-class problems ([#477](https://github.com/PyTorchLightning/metrics/pull/477))
- Added `MultioutputWrapper` ([#510](https://github.com/PyTorchLightning/metrics/pull/510))
- Added metric sweeping:
  - `higher_is_better` as constant attribute ([#544](https://github.com/PyTorchLightning/metrics/pull/544))
  - `higher_is_better` to rest of codebase ([#584](https://github.com/PyTorchLightning/metrics/pull/584))
- Added simple aggregation metrics: `SumMetric`, `MeanMetric`, `CatMetric`, `MinMetric`, `MaxMetric` ([#506](https://github.com/PyTorchLightning/metrics/pull/506))
- Added pairwise submodule with metrics ([#553](https://github.com/PyTorchLightning/metrics/pull/553))
  - `pairwise_cosine_similarity`
  - `pairwise_euclidean_distance`
  - `pairwise_linear_similarity`
  - `pairwise_manhatten_distance`

### Changed

- `AveragePrecision` will now as default output the `macro` average for multilabel and multiclass problems ([#477](https://github.com/PyTorchLightning/metrics/pull/477))
- `half`, `double`, `float` will no longer change the dtype of the metric states. Use `metric.set_dtype` instead ([#493](https://github.com/PyTorchLightning/metrics/pull/493))
- Renamed `AverageMeter` to `MeanMetric` ([#506](https://github.com/PyTorchLightning/metrics/pull/506))
- Changed `is_differentiable` from property to a constant attribute ([#551](https://github.com/PyTorchLightning/metrics/pull/551))
- `ROC` and `AUROC` will no longer throw an error when either the positive or negative class is missing. Instead return 0 score and give a warning

### Deprecated

- Deprecated  `functional.self_supervised.embedding_similarity` in favour of new pairwise submodule

### Removed

- Removed `dtype` property ([#493](https://github.com/PyTorchLightning/metrics/pull/493))

### Fixed

- Fixed bug in `F1` with `average='macro'` and `ignore_index!=None` ([#495](https://github.com/PyTorchLightning/metrics/pull/495))
- Fixed bug in `pit` by using the returned first result to initialize device and type ([#533](https://github.com/PyTorchLightning/metrics/pull/533))
- Fixed `SSIM` metric using too much memory ([#539](https://github.com/PyTorchLightning/metrics/pull/539))
- Fixed bug where `device` property was not properly update when metric was a child of a module (#542)

## [0.5.1] - 2021-08-30

### Added

- Added `device` and `dtype` properties ([#462](https://github.com/PyTorchLightning/metrics/pull/462))
- Added `TextTester` class for robustly testing text metrics ([#450](https://github.com/PyTorchLightning/metrics/pull/450))

### Changed

- Added support for float targets in `nDCG` metric ([#437](https://github.com/PyTorchLightning/metrics/pull/437))

### Removed

- Removed `rouge-score` as dependency for text package ([#443](https://github.com/PyTorchLightning/metrics/pull/443))
- Removed `jiwer` as dependency for text package ([#446](https://github.com/PyTorchLightning/metrics/pull/446))
- Removed `bert-score` as dependency for text package ([#473](https://github.com/PyTorchLightning/metrics/pull/473))

### Fixed

- Fixed ranking of samples in `SpearmanCorrCoef` metric ([#448](https://github.com/PyTorchLightning/metrics/pull/448))
- Fixed bug where compositional metrics where unable to sync because of type mismatch ([#454](https://github.com/PyTorchLightning/metrics/pull/454))
- Fixed metric hashing ([#478](https://github.com/PyTorchLightning/metrics/pull/478))
- Fixed `BootStrapper` metrics not working on GPU ([#462](https://github.com/PyTorchLightning/metrics/pull/462))
- Fixed the semantic ordering of kernel height and width in `SSIM` metric ([#474](https://github.com/PyTorchLightning/metrics/pull/474))


## [0.5.0] - 2021-08-09

### Added

- Added **Text-related (NLP) metrics**:
  - Word Error Rate (WER) ([#383](https://github.com/PyTorchLightning/metrics/pull/383))
  - ROUGE ([#399](https://github.com/PyTorchLightning/metrics/pull/399))
  - BERT score ([#424](https://github.com/PyTorchLightning/metrics/pull/424))
  - BLUE score ([#360](https://github.com/PyTorchLightning/metrics/pull/360))
- Added `MetricTracker` wrapper metric for keeping track of the same metric over multiple epochs ([#238](https://github.com/PyTorchLightning/metrics/pull/238))
- Added other metrics:
  - Symmetric Mean Absolute Percentage error (SMAPE) ([#375](https://github.com/PyTorchLightning/metrics/pull/375))
  - Calibration error ([#394](https://github.com/PyTorchLightning/metrics/pull/394))
  - Permutation Invariant Training (PIT) ([#384](https://github.com/PyTorchLightning/metrics/pull/384))
- Added support in `nDCG` metric for target with values larger than 1 ([#349](https://github.com/PyTorchLightning/metrics/pull/349))
- Added support for negative targets in `nDCG` metric ([#378](https://github.com/PyTorchLightning/metrics/pull/378))
- Added `None` as reduction option in `CosineSimilarity` metric ([#400](https://github.com/PyTorchLightning/metrics/pull/400))
- Allowed passing labels in (n_samples, n_classes) to `AveragePrecision` ([#386](https://github.com/PyTorchLightning/metrics/pull/386))

### Changed

- Moved `psnr` and `ssim` from `functional.regression.*` to `functional.image.*` ([#382](https://github.com/PyTorchLightning/metrics/pull/382))
- Moved `image_gradient` from `functional.image_gradients` to `functional.image.gradients` ([#381](https://github.com/PyTorchLightning/metrics/pull/381))
- Moved `R2Score` from `regression.r2score` to `regression.r2` ([#371](https://github.com/PyTorchLightning/metrics/pull/371))
- Pearson metric now only store 6 statistics instead of all predictions and targets ([#380](https://github.com/PyTorchLightning/metrics/pull/380))
- Use `torch.argmax` instead of `torch.topk` when `k=1` for better performance ([#419](https://github.com/PyTorchLightning/metrics/pull/419))
- Moved check for number of samples in R2 score to support single sample updating ([#426](https://github.com/PyTorchLightning/metrics/pull/426))

### Deprecated

- Rename `r2score` >> `r2_score` and `kldivergence` >> `kl_divergence` in `functional` ([#371](https://github.com/PyTorchLightning/metrics/pull/371))
- Moved `bleu_score` from `functional.nlp` to `functional.text.bleu` ([#360](https://github.com/PyTorchLightning/metrics/pull/360))

### Removed

- Removed restriction that `threshold` has to be in (0,1) range to support logit input (
    [#351](https://github.com/PyTorchLightning/metrics/pull/351)
    [#401](https://github.com/PyTorchLightning/metrics/pull/401))
- Removed restriction that `preds` could not be bigger than `num_classes` to support logit input ([#357](https://github.com/PyTorchLightning/metrics/pull/357))
- Removed module `regression.psnr` and `regression.ssim` ([#382](https://github.com/PyTorchLightning/metrics/pull/382)):
- Removed ([#379](https://github.com/PyTorchLightning/metrics/pull/379)):
    * function `functional.mean_relative_error`
    * `num_thresholds` argument in `BinnedPrecisionRecallCurve`

### Fixed

- Fixed bug where classification metrics with `average='macro'` would lead to wrong result if a class was missing ([#303](https://github.com/PyTorchLightning/metrics/pull/303))
- Fixed `weighted`, `multi-class` AUROC computation to allow for 0 observations of some class, as contribution to final AUROC is 0 ([#376](https://github.com/PyTorchLightning/metrics/pull/376))
- Fixed that `_forward_cache` and `_computed` attributes are also moved to the correct device if metric is moved ([#413](https://github.com/PyTorchLightning/metrics/pull/413))
- Fixed calculation in `IoU` metric when using `ignore_index` argument ([#328](https://github.com/PyTorchLightning/metrics/pull/328))


## [0.4.1] - 2021-07-05

### Changed

- Extend typing ([#330](https://github.com/PyTorchLightning/metrics/pull/330),
    [#332](https://github.com/PyTorchLightning/metrics/pull/332),
    [#333](https://github.com/PyTorchLightning/metrics/pull/333),
    [#335](https://github.com/PyTorchLightning/metrics/pull/335),
    [#314](https://github.com/PyTorchLightning/metrics/pull/314))

### Fixed

- Fixed DDP by `is_sync` logic to `Metric` ([#339](https://github.com/PyTorchLightning/metrics/pull/339))


## [0.4.0] - 2021-06-29

### Added

- Added **Image-related metrics**:
  - Fréchet inception distance (FID) ([#213](https://github.com/PyTorchLightning/metrics/pull/213))
  - Kernel Inception Distance (KID) ([#301](https://github.com/PyTorchLightning/metrics/pull/301))
  - Inception Score ([#299](https://github.com/PyTorchLightning/metrics/pull/299))
  - KL divergence ([#247](https://github.com/PyTorchLightning/metrics/pull/247))
- Added **Audio metrics**: SNR, SI_SDR, SI_SNR ([#292](https://github.com/PyTorchLightning/metrics/pull/292))
- Added other metrics:
  - Cosine Similarity ([#305](https://github.com/PyTorchLightning/metrics/pull/305))
  - Specificity ([#210](https://github.com/PyTorchLightning/metrics/pull/210))
  - Mean Absolute Percentage error (MAPE) ([#248](https://github.com/PyTorchLightning/metrics/pull/248))
- Added `add_metrics` method to `MetricCollection` for adding additional metrics after initialization ([#221](https://github.com/PyTorchLightning/metrics/pull/221))
- Added pre-gather reduction in the case of `dist_reduce_fx="cat"` to reduce communication cost ([#217](https://github.com/PyTorchLightning/metrics/pull/217))
- Added better error message for `AUROC` when `num_classes` is not provided for multiclass input ([#244](https://github.com/PyTorchLightning/metrics/pull/244))
- Added support for unnormalized scores (e.g. logits) in `Accuracy`, `Precision`, `Recall`, `FBeta`, `F1`, `StatScore`, `Hamming`, `ConfusionMatrix` metrics ([#200](https://github.com/PyTorchLightning/metrics/pull/200))
- Added `squared` argument to `MeanSquaredError` for computing `RMSE` ([#249](https://github.com/PyTorchLightning/metrics/pull/249))
- Added `is_differentiable` property to `ConfusionMatrix`, `F1`, `FBeta`, `Hamming`, `Hinge`, `IOU`, `MatthewsCorrcoef`, `Precision`, `Recall`, `PrecisionRecallCurve`, `ROC`, `StatScores` ([#253](https://github.com/PyTorchLightning/metrics/pull/253))
- Added `sync` and `sync_context` methods for manually controlling when metric states are synced ([#302](https://github.com/PyTorchLightning/metrics/pull/302))

### Changed

- Forward cache is reset when `reset` method is called ([#260](https://github.com/PyTorchLightning/metrics/pull/260))
- Improved per-class metric handling for imbalanced datasets for `precision`, `recall`, `precision_recall`, `fbeta`, `f1`, `accuracy`, and `specificity` ([#204](https://github.com/PyTorchLightning/metrics/pull/204))
- Decorated `torch.jit.unused` to `MetricCollection` forward ([#307](https://github.com/PyTorchLightning/metrics/pull/307))
- Renamed `thresholds` argument to binned metrics for manually controlling the thresholds ([#322](https://github.com/PyTorchLightning/metrics/pull/322))
- Extend typing ([#324](https://github.com/PyTorchLightning/metrics/pull/324),
    [#326](https://github.com/PyTorchLightning/metrics/pull/326),
    [#327](https://github.com/PyTorchLightning/metrics/pull/327))

### Deprecated

- Deprecated `functional.mean_relative_error`, use `functional.mean_absolute_percentage_error` ([#248](https://github.com/PyTorchLightning/metrics/pull/248))
- Deprecated `num_thresholds` argument in `BinnedPrecisionRecallCurve` ([#322](https://github.com/PyTorchLightning/metrics/pull/322))

### Removed

- Removed argument `is_multiclass` ([#319](https://github.com/PyTorchLightning/metrics/pull/319))

### Fixed

- AUC can also support more dimensional inputs when all but one dimension are of size 1 ([#242](https://github.com/PyTorchLightning/metrics/pull/242))
- Fixed `dtype` of modular metrics after reset has been called ([#243](https://github.com/PyTorchLightning/metrics/pull/243))
- Fixed calculation in `matthews_corrcoef` to correctly match formula ([#321](https://github.com/PyTorchLightning/metrics/pull/321))

## [0.3.2] - 2021-05-10

### Added

- Added `is_differentiable` property:
    * To `AUC`, `AUROC`, `CohenKappa` and `AveragePrecision` ([#178](https://github.com/PyTorchLightning/metrics/pull/178))
    * To `PearsonCorrCoef`, `SpearmanCorrcoef`, `R2Score` and `ExplainedVariance` ([#225](https://github.com/PyTorchLightning/metrics/pull/225))

### Changed

- `MetricCollection` should return metrics with prefix on `items()`, `keys()` ([#209](https://github.com/PyTorchLightning/metrics/pull/209))
- Calling `compute` before `update` will now give warning ([#164](https://github.com/PyTorchLightning/metrics/pull/164))

### Removed

- Removed `numpy` as direct dependency ([#212](https://github.com/PyTorchLightning/metrics/pull/212))

### Fixed

- Fixed auc calculation and add tests ([#197](https://github.com/PyTorchLightning/metrics/pull/197))
- Fixed loading persisted metric states using `load_state_dict()` ([#202](https://github.com/PyTorchLightning/metrics/pull/202))
- Fixed `PSNR` not working with `DDP` ([#214](https://github.com/PyTorchLightning/metrics/pull/214))
- Fixed metric calculation with unequal batch sizes ([#220](https://github.com/PyTorchLightning/metrics/pull/220))
- Fixed metric concatenation for list states for zero-dim input ([#229](https://github.com/PyTorchLightning/metrics/pull/229))
- Fixed numerical instability in `AUROC` metric for large input ([#230](https://github.com/PyTorchLightning/metrics/pull/230))

## [0.3.1] - 2021-04-21

- Cleaning remaining inconsistency and fix PL develop integration (
    [#191](https://github.com/PyTorchLightning/metrics/pull/191),
    [#192](https://github.com/PyTorchLightning/metrics/pull/192),
    [#193](https://github.com/PyTorchLightning/metrics/pull/193),
    [#194](https://github.com/PyTorchLightning/metrics/pull/194)
)


## [0.3.0] - 2021-04-20

### Added

- Added `BootStrapper` to easily calculate confidence intervals for metrics ([#101](https://github.com/PyTorchLightning/metrics/pull/101))
- Added Binned metrics  ([#128](https://github.com/PyTorchLightning/metrics/pull/128))
- Added metrics for Information Retrieval ([(PL^5032)](https://github.com/PyTorchLightning/pytorch-lightning/pull/5032)):
    * `RetrievalMAP` ([PL^5032](https://github.com/PyTorchLightning/pytorch-lightning/pull/5032))
    * `RetrievalMRR` ([#119](https://github.com/PyTorchLightning/metrics/pull/119))
    * `RetrievalPrecision` ([#139](https://github.com/PyTorchLightning/metrics/pull/139))
    * `RetrievalRecall` ([#146](https://github.com/PyTorchLightning/metrics/pull/146))
    * `RetrievalNormalizedDCG` ([#160](https://github.com/PyTorchLightning/metrics/pull/160))
    * `RetrievalFallOut` ([#161](https://github.com/PyTorchLightning/metrics/pull/161))
- Added other metrics:
    * `CohenKappa` ([#69](https://github.com/PyTorchLightning/metrics/pull/69))
    * `MatthewsCorrcoef` ([#98](https://github.com/PyTorchLightning/metrics/pull/98))
    * `PearsonCorrcoef` ([#157](https://github.com/PyTorchLightning/metrics/pull/157))
    * `SpearmanCorrcoef` ([#158](https://github.com/PyTorchLightning/metrics/pull/158))
    * `Hinge` ([#120](https://github.com/PyTorchLightning/metrics/pull/120))
- Added `average='micro'` as an option in AUROC for multilabel problems ([#110](https://github.com/PyTorchLightning/metrics/pull/110))
- Added multilabel support to `ROC` metric ([#114](https://github.com/PyTorchLightning/metrics/pull/114))
- Added testing for `half` precision ([#77](https://github.com/PyTorchLightning/metrics/pull/77),
    [#135](https://github.com/PyTorchLightning/metrics/pull/135)
)
- Added `AverageMeter` for ad-hoc averages of values ([#138](https://github.com/PyTorchLightning/metrics/pull/138))
- Added `prefix` argument to `MetricCollection` ([#70](https://github.com/PyTorchLightning/metrics/pull/70))
- Added `__getitem__` as metric arithmetic operation ([#142](https://github.com/PyTorchLightning/metrics/pull/142))
- Added property `is_differentiable` to metrics and test for differentiability ([#154](https://github.com/PyTorchLightning/metrics/pull/154))
- Added support for `average`, `ignore_index` and `mdmc_average` in `Accuracy` metric ([#166](https://github.com/PyTorchLightning/metrics/pull/166))
- Added `postfix` arg to `MetricCollection` ([#188](https://github.com/PyTorchLightning/metrics/pull/188))

### Changed

- Changed `ExplainedVariance` from storing all preds/targets to tracking 5 statistics ([#68](https://github.com/PyTorchLightning/metrics/pull/68))
- Changed behaviour of `confusionmatrix` for multilabel data to better match `multilabel_confusion_matrix` from sklearn ([#134](https://github.com/PyTorchLightning/metrics/pull/134))
- Updated FBeta arguments ([#111](https://github.com/PyTorchLightning/metrics/pull/111))
- Changed `reset` method to use `detach.clone()` instead of `deepcopy` when resetting to default ([#163](https://github.com/PyTorchLightning/metrics/pull/163))
- Metrics passed as dict to `MetricCollection` will now always be in deterministic order ([#173](https://github.com/PyTorchLightning/metrics/pull/173))
- Allowed `MetricCollection` pass metrics as arguments ([#176](https://github.com/PyTorchLightning/metrics/pull/176))

### Deprecated

- Rename argument `is_multiclass` -> `multiclass` ([#162](https://github.com/PyTorchLightning/metrics/pull/162))

### Removed

- Prune remaining deprecated ([#92](https://github.com/PyTorchLightning/metrics/pull/92))

### Fixed

- Fixed when `_stable_1d_sort` to work when `n>=N` ([PL^6177](https://github.com/PyTorchLightning/pytorch-lightning/pull/6177))
- Fixed `_computed` attribute not being correctly reset ([#147](https://github.com/PyTorchLightning/metrics/pull/147))
- Fixed to Blau score ([#165](https://github.com/PyTorchLightning/metrics/pull/165))
- Fixed backwards compatibility for logging with older version of pytorch-lightning ([#182](https://github.com/PyTorchLightning/metrics/pull/182))


## [0.2.0] - 2021-03-12

### Changed

- Decoupled PL dependency ([#13](https://github.com/PyTorchLightning/metrics/pull/13))
- Refactored functional - mimic the module-like structure: classification, regression, etc. ([#16](https://github.com/PyTorchLightning/metrics/pull/16))
- Refactored utilities -  split to topics/submodules ([#14](https://github.com/PyTorchLightning/metrics/pull/14))
- Refactored `MetricCollection` ([#19](https://github.com/PyTorchLightning/metrics/pull/19))

### Removed

- Removed deprecated metrics from PL base ([#12](https://github.com/PyTorchLightning/metrics/pull/12),
    [#15](https://github.com/PyTorchLightning/metrics/pull/15))



## [0.1.0] - 2021-02-22

- Added `Accuracy` metric now generalizes to Top-k accuracy for (multi-dimensional) multi-class inputs using the `top_k` parameter ([PL^4838](https://github.com/PyTorchLightning/pytorch-lightning/pull/4838))
- Added `Accuracy` metric now enables the computation of subset accuracy for multi-label or multi-dimensional multi-class inputs with the `subset_accuracy` parameter ([PL^4838](https://github.com/PyTorchLightning/pytorch-lightning/pull/4838))
- Added `HammingDistance` metric to compute the hamming distance (loss) ([PL^4838](https://github.com/PyTorchLightning/pytorch-lightning/pull/4838))
- Added `StatScores` metric to compute the number of true positives, false positives, true negatives and false negatives ([PL^4839](https://github.com/PyTorchLightning/pytorch-lightning/pull/4839))
- Added `R2Score` metric ([PL^5241](https://github.com/PyTorchLightning/pytorch-lightning/pull/5241))
- Added `MetricCollection` ([PL^4318](https://github.com/PyTorchLightning/pytorch-lightning/pull/4318))
- Added `.clone()` method to metrics ([PL^4318](https://github.com/PyTorchLightning/pytorch-lightning/pull/4318))
- Added `IoU` class interface ([PL^4704](https://github.com/PyTorchLightning/pytorch-lightning/pull/4704))
- The `Recall` and `Precision` metrics (and their functional counterparts `recall` and `precision`) can now be generalized to Recall@K and Precision@K with the use of `top_k` parameter ([PL^4842](https://github.com/PyTorchLightning/pytorch-lightning/pull/4842))
- Added compositional metrics ([PL^5464](https://github.com/PyTorchLightning/pytorch-lightning/pull/5464))
- Added AUC/AUROC class interface ([PL^5479](https://github.com/PyTorchLightning/pytorch-lightning/pull/5479))
- Added `QuantizationAwareTraining` callback ([PL^5706](https://github.com/PyTorchLightning/pytorch-lightning/pull/5706))
- Added `ConfusionMatrix` class interface ([PL^4348](https://github.com/PyTorchLightning/pytorch-lightning/pull/4348))
- Added multiclass AUROC metric ([PL^4236](https://github.com/PyTorchLightning/pytorch-lightning/pull/4236))
- Added `PrecisionRecallCurve, ROC, AveragePrecision` class metric ([PL^4549](https://github.com/PyTorchLightning/pytorch-lightning/pull/4549))
- Classification metrics overhaul ([PL^4837](https://github.com/PyTorchLightning/pytorch-lightning/pull/4837))
- Added `F1` class metric ([PL^4656](https://github.com/PyTorchLightning/pytorch-lightning/pull/4656))
- Added metrics aggregation in Horovod and fixed early stopping ([PL^3775](https://github.com/PyTorchLightning/pytorch-lightning/pull/3775))
- Added `persistent(mode)` method to metrics, to enable and disable metric states being added to `state_dict` ([PL^4482](https://github.com/PyTorchLightning/pytorch-lightning/pull/4482))
- Added unification of regression metrics ([PL^4166](https://github.com/PyTorchLightning/pytorch-lightning/pull/4166))
- Added persistent flag to `Metric.add_state` ([PL^4195](https://github.com/PyTorchLightning/pytorch-lightning/pull/4195))
- Added classification metrics ([PL^4043](https://github.com/PyTorchLightning/pytorch-lightning/pull/4043))
- Added new Metrics API. ([PL^3868](https://github.com/PyTorchLightning/pytorch-lightning/pull/3868), [PL^3921](https://github.com/PyTorchLightning/pytorch-lightning/pull/3921))
- Added EMB similarity ([PL^3349](https://github.com/PyTorchLightning/pytorch-lightning/pull/3349))
- Added SSIM metrics ([PL^2671](https://github.com/PyTorchLightning/pytorch-lightning/pull/2671))
- Added BLEU metrics ([PL^2535](https://github.com/PyTorchLightning/pytorch-lightning/pull/2535))<|MERGE_RESOLUTION|>--- conflicted
+++ resolved
@@ -11,11 +11,11 @@
 
 ### Added
 
-<<<<<<< HEAD
-- Added specific runtime error when metric object is on wrong device (#1056(https://github.com/PyTorchLightning/metrics/pull/1056))
-=======
+- Added specific `RuntimeError` when metric object is on wrong device ([#1056](https://github.com/PyTorchLightning/metrics/pull/1056))
+
+
 - Added an option to specify own n-gram weights for `BLEUScore` and `SacreBLEUScore` instead of using uniform weights only. ([#1075](https://github.com/PyTorchLightning/metrics/pull/1075))
->>>>>>> f0279bb9
+
 
 -
 
