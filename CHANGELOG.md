# Changelog
All notable changes to this project will be documented in this file.

The format is based on [Keep a Changelog](https://keepachangelog.com/en/1.0.0/),
and this project adheres to [Semantic Versioning](https://semver.org/spec/v2.0.0.html).

**Note: we move fast, but still we preserve 0.1 version (one feature release) back compatibility.**


## [UnReleased] - 2022-MM-DD

### Added

- Added source aggregated signal-to-distortion ratio (SA-SDR) metric ([#1882](https://github.com/Lightning-AI/torchmetrics/pull/1882)


- Added `VisualInformationFidelity` to image package ([#1830](https://github.com/Lightning-AI/torchmetrics/pull/1830))


<<<<<<< HEAD
- Added support for evaluating `"segm"` and `"bbox"` detection in `MeanAveragePrecision` at the same time ([#1830](https://github.com/Lightning-AI/torchmetrics/pull/1928))

=======
- Added warning to `PearsonCorrCoeff` if input has a very small variance for its given dtype ([#1926](https://github.com/Lightning-AI/torchmetrics/pull/1926))
>>>>>>> 44afba62

### Changed

-


### Removed

-


### Fixed

-


## [1.0.1] - 2023-07-13

### Fixed
- Fixes corner case when using `MetricCollection` together with aggregation metrics ([#1896](https://github.com/Lightning-AI/torchmetrics/pull/1896))
- Fixed the use of `max_fpr` in `AUROC` metric when only one class is present ([#1895](https://github.com/Lightning-AI/torchmetrics/pull/1895))
- Fixed bug related to empty predictions for `IntersectionOverUnion` metric ([#1892](https://github.com/Lightning-AI/torchmetrics/pull/1892))
- Fixed bug related to `MeanMetric` and broadcasting of weights when Nans are present ([#1898](https://github.com/Lightning-AI/torchmetrics/pull/1898))
- Fixed bug related to expected input format of pycoco in `MeanAveragePrecision` ([#1913](https://github.com/Lightning-AI/torchmetrics/pull/1913))


## [1.0.0] - 2022-07-04

### Added

- Added `prefix` and `postfix` arguments to `ClasswiseWrapper` ([#1866](https://github.com/Lightning-AI/torchmetrics/pull/1866))
- Added speech-to-reverberation modulation energy ratio (SRMR) metric ([#1792](https://github.com/Lightning-AI/torchmetrics/pull/1792), [#1872](https://github.com/Lightning-AI/torchmetrics/pull/1872))
- Added new global arg `compute_with_cache` to control caching behaviour after `compute` method ([#1754](https://github.com/Lightning-AI/torchmetrics/pull/1754))
- Added `ComplexScaleInvariantSignalNoiseRatio` for audio package ([#1785](https://github.com/Lightning-AI/torchmetrics/pull/1785))
- Added `Running` wrapper for calculate running statistics ([#1752](https://github.com/Lightning-AI/torchmetrics/pull/1752))
- Added`RelativeAverageSpectralError` and `RootMeanSquaredErrorUsingSlidingWindow` to image package ([#816](https://github.com/PyTorchLightning/metrics/pull/816))
- Added support for `SpecificityAtSensitivity` Metric ([#1432](https://github.com/Lightning-AI/metrics/pull/1432))
- Added support for plotting of metrics through `.plot()` method (
    [#1328](https://github.com/Lightning-AI/metrics/pull/1328),
    [#1481](https://github.com/Lightning-AI/metrics/pull/1481),
    [#1480](https://github.com/Lightning-AI/metrics/pull/1480),
    [#1490](https://github.com/Lightning-AI/metrics/pull/1490),
    [#1581](https://github.com/Lightning-AI/metrics/pull/1581),
    [#1585](https://github.com/Lightning-AI/metrics/pull/1585),
    [#1593](https://github.com/Lightning-AI/metrics/pull/1593),
    [#1600](https://github.com/Lightning-AI/metrics/pull/1600),
    [#1605](https://github.com/Lightning-AI/metrics/pull/1605),
    [#1610](https://github.com/Lightning-AI/metrics/pull/1610),
    [#1609](https://github.com/Lightning-AI/metrics/pull/1609),
    [#1621](https://github.com/Lightning-AI/metrics/pull/1621),
    [#1624](https://github.com/Lightning-AI/metrics/pull/1624),
    [#1623](https://github.com/Lightning-AI/metrics/pull/1623),
    [#1638](https://github.com/Lightning-AI/metrics/pull/1638),
    [#1631](https://github.com/Lightning-AI/metrics/pull/1631),
    [#1650](https://github.com/Lightning-AI/metrics/pull/1650),
    [#1639](https://github.com/Lightning-AI/metrics/pull/1639),
    [#1660](https://github.com/Lightning-AI/metrics/pull/1660),
    [#1682](https://github.com/Lightning-AI/torchmetrics/pull/1682),
    [#1786](https://github.com/Lightning-AI/torchmetrics/pull/1786),
)
- Added support for plotting of audio metrics through `.plot()` method ([#1434](https://github.com/Lightning-AI/metrics/pull/1434))
- Added `classes` to output from `MAP` metric ([#1419](https://github.com/Lightning-AI/metrics/pull/1419))
- Added Binary group fairness metrics to classification package ([#1404](https://github.com/Lightning-AI/metrics/pull/1404))
- Added `MinkowskiDistance` to regression package ([#1362](https://github.com/Lightning-AI/metrics/pull/1362))
- Added `pairwise_minkowski_distance` to pairwise package ([#1362](https://github.com/Lightning-AI/metrics/pull/1362))
- Added new detection metric `PanopticQuality` (
    [#929](https://github.com/PyTorchLightning/metrics/pull/929),
    [#1527](https://github.com/PyTorchLightning/metrics/pull/1527),
)
- Added `PSNRB` metric ([#1421](https://github.com/Lightning-AI/metrics/pull/1421))
- Added `ClassificationTask` Enum and use in metrics ([#1479](https://github.com/Lightning-AI/metrics/pull/1479))
- Added `ignore_index` option to `exact_match` metric ([#1540](https://github.com/Lightning-AI/metrics/pull/1540))
- Add parameter `top_k` to `RetrievalMAP` ([#1501](https://github.com/Lightning-AI/metrics/pull/1501))
- Added support for deterministic evaluation on GPU for metrics that uses `torch.cumsum` operator ([#1499](https://github.com/Lightning-AI/metrics/pull/1499))
- Added support for plotting of aggregation metrics through `.plot()` method ([#1485](https://github.com/Lightning-AI/metrics/pull/1485))
- Added support for python 3.11 ([#1612](https://github.com/Lightning-AI/metrics/pull/1612))
- Added support for auto clamping of input for metrics that uses the `data_range` ([#1606](argument https://github.com/Lightning-AI/metrics/pull/1606))
- Added `ModifiedPanopticQuality` metric to detection package ([#1627](https://github.com/Lightning-AI/metrics/pull/1627))
- Added `PrecisionAtFixedRecall` metric to classification package ([#1683](https://github.com/Lightning-AI/torchmetrics/pull/1683))
- Added multiple metrics to detection package ([#1284](https://github.com/Lightning-AI/metrics/pull/1284))
  * `IntersectionOverUnion`
  * `GeneralizedIntersectionOverUnion`
  * `CompleteIntersectionOverUnion`
  * `DistanceIntersectionOverUnion`
- Added `MultitaskWrapper` to wrapper package ([#1762](https://github.com/Lightning-AI/torchmetrics/pull/1762))
- Added `RelativeSquaredError` metric to regression package ([#1765](https://github.com/Lightning-AI/torchmetrics/pull/1765))
- Added `MemorizationInformedFrechetInceptionDistance` metric to image package ([#1580](https://github.com/Lightning-AI/torchmetrics/pull/1580))


### Changed

- Changed `permutation_invariant_training` to allow using a `'permutation-wise'` metric function ([#1794](https://github.com/Lightning-AI/metrics/pull/1794))
- Changed `update_count` and `update_called` from private to public methods ([#1370](https://github.com/Lightning-AI/metrics/pull/1370))
- Raise exception for invalid kwargs in Metric base class ([#1427](https://github.com/Lightning-AI/metrics/pull/1427))
- Extend `EnumStr` raising `ValueError` for invalid value ([#1479](https://github.com/Lightning-AI/metrics/pull/1479))
- Improve speed and memory consumption of binned `PrecisionRecallCurve` with large number of samples ([#1493](https://github.com/Lightning-AI/metrics/pull/1493))
- Changed `__iter__` method from raising `NotImplementedError` to `TypeError` by setting to `None` ([#1538](https://github.com/Lightning-AI/metrics/pull/1538))
- `FID` metric will now raise an error if too few samples are provided ([#1655](https://github.com/Lightning-AI/metrics/pull/1655))
- Allowed FID with `torch.float64` ([#1628](https://github.com/Lightning-AI/metrics/pull/1628))
- Changed `LPIPS` implementation to no more rely on third-party package ([#1575](https://github.com/Lightning-AI/metrics/pull/1575))
- Changed FID matrix square root calculation from `scipy` to `torch` ([#1708](https://github.com/Lightning-AI/torchmetrics/pull/1708))
- Changed calculation in `PearsonCorrCoeff` to be more robust in certain cases  ([#1729](https://github.com/Lightning-AI/torchmetrics/pull/1729))
- Changed `MeanAveragePrecision` to `pycocotools` backend ([#1832](https://github.com/Lightning-AI/torchmetrics/pull/1832))


### Deprecated

- Deprecated domain metrics import from package root (
    [#1685](https://github.com/Lightning-AI/metrics/pull/1685),
    [#1694](https://github.com/Lightning-AI/metrics/pull/1694),
    [#1696](https://github.com/Lightning-AI/metrics/pull/1696),
    [#1699](https://github.com/Lightning-AI/metrics/pull/1699),
    [#1703](https://github.com/Lightning-AI/metrics/pull/1703),
)


### Removed

- Support for python 3.7 ([#1640](https://github.com/Lightning-AI/metrics/pull/1640))


### Fixed

- Fixed support in `MetricTracker` for `MultioutputWrapper` and nested structures ([#1608](https://github.com/Lightning-AI/metrics/pull/1608))
- Fixed restrictive check in `PearsonCorrCoef` ([#1649](https://github.com/Lightning-AI/metrics/pull/1649))
- Fixed integration with `jsonargparse` and `LightningCLI` ([#1651](https://github.com/Lightning-AI/metrics/pull/1651))
- Fixed corner case in calibration error for zero confidence input ([#1648](https://github.com/Lightning-AI/metrics/pull/1648))
- Fix precision-recall curve based computations for float target ([#1642](https://github.com/Lightning-AI/metrics/pull/1642))
- Fixed missing kwarg squeeze in `MultiOutputWrapper` ([#1675](https://github.com/Lightning-AI/torchmetrics/pull/1675))
- Fixed padding removal for 3d input in `MSSSIM` ([#1674](https://github.com/Lightning-AI/torchmetrics/pull/1674))
- Fixed `max_det_threshold` in MAP detection ([#1712](https://github.com/Lightning-AI/torchmetrics/pull/1712))
- Fixed states being saved in metrics that use `register_buffer` ([#1728](https://github.com/Lightning-AI/torchmetrics/pull/1728))
- Fixed states not being correctly synced and device transfered in `MeanAveragePrecision` for `iou_type="segm"` ([#1763](https://github.com/Lightning-AI/torchmetrics/pull/1763))
- Fixed use of `prefix` and `postfix` in nested `MetricCollection` ([#1773](https://github.com/Lightning-AI/torchmetrics/pull/1773))
- Fixed `ax` plotting logging in `MetricCollection ([#1783](https://github.com/Lightning-AI/torchmetrics/pull/1783))
- Fixed lookup for punkt sources being downloaded in `RougeScore` ([#1789](https://github.com/Lightning-AI/torchmetrics/pull/1789))
- Fixed integration with lightning for `CompositionalMetric` ([#1761](https://github.com/Lightning-AI/torchmetrics/pull/1761))
- Fixed several bugs in `SpectralDistortionIndex` metric ([#1808](https://github.com/Lightning-AI/torchmetrics/pull/1808))
- Fixed bug for corner cases in `MatthewsCorrCoef` (
    [#1812](https://github.com/Lightning-AI/torchmetrics/pull/1812),
    [#1863](https://github.com/Lightning-AI/torchmetrics/pull/1863)
)
- Fixed support for half precision in `PearsonCorrCoef` ([#1819](https://github.com/Lightning-AI/torchmetrics/pull/1819))
- Fixed number of bugs related to `average="macro"` in classification metrics ([#1821](https://github.com/Lightning-AI/torchmetrics/pull/1821))
- Fixed off-by-one issue when `ignore_index = num_classes + 1` in Multiclass-jaccard ([#1860](https://github.com/Lightning-AI/torchmetrics/pull/1860))


## [0.11.4] - 2023-03-10

### Fixed

- Fixed evaluation of `R2Score` with near constant target ([#1576](https://github.com/Lightning-AI/metrics/pull/1576))
- Fixed dtype conversion when metric is submodule ([#1583](https://github.com/Lightning-AI/metrics/pull/1583))
- Fixed bug related to `top_k>1` and `ignore_index!=None` in `StatScores` based metrics ([#1589](https://github.com/Lightning-AI/metrics/pull/1589))
- Fixed corner case for `PearsonCorrCoef` when running in ddp mode but only on single device ([#1587](https://github.com/Lightning-AI/metrics/pull/1587))
- Fixed overflow error for specific cases in `MAP` when big areas are calculated ([#1607](https://github.com/Lightning-AI/metrics/pull/1607))


## [0.11.3] - 2023-02-28

### Fixed

- Fixed classification metrics for `byte` input ([#1521](https://github.com/Lightning-AI/metrics/pull/1474))
- Fixed the use of `ignore_index` in `MulticlassJaccardIndex` ([#1386](https://github.com/Lightning-AI/metrics/pull/1386))


## [0.11.2] - 2023-02-21

### Fixed

- Fixed compatibility between XLA in `_bincount` function ([#1471](https://github.com/Lightning-AI/metrics/pull/1471))
- Fixed type hints in methods belonging to `MetricTracker` wrapper ([#1472](https://github.com/Lightning-AI/metrics/pull/1472))
- Fixed `multilabel` in `ExactMatch` ([#1474](https://github.com/Lightning-AI/metrics/pull/1474))


## [0.11.1] - 2023-01-30

### Fixed

- Fixed type checking on the `maximize` parameter at the initialization of `MetricTracker` ([#1428](https://github.com/Lightning-AI/metrics/issues/1428))
- Fixed mixed precision autocast for `SSIM` metric ([#1454](https://github.com/Lightning-AI/metrics/pull/1454))
- Fixed checking for `nltk.punkt` in `RougeScore` if a machine is not online ([#1456](https://github.com/Lightning-AI/metrics/pull/1456))
- Fixed wrongly reset method in `MultioutputWrapper` ([#1460](https://github.com/Lightning-AI/metrics/issues/1460))
- Fixed dtype checking in `PrecisionRecallCurve` for `target` tensor ([#1457](https://github.com/Lightning-AI/metrics/pull/1457))


## [0.11.0] - 2022-11-30

### Added

- Added `MulticlassExactMatch` to classification metrics ([#1343](https://github.com/Lightning-AI/metrics/pull/1343))
- Added `TotalVariation` to image package ([#978](https://github.com/Lightning-AI/metrics/pull/978))
- Added `CLIPScore` to new multimodal package ([#1314](https://github.com/Lightning-AI/metrics/pull/1314))
- Added regression metrics:
   * `KendallRankCorrCoef` ([#1271](https://github.com/Lightning-AI/metrics/pull/1271))
   * `LogCoshError` ([#1316](https://github.com/Lightning-AI/metrics/pull/1316))
- Added new nominal metrics:
  * `CramersV` ([#1298](https://github.com/Lightning-AI/metrics/pull/1298))
  * `PearsonsContingencyCoefficient` ([#1334](https://github.com/Lightning-AI/metrics/pull/1334))
  * `TschuprowsT` ([#1334](https://github.com/Lightning-AI/metrics/pull/1334))
  * `TheilsU` ([#1337](https://github.com/Lightning-AI/metrics/pull/1334))
- Added option to pass `distributed_available_fn` to metrics to allow checks for custom communication backend for making `dist_sync_fn` actually useful ([#1301](https://github.com/Lightning-AI/metrics/pull/1301))
- Added `normalize` argument to `Inception`, `FID`, `KID` metrics ([#1246](https://github.com/Lightning-AI/metrics/pull/1246))

### Changed

- Changed minimum Pytorch version to be 1.8 ([#1263](https://github.com/Lightning-AI/metrics/pull/1263))
- Changed interface for all functional and modular classification metrics after refactor ([#1252](https://github.com/Lightning-AI/metrics/pull/1252))

### Removed

- Removed deprecated `BinnedAveragePrecision`, `BinnedPrecisionRecallCurve`, `RecallAtFixedPrecision` ([#1251](https://github.com/Lightning-AI/metrics/pull/1251))
- Removed deprecated `LabelRankingAveragePrecision`, `LabelRankingLoss` and `CoverageError` ([#1251](https://github.com/Lightning-AI/metrics/pull/1251))
- Removed deprecated `KLDivergence` and `AUC` ([#1251](https://github.com/Lightning-AI/metrics/pull/1251))

### Fixed

- Fixed precision bug in `pairwise_euclidean_distance` ([#1352](https://github.com/Lightning-AI/metrics/pull/1352))

## [0.10.3] - 2022-11-16

### Fixed

- Fixed bug in `Metrictracker.best_metric` when `return_step=False` ([#1306](https://github.com/Lightning-AI/metrics/pull/1306))
- Fixed bug to prevent users from going into an infinite loop if trying to iterate of a single metric ([#1320](https://github.com/Lightning-AI/metrics/pull/1320))

## [0.10.2] - 2022-10-31

### Changed

- Changed in-place operation to out-of-place operation in `pairwise_cosine_similarity` ([#1288](https://github.com/Lightning-AI/metrics/pull/1288))

### Fixed

- Fixed high memory usage for certain classification metrics when `average='micro'` ([#1286](https://github.com/Lightning-AI/metrics/pull/1286))
- Fixed precision problems when `structural_similarity_index_measure` was used with autocast ([#1291](https://github.com/Lightning-AI/metrics/pull/1291))
- Fixed slow performance for confusion matrix based metrics ([#1302](https://github.com/Lightning-AI/metrics/pull/1302))
- Fixed restrictive dtype checking in `spearman_corrcoef` when used with autocast ([#1303](https://github.com/Lightning-AI/metrics/pull/1303))


## [0.10.1] - 2022-10-21

### Fixed

- Fixed broken clone method for classification metrics ([#1250](https://github.com/Lightning-AI/metrics/pull/1250))
- Fixed unintentional downloading of `nltk.punkt` when `lsum` not in `rouge_keys` ([#1258](https://github.com/Lightning-AI/metrics/pull/1258))
- Fixed type casting in `MAP` metric between `bool` and `float32` ([#1150](https://github.com/Lightning-AI/metrics/pull/1150))


## [0.10.0] - 2022-10-04

### Added

- Added a new NLP metric `InfoLM` ([#915](https://github.com/Lightning-AI/metrics/pull/915))
- Added `Perplexity` metric ([#922](https://github.com/Lightning-AI/metrics/pull/922))
- Added `ConcordanceCorrCoef` metric to regression package ([#1201](https://github.com/Lightning-AI/metrics/pull/1201))
- Added argument `normalize` to `LPIPS` metric ([#1216](https://github.com/Lightning-AI/metrics/pull/1216))
- Added support for multiprocessing of batches in `PESQ` metric ([#1227](https://github.com/Lightning-AI/metrics/pull/1227))
- Added support for multioutput in `PearsonCorrCoef` and `SpearmanCorrCoef` ([#1200](https://github.com/Lightning-AI/metrics/pull/1200))

### Changed

- Classification refactor (
    [#1054](https://github.com/Lightning-AI/metrics/pull/1054),
    [#1143](https://github.com/Lightning-AI/metrics/pull/1143),
    [#1145](https://github.com/Lightning-AI/metrics/pull/1145),
    [#1151](https://github.com/Lightning-AI/metrics/pull/1151),
    [#1159](https://github.com/Lightning-AI/metrics/pull/1159),
    [#1163](https://github.com/Lightning-AI/metrics/pull/1163),
    [#1167](https://github.com/Lightning-AI/metrics/pull/1167),
    [#1175](https://github.com/Lightning-AI/metrics/pull/1175),
    [#1189](https://github.com/Lightning-AI/metrics/pull/1189),
    [#1197](https://github.com/Lightning-AI/metrics/pull/1197),
    [#1215](https://github.com/Lightning-AI/metrics/pull/1215),
    [#1195](https://github.com/Lightning-AI/metrics/pull/1195)
)
- Changed update in `FID` metric to be done in online fashion to save memory ([#1199](https://github.com/Lightning-AI/metrics/pull/1199))
- Improved performance of retrieval metrics ([#1242](https://github.com/Lightning-AI/metrics/pull/1242))
- Changed `SSIM` and `MSSSIM` update to be online to reduce memory usage ([#1231](https://github.com/Lightning-AI/metrics/pull/1231))

### Deprecated

- Deprecated `BinnedAveragePrecision`, `BinnedPrecisionRecallCurve`, `BinnedRecallAtFixedPrecision` ([#1163](https://github.com/Lightning-AI/metrics/pull/1163))
  * `BinnedAveragePrecision` -> use `AveragePrecision` with `thresholds` arg
  * `BinnedPrecisionRecallCurve` -> use `AveragePrecisionRecallCurve` with `thresholds` arg
  * `BinnedRecallAtFixedPrecision` -> use `RecallAtFixedPrecision` with `thresholds` arg
- Renamed and refactored `LabelRankingAveragePrecision`, `LabelRankingLoss` and `CoverageError` ([#1167](https://github.com/Lightning-AI/metrics/pull/1167))
  * `LabelRankingAveragePrecision` -> `MultilabelRankingAveragePrecision`
  * `LabelRankingLoss` -> `MultilabelRankingLoss`
  * `CoverageError` -> `MultilabelCoverageError`
- Deprecated `KLDivergence` and `AUC` from classification package ([#1189](https://github.com/Lightning-AI/metrics/pull/1189))
  * `KLDivergence` moved to `regression` package
  * Instead of `AUC` use `torchmetrics.utils.compute.auc`

### Fixed

- Fixed a bug in `ssim` when `return_full_image=True` where the score was still reduced ([#1204](https://github.com/Lightning-AI/metrics/pull/1204))
- Fixed MPS support for:
  * MAE metric ([#1210](https://github.com/Lightning-AI/metrics/pull/1210))
  * Jaccard index ([#1205](https://github.com/Lightning-AI/metrics/pull/1205))
- Fixed bug in `ClasswiseWrapper` such that `compute` gave wrong result ([#1225](https://github.com/Lightning-AI/metrics/pull/1225))
- Fixed synchronization of empty list states ([#1219](https://github.com/Lightning-AI/metrics/pull/1219))


## [0.9.3] - 2022-08-22

### Added

- Added global option `sync_on_compute` to disable automatic synchronization when `compute` is called ([#1107](https://github.dev/Lightning-AI/metrics/pull/1107))

### Fixed

- Fixed missing reset in `ClasswiseWrapper` ([#1129](https://github.com/Lightning-AI/metrics/pull/1129))
- Fixed `JaccardIndex` multi-label compute ([#1125](https://github.com/Lightning-AI/metrics/pull/1125))
- Fix SSIM propagate device if `gaussian_kernel` is False, add test ([#1149](https://github.com/Lightning-AI/metrics/pull/1149))


## [0.9.2] - 2022-06-29

### Fixed

- Fixed mAP calculation for areas with 0 predictions ([#1080](https://github.com/Lightning-AI/metrics/pull/1080))
- Fixed bug where avg precision state and auroc state was not merge when using MetricCollections ([#1086](https://github.com/Lightning-AI/metrics/pull/1086))
- Skip box conversion if no boxes are present in `MeanAveragePrecision` ([#1097](https://github.com/Lightning-AI/metrics/pull/1097))
- Fixed inconsistency in docs and code when setting `average="none"` in `AvaragePrecision` metric ([#1116](https://github.com/Lightning-AI/metrics/pull/1116))


## [0.9.1] - 2022-06-08

### Added

- Added specific `RuntimeError` when metric object is on the wrong device ([#1056](https://github.com/Lightning-AI/metrics/pull/1056))
- Added an option to specify own n-gram weights for `BLEUScore` and `SacreBLEUScore` instead of using uniform weights only. ([#1075](https://github.com/Lightning-AI/metrics/pull/1075))

### Fixed

- Fixed aggregation metrics when input only contains zero ([#1070](https://github.com/Lightning-AI/metrics/pull/1070))
- Fixed `TypeError` when providing superclass arguments as `kwargs` ([#1069](https://github.com/Lightning-AI/metrics/pull/1069))
- Fixed bug related to state reference in metric collection when using compute groups ([#1076](https://github.com/Lightning-AI/metrics/pull/1076))


## [0.9.0] - 2022-05-30

### Added

- Added `RetrievalPrecisionRecallCurve` and `RetrievalRecallAtFixedPrecision` to retrieval package ([#951](https://github.com/Lightning-AI/metrics/pull/951))
- Added class property `full_state_update` that determines `forward` should call `update` once or twice (
    [#984](https://github.com/Lightning-AI/metrics/pull/984),
    [#1033](https://github.com/Lightning-AI/metrics/pull/1033))
- Added support for nested metric collections ([#1003](https://github.com/Lightning-AI/metrics/pull/1003))
- Added `Dice` to classification package ([#1021](https://github.com/Lightning-AI/metrics/pull/1021))
- Added support to segmentation type `segm` as IOU for mean average precision ([#822](https://github.com/Lightning-AI/metrics/pull/822))

### Changed

- Renamed `reduction` argument to `average` in Jaccard score and added additional options ([#874](https://github.com/Lightning-AI/metrics/pull/874))

### Removed

- Removed deprecated `compute_on_step` argument (
    [#962](https://github.com/Lightning-AI/metrics/pull/962),
    [#967](https://github.com/Lightning-AI/metrics/pull/967),
    [#979](https://github.com/Lightning-AI/metrics/pull/979),
    [#990](https://github.com/Lightning-AI/metrics/pull/990),
    [#991](https://github.com/Lightning-AI/metrics/pull/991),
    [#993](https://github.com/Lightning-AI/metrics/pull/993),
    [#1005](https://github.com/Lightning-AI/metrics/pull/1005),
    [#1004](https://github.com/Lightning-AI/metrics/pull/1004),
    [#1007](https://github.com/Lightning-AI/metrics/pull/1007)
)

### Fixed

- Fixed non-empty state dict for a few metrics ([#1012](https://github.com/Lightning-AI/metrics/pull/1012))
- Fixed bug when comparing states while finding compute groups ([#1022](https://github.com/Lightning-AI/metrics/pull/1022))
- Fixed `torch.double` support in stat score metrics ([#1023](https://github.com/Lightning-AI/metrics/pull/1023))
- Fixed `FID` calculation for non-equal size real and fake input ([#1028](https://github.com/Lightning-AI/metrics/pull/1028))
- Fixed case where `KLDivergence` could output `Nan` ([#1030](https://github.com/Lightning-AI/metrics/pull/1030))
- Fixed deterministic for PyTorch<1.8 ([#1035](https://github.com/Lightning-AI/metrics/pull/1035))
- Fixed default value for `mdmc_average` in `Accuracy` ([#1036](https://github.com/Lightning-AI/metrics/pull/1036))
- Fixed missing copy of property when using compute groups in `MetricCollection` ([#1052](https://github.com/Lightning-AI/metrics/pull/1052))


## [0.8.2] - 2022-05-06


### Fixed

- Fixed multi device aggregation in `PearsonCorrCoef` ([#998](https://github.com/Lightning-AI/metrics/pull/998))
- Fixed MAP metric when using custom list of thresholds ([#995](https://github.com/Lightning-AI/metrics/pull/995))
- Fixed compatibility between compute groups in `MetricCollection` and prefix/postfix arg ([#1007](https://github.com/Lightning-AI/metrics/pull/1008))
- Fixed compatibility with future Pytorch 1.12 in `safe_matmul` ([#1011](https://github.com/Lightning-AI/metrics/pull/1011), [#1014](https://github.com/Lightning-AI/metrics/pull/1014))


## [0.8.1] - 2022-04-27

### Changed

- Reimplemented the `signal_distortion_ratio` metric, which removed the absolute requirement of `fast-bss-eval` ([#964](https://github.com/Lightning-AI/metrics/pull/964))

### Fixed

- Fixed "Sort currently does not support bool dtype on CUDA" error in MAP for empty preds ([#983](https://github.com/Lightning-AI/metrics/pull/983))
- Fixed `BinnedPrecisionRecallCurve` when `thresholds` argument is not provided ([#968](https://github.com/Lightning-AI/metrics/pull/968))
- Fixed `CalibrationError` to work on logit input ([#985](https://github.com/Lightning-AI/metrics/pull/985))


## [0.8.0] - 2022-04-14

### Added

- Added `WeightedMeanAbsolutePercentageError` to regression package ([#948](https://github.com/Lightning-AI/metrics/pull/948))
- Added new classification metrics:
  * `CoverageError` ([#787](https://github.com/Lightning-AI/metrics/pull/787))
  * `LabelRankingAveragePrecision` and `LabelRankingLoss` ([#787](https://github.com/Lightning-AI/metrics/pull/787))
- Added new image metric:
  * `SpectralAngleMapper` ([#885](https://github.com/Lightning-AI/metrics/pull/885))
  * `ErrorRelativeGlobalDimensionlessSynthesis` ([#894](https://github.com/Lightning-AI/metrics/pull/894))
  * `UniversalImageQualityIndex` ([#824](https://github.com/Lightning-AI/metrics/pull/824))
  * `SpectralDistortionIndex` ([#873](https://github.com/Lightning-AI/metrics/pull/873))
- Added support for `MetricCollection` in `MetricTracker` ([#718](https://github.com/Lightning-AI/metrics/pull/718))
- Added support for 3D image and uniform kernel in `StructuralSimilarityIndexMeasure` ([#818](https://github.com/Lightning-AI/metrics/pull/818))
- Added smart update of `MetricCollection` ([#709](https://github.com/Lightning-AI/metrics/pull/709))
- Added `ClasswiseWrapper` for better logging of classification metrics with multiple output values ([#832](https://github.com/Lightning-AI/metrics/pull/832))
- Added `**kwargs` argument for passing additional arguments to base class ([#833](https://github.com/Lightning-AI/metrics/pull/833))
- Added negative `ignore_index` for the Accuracy metric ([#362](https://github.com/Lightning-AI/metrics/pull/362))
- Added `adaptive_k` for the `RetrievalPrecision` metric ([#910](https://github.com/Lightning-AI/metrics/pull/910))
- Added `reset_real_features` argument image quality assessment metrics ([#722](https://github.com/Lightning-AI/metrics/pull/722))
- Added new keyword argument `compute_on_cpu` to all metrics ([#867](https://github.com/Lightning-AI/metrics/pull/867))


### Changed

- Made `num_classes` in `jaccard_index` a required argument ([#853](https://github.com/Lightning-AI/metrics/pull/853), [#914](https://github.com/Lightning-AI/metrics/pull/914))
- Added normalizer, tokenizer to ROUGE metric ([#838](https://github.com/Lightning-AI/metrics/pull/838))
- Improved shape checking of `permutation_invariant_training` ([#864](https://github.com/Lightning-AI/metrics/pull/864))
- Allowed reduction `None` ([#891](https://github.com/Lightning-AI/metrics/pull/891))
- `MetricTracker.best_metric` will now give a warning when computing on metric that do not have a best ([#913](https://github.com/Lightning-AI/metrics/pull/913))

### Deprecated

- Deprecated argument `compute_on_step` ([#792](https://github.com/Lightning-AI/metrics/pull/792))
- Deprecated passing in `dist_sync_on_step`, `process_group`, `dist_sync_fn` direct argument ([#833](https://github.com/Lightning-AI/metrics/pull/833))

### Removed

- Removed support for versions of [Pytorch-Lightning](https://github.com/Lightning-AI/lightning) lower than v1.5 ([#788](https://github.com/Lightning-AI/metrics/pull/788))
- Removed deprecated functions, and warnings in Text ([#773](https://github.com/Lightning-AI/metrics/pull/773))
  * `WER` and `functional.wer`
- Removed deprecated functions and warnings in Image ([#796](https://github.com/Lightning-AI/metrics/pull/796))
  * `SSIM` and `functional.ssim`
  * `PSNR` and `functional.psnr`
- Removed deprecated functions, and warnings in classification and regression ([#806](https://github.com/Lightning-AI/metrics/pull/806))
  * `FBeta` and `functional.fbeta`
  * `F1` and `functional.f1`
  * `Hinge` and `functional.hinge`
  * `IoU` and `functional.iou`
  * `MatthewsCorrcoef`
  * `PearsonCorrcoef`
  * `SpearmanCorrcoef`
- Removed deprecated functions, and warnings in detection and pairwise ([#804](https://github.com/Lightning-AI/metrics/pull/804))
  * `MAP` and `functional.pairwise.manhatten`
- Removed deprecated functions, and warnings in Audio ([#805](https://github.com/Lightning-AI/metrics/pull/805))
  * `PESQ` and `functional.audio.pesq`
  * `PIT` and `functional.audio.pit`
  * `SDR` and `functional.audio.sdr` and `functional.audio.si_sdr`
  * `SNR` and `functional.audio.snr` and `functional.audio.si_snr`
  * `STOI` and `functional.audio.stoi`
- Removed unused `get_num_classes` from `torchmetrics.utilities.data` ([#914](https://github.com/Lightning-AI/metrics/pull/914))

### Fixed

- Fixed device mismatch for `MAP` metric in specific cases ([#950](https://github.com/Lightning-AI/metrics/pull/950))
- Improved testing speed ([#820](https://github.com/Lightning-AI/metrics/pull/820))
- Fixed compatibility of `ClasswiseWrapper` with the `prefix` argument of `MetricCollection` ([#843](https://github.com/Lightning-AI/metrics/pull/843))
- Fixed `BestScore` on GPU ([#912](https://github.com/Lightning-AI/metrics/pull/912))
- Fixed Lsum computation for `ROUGEScore` ([#944](https://github.com/Lightning-AI/metrics/pull/944))


## [0.7.3] - 2022-03-23

### Fixed

- Fixed unsafe log operation in `TweedieDeviace` for power=1 ([#847](https://github.com/Lightning-AI/metrics/pull/847))
- Fixed bug in MAP metric related to either no ground truth or no predictions ([#884](https://github.com/Lightning-AI/metrics/pull/884))
- Fixed `ConfusionMatrix`, `AUROC` and `AveragePrecision` on GPU when running in deterministic mode ([#900](https://github.com/Lightning-AI/metrics/pull/900))
- Fixed NaN or Inf results returned by `signal_distortion_ratio` ([#899](https://github.com/Lightning-AI/metrics/pull/899))
- Fixed memory leak when using `update` method with tensor where `requires_grad=True` ([#902](https://github.com/Lightning-AI/metrics/pull/902))


## [0.7.2] - 2022-02-10

### Fixed

- Minor patches in JOSS paper.


## [0.7.1] - 2022-02-03

### Changed

- Used `torch.bucketize` in calibration error when `torch>1.8` for faster computations ([#769](https://github.com/Lightning-AI/metrics/pull/769))
- Improve mAP performance ([#742](https://github.com/Lightning-AI/metrics/pull/742))

### Fixed

- Fixed check for available modules ([#772](https://github.com/Lightning-AI/metrics/pull/772))
- Fixed Matthews correlation coefficient when the denominator is 0 ([#781](https://github.com/Lightning-AI/metrics/pull/781))


## [0.7.0] - 2022-01-17

### Added

- Added NLP metrics:
  - `MatchErrorRate` ([#619](https://github.com/Lightning-AI/metrics/pull/619))
  - `WordInfoLost` and `WordInfoPreserved` ([#630](https://github.com/Lightning-AI/metrics/pull/630))
  - `SQuAD` ([#623](https://github.com/Lightning-AI/metrics/pull/623))
  - `CHRFScore` ([#641](https://github.com/Lightning-AI/metrics/pull/641))
  - `TranslationEditRate` ([#646](https://github.com/Lightning-AI/metrics/pull/646))
  - `ExtendedEditDistance` ([#668](https://github.com/Lightning-AI/metrics/pull/668))
- Added `MultiScaleSSIM` into image metrics ([#679](https://github.com/Lightning-AI/metrics/pull/679))
- Added Signal to Distortion Ratio (`SDR`) to audio package ([#565](https://github.com/Lightning-AI/metrics/pull/565))
- Added `MinMaxMetric` to wrappers ([#556](https://github.com/Lightning-AI/metrics/pull/556))
- Added `ignore_index` to retrieval metrics ([#676](https://github.com/Lightning-AI/metrics/pull/676))
- Added support for multi references in `ROUGEScore` ([#680](https://github.com/Lightning-AI/metrics/pull/680))
- Added a default VSCode devcontainer configuration ([#621](https://github.com/Lightning-AI/metrics/pull/621))

### Changed

- Scalar metrics will now consistently have additional dimensions squeezed ([#622](https://github.com/Lightning-AI/metrics/pull/622))
- Metrics having third party dependencies removed from global import ([#463](https://github.com/Lightning-AI/metrics/pull/463))
- Untokenized for `BLEUScore` input stay consistent with all the other text metrics ([#640](https://github.com/Lightning-AI/metrics/pull/640))
- Arguments reordered for `TER`, `BLEUScore`, `SacreBLEUScore`, `CHRFScore` now expect input order as predictions first and target second ([#696](https://github.com/Lightning-AI/metrics/pull/696))
- Changed dtype of metric state from `torch.float` to `torch.long` in `ConfusionMatrix` to accommodate larger values ([#715](https://github.com/Lightning-AI/metrics/pull/715))
- Unify `preds`, `target` input argument's naming across all text metrics ([#723](https://github.com/Lightning-AI/metrics/pull/723), [#727](https://github.com/Lightning-AI/metrics/pull/727))
  * `bert`, `bleu`, `chrf`, `sacre_bleu`, `wip`, `wil`, `cer`, `ter`, `wer`, `mer`, `rouge`, `squad`

### Deprecated

- Renamed IoU -> Jaccard Index ([#662](https://github.com/Lightning-AI/metrics/pull/662))
- Renamed text WER metric ([#714](https://github.com/Lightning-AI/metrics/pull/714))
  * `functional.wer` -> `functional.word_error_rate`
  * `WER` -> `WordErrorRate`
- Renamed correlation coefficient classes: ([#710](https://github.com/Lightning-AI/metrics/pull/710))
  * `MatthewsCorrcoef` -> `MatthewsCorrCoef`
  * `PearsonCorrcoef` -> `PearsonCorrCoef`
  * `SpearmanCorrcoef` -> `SpearmanCorrCoef`
- Renamed audio STOI metric: ([#753](https://github.com/Lightning-AI/metrics/pull/753), [#758](https://github.com/Lightning-AI/metrics/pull/758))
  * `audio.STOI` to `audio.ShortTimeObjectiveIntelligibility`
  * `functional.audio.stoi` to `functional.audio.short_time_objective_intelligibility`
- Renamed audio PESQ metrics: ([#751](https://github.com/Lightning-AI/metrics/pull/751))
  * `functional.audio.pesq` -> `functional.audio.perceptual_evaluation_speech_quality`
  * `audio.PESQ` -> `audio.PerceptualEvaluationSpeechQuality`
- Renamed audio SDR metrics: ([#711](https://github.com/Lightning-AI/metrics/pull/711))
  * `functional.sdr` -> `functional.signal_distortion_ratio`
  * `functional.si_sdr` -> `functional.scale_invariant_signal_distortion_ratio`
  * `SDR` -> `SignalDistortionRatio`
  * `SI_SDR` -> `ScaleInvariantSignalDistortionRatio`
- Renamed audio SNR metrics: ([#712](https://github.com/Lightning-AI/metrics/pull/712))
  * `functional.snr` -> `functional.signal_distortion_ratio`
  * `functional.si_snr` -> `functional.scale_invariant_signal_noise_ratio`
  * `SNR` -> `SignalNoiseRatio`
  * `SI_SNR` -> `ScaleInvariantSignalNoiseRatio`
- Renamed F-score metrics: ([#731](https://github.com/Lightning-AI/metrics/pull/731), [#740](https://github.com/Lightning-AI/metrics/pull/740))
  * `functional.f1` ->  `functional.f1_score`
  * `F1` ->  `F1Score`
  * `functional.fbeta` ->  `functional.fbeta_score`
  * `FBeta` ->  `FBetaScore`
- Renamed Hinge metric: ([#734](https://github.com/Lightning-AI/metrics/pull/734))
  * `functional.hinge` ->  `functional.hinge_loss`
  * `Hinge` ->  `HingeLoss`
- Renamed image PSNR metrics ([#732](https://github.com/Lightning-AI/metrics/pull/732))
  * `functional.psnr` -> `functional.peak_signal_noise_ratio`
  * `PSNR` -> `PeakSignalNoiseRatio`
- Renamed image PIT metric: ([#737](https://github.com/Lightning-AI/metrics/pull/737))
  * `functional.pit` ->  `functional.permutation_invariant_training`
  * `PIT` ->  `PermutationInvariantTraining`
- Renamed image SSIM metric: ([#747](https://github.com/Lightning-AI/metrics/pull/747))
  * `functional.ssim` ->  `functional.scale_invariant_signal_noise_ratio`
  * `SSIM` ->  `StructuralSimilarityIndexMeasure`
- Renamed detection `MAP` to `MeanAveragePrecision` metric ([#754](https://github.com/Lightning-AI/metrics/pull/754))
- Renamed Fidelity & LPIPS image metric: ([#752](https://github.com/Lightning-AI/metrics/pull/752))
  * `image.FID` ->  `image.FrechetInceptionDistance`
  * `image.KID` ->  `image.KernelInceptionDistance`
  * `image.LPIPS` ->  `image.LearnedPerceptualImagePatchSimilarity`

### Removed

- Removed `embedding_similarity` metric ([#638](https://github.com/Lightning-AI/metrics/pull/638))
- Removed argument `concatenate_texts` from `wer` metric ([#638](https://github.com/Lightning-AI/metrics/pull/638))
- Removed arguments `newline_sep` and `decimal_places` from `rouge` metric ([#638](https://github.com/Lightning-AI/metrics/pull/638))

### Fixed

- Fixed MetricCollection kwargs filtering when no `kwargs` are present in update signature ([#707](https://github.com/Lightning-AI/metrics/pull/707))


## [0.6.2] - 2021-12-15

### Fixed

- Fixed `torch.sort` currently does not support bool `dtype` on CUDA ([#665](https://github.com/Lightning-AI/metrics/pull/665))
- Fixed mAP properly checks if ground truths are empty ([#684](https://github.com/Lightning-AI/metrics/pull/684))
- Fixed initialization of tensors to be on correct device for `MAP` metric ([#673](https://github.com/Lightning-AI/metrics/pull/673))


## [0.6.1] - 2021-12-06

### Changed

- Migrate MAP metrics from pycocotools to PyTorch ([#632](https://github.com/Lightning-AI/metrics/pull/632))
- Use `torch.topk` instead of `torch.argsort` in retrieval precision for speedup ([#627](https://github.com/Lightning-AI/metrics/pull/627))

### Fixed

- Fix empty predictions in MAP metric ([#594](https://github.com/Lightning-AI/metrics/pull/594), [#610](https://github.com/Lightning-AI/metrics/pull/610), [#624](https://github.com/Lightning-AI/metrics/pull/624))
- Fix edge case of AUROC with `average=weighted` on GPU ([#606](https://github.com/Lightning-AI/metrics/pull/606))
- Fixed `forward` in compositional metrics ([#645](https://github.com/Lightning-AI/metrics/pull/645))


## [0.6.0] - 2021-10-28

### Added

- Added audio metrics:
  - Perceptual Evaluation of Speech Quality (PESQ) ([#353](https://github.com/Lightning-AI/metrics/pull/353))
  - Short-Time Objective Intelligibility (STOI) ([#353](https://github.com/Lightning-AI/metrics/pull/353))
- Added Information retrieval metrics:
  - `RetrievalRPrecision` ([#577](https://github.com/Lightning-AI/metrics/pull/577))
  - `RetrievalHitRate` ([#576](https://github.com/Lightning-AI/metrics/pull/576))
- Added NLP metrics:
  - `SacreBLEUScore` ([#546](https://github.com/Lightning-AI/metrics/pull/546))
  - `CharErrorRate` ([#575](https://github.com/Lightning-AI/metrics/pull/575))
- Added other metrics:
  - Tweedie Deviance Score ([#499](https://github.com/Lightning-AI/metrics/pull/499))
  - Learned Perceptual Image Patch Similarity (LPIPS) ([#431](https://github.com/Lightning-AI/metrics/pull/431))
- Added `MAP` (mean average precision) metric to new detection package ([#467](https://github.com/Lightning-AI/metrics/pull/467))
- Added support for float targets in `nDCG` metric ([#437](https://github.com/Lightning-AI/metrics/pull/437))
- Added `average` argument to `AveragePrecision` metric for reducing multi-label and multi-class problems ([#477](https://github.com/Lightning-AI/metrics/pull/477))
- Added `MultioutputWrapper` ([#510](https://github.com/Lightning-AI/metrics/pull/510))
- Added metric sweeping:
  - `higher_is_better` as constant attribute ([#544](https://github.com/Lightning-AI/metrics/pull/544))
  - `higher_is_better` to rest of codebase ([#584](https://github.com/Lightning-AI/metrics/pull/584))
- Added simple aggregation metrics: `SumMetric`, `MeanMetric`, `CatMetric`, `MinMetric`, `MaxMetric` ([#506](https://github.com/Lightning-AI/metrics/pull/506))
- Added pairwise submodule with metrics ([#553](https://github.com/Lightning-AI/metrics/pull/553))
  - `pairwise_cosine_similarity`
  - `pairwise_euclidean_distance`
  - `pairwise_linear_similarity`
  - `pairwise_manhatten_distance`

### Changed

- `AveragePrecision` will now as default output the `macro` average for multilabel and multiclass problems ([#477](https://github.com/Lightning-AI/metrics/pull/477))
- `half`, `double`, `float` will no longer change the dtype of the metric states. Use `metric.set_dtype` instead ([#493](https://github.com/Lightning-AI/metrics/pull/493))
- Renamed `AverageMeter` to `MeanMetric` ([#506](https://github.com/Lightning-AI/metrics/pull/506))
- Changed `is_differentiable` from property to a constant attribute ([#551](https://github.com/Lightning-AI/metrics/pull/551))
- `ROC` and `AUROC` will no longer throw an error when either the positive or negative class is missing. Instead return 0 score and give a warning

### Deprecated

- Deprecated  `functional.self_supervised.embedding_similarity` in favour of new pairwise submodule

### Removed

- Removed `dtype` property ([#493](https://github.com/Lightning-AI/metrics/pull/493))

### Fixed

- Fixed bug in `F1` with `average='macro'` and `ignore_index!=None` ([#495](https://github.com/Lightning-AI/metrics/pull/495))
- Fixed bug in `pit` by using the returned first result to initialize device and type ([#533](https://github.com/Lightning-AI/metrics/pull/533))
- Fixed `SSIM` metric using too much memory ([#539](https://github.com/Lightning-AI/metrics/pull/539))
- Fixed bug where `device` property was not properly update when metric was a child of a module (#542)

## [0.5.1] - 2021-08-30

### Added

- Added `device` and `dtype` properties ([#462](https://github.com/Lightning-AI/metrics/pull/462))
- Added `TextTester` class for robustly testing text metrics ([#450](https://github.com/Lightning-AI/metrics/pull/450))

### Changed

- Added support for float targets in `nDCG` metric ([#437](https://github.com/Lightning-AI/metrics/pull/437))

### Removed

- Removed `rouge-score` as dependency for text package ([#443](https://github.com/Lightning-AI/metrics/pull/443))
- Removed `jiwer` as dependency for text package ([#446](https://github.com/Lightning-AI/metrics/pull/446))
- Removed `bert-score` as dependency for text package ([#473](https://github.com/Lightning-AI/metrics/pull/473))

### Fixed

- Fixed ranking of samples in `SpearmanCorrCoef` metric ([#448](https://github.com/Lightning-AI/metrics/pull/448))
- Fixed bug where compositional metrics where unable to sync because of type mismatch ([#454](https://github.com/Lightning-AI/metrics/pull/454))
- Fixed metric hashing ([#478](https://github.com/Lightning-AI/metrics/pull/478))
- Fixed `BootStrapper` metrics not working on GPU ([#462](https://github.com/Lightning-AI/metrics/pull/462))
- Fixed the semantic ordering of kernel height and width in `SSIM` metric ([#474](https://github.com/Lightning-AI/metrics/pull/474))


## [0.5.0] - 2021-08-09

### Added

- Added **Text-related (NLP) metrics**:
  - Word Error Rate (WER) ([#383](https://github.com/Lightning-AI/metrics/pull/383))
  - ROUGE ([#399](https://github.com/Lightning-AI/metrics/pull/399))
  - BERT score ([#424](https://github.com/Lightning-AI/metrics/pull/424))
  - BLUE score ([#360](https://github.com/Lightning-AI/metrics/pull/360))
- Added `MetricTracker` wrapper metric for keeping track of the same metric over multiple epochs ([#238](https://github.com/Lightning-AI/metrics/pull/238))
- Added other metrics:
  - Symmetric Mean Absolute Percentage error (SMAPE) ([#375](https://github.com/Lightning-AI/metrics/pull/375))
  - Calibration error ([#394](https://github.com/Lightning-AI/metrics/pull/394))
  - Permutation Invariant Training (PIT) ([#384](https://github.com/Lightning-AI/metrics/pull/384))
- Added support in `nDCG` metric for target with values larger than 1 ([#349](https://github.com/Lightning-AI/metrics/pull/349))
- Added support for negative targets in `nDCG` metric ([#378](https://github.com/Lightning-AI/metrics/pull/378))
- Added `None` as reduction option in `CosineSimilarity` metric ([#400](https://github.com/Lightning-AI/metrics/pull/400))
- Allowed passing labels in (n_samples, n_classes) to `AveragePrecision` ([#386](https://github.com/Lightning-AI/metrics/pull/386))

### Changed

- Moved `psnr` and `ssim` from `functional.regression.*` to `functional.image.*` ([#382](https://github.com/Lightning-AI/metrics/pull/382))
- Moved `image_gradient` from `functional.image_gradients` to `functional.image.gradients` ([#381](https://github.com/Lightning-AI/metrics/pull/381))
- Moved `R2Score` from `regression.r2score` to `regression.r2` ([#371](https://github.com/Lightning-AI/metrics/pull/371))
- Pearson metric now only store 6 statistics instead of all predictions and targets ([#380](https://github.com/Lightning-AI/metrics/pull/380))
- Use `torch.argmax` instead of `torch.topk` when `k=1` for better performance ([#419](https://github.com/Lightning-AI/metrics/pull/419))
- Moved check for number of samples in R2 score to support single sample updating ([#426](https://github.com/Lightning-AI/metrics/pull/426))

### Deprecated

- Rename `r2score` >> `r2_score` and `kldivergence` >> `kl_divergence` in `functional` ([#371](https://github.com/Lightning-AI/metrics/pull/371))
- Moved `bleu_score` from `functional.nlp` to `functional.text.bleu` ([#360](https://github.com/Lightning-AI/metrics/pull/360))

### Removed

- Removed restriction that `threshold` has to be in (0,1) range to support logit input (
    [#351](https://github.com/Lightning-AI/metrics/pull/351)
    [#401](https://github.com/Lightning-AI/metrics/pull/401))
- Removed restriction that `preds` could not be bigger than `num_classes` to support logit input ([#357](https://github.com/Lightning-AI/metrics/pull/357))
- Removed module `regression.psnr` and `regression.ssim` ([#382](https://github.com/Lightning-AI/metrics/pull/382)):
- Removed ([#379](https://github.com/Lightning-AI/metrics/pull/379)):
    * function `functional.mean_relative_error`
    * `num_thresholds` argument in `BinnedPrecisionRecallCurve`

### Fixed

- Fixed bug where classification metrics with `average='macro'` would lead to wrong result if a class was missing ([#303](https://github.com/Lightning-AI/metrics/pull/303))
- Fixed `weighted`, `multi-class` AUROC computation to allow for 0 observations of some class, as contribution to final AUROC is 0 ([#376](https://github.com/Lightning-AI/metrics/pull/376))
- Fixed that `_forward_cache` and `_computed` attributes are also moved to the correct device if metric is moved ([#413](https://github.com/Lightning-AI/metrics/pull/413))
- Fixed calculation in `IoU` metric when using `ignore_index` argument ([#328](https://github.com/Lightning-AI/metrics/pull/328))


## [0.4.1] - 2021-07-05

### Changed

- Extend typing ([#330](https://github.com/Lightning-AI/metrics/pull/330),
    [#332](https://github.com/Lightning-AI/metrics/pull/332),
    [#333](https://github.com/Lightning-AI/metrics/pull/333),
    [#335](https://github.com/Lightning-AI/metrics/pull/335),
    [#314](https://github.com/Lightning-AI/metrics/pull/314))

### Fixed

- Fixed DDP by `is_sync` logic to `Metric` ([#339](https://github.com/Lightning-AI/metrics/pull/339))


## [0.4.0] - 2021-06-29

### Added

- Added **Image-related metrics**:
  - Fréchet inception distance (FID) ([#213](https://github.com/Lightning-AI/metrics/pull/213))
  - Kernel Inception Distance (KID) ([#301](https://github.com/Lightning-AI/metrics/pull/301))
  - Inception Score ([#299](https://github.com/Lightning-AI/metrics/pull/299))
  - KL divergence ([#247](https://github.com/Lightning-AI/metrics/pull/247))
- Added **Audio metrics**: SNR, SI_SDR, SI_SNR ([#292](https://github.com/Lightning-AI/metrics/pull/292))
- Added other metrics:
  - Cosine Similarity ([#305](https://github.com/Lightning-AI/metrics/pull/305))
  - Specificity ([#210](https://github.com/Lightning-AI/metrics/pull/210))
  - Mean Absolute Percentage error (MAPE) ([#248](https://github.com/Lightning-AI/metrics/pull/248))
- Added `add_metrics` method to `MetricCollection` for adding additional metrics after initialization ([#221](https://github.com/Lightning-AI/metrics/pull/221))
- Added pre-gather reduction in the case of `dist_reduce_fx="cat"` to reduce communication cost ([#217](https://github.com/Lightning-AI/metrics/pull/217))
- Added better error message for `AUROC` when `num_classes` is not provided for multiclass input ([#244](https://github.com/Lightning-AI/metrics/pull/244))
- Added support for unnormalized scores (e.g. logits) in `Accuracy`, `Precision`, `Recall`, `FBeta`, `F1`, `StatScore`, `Hamming`, `ConfusionMatrix` metrics ([#200](https://github.com/Lightning-AI/metrics/pull/200))
- Added `squared` argument to `MeanSquaredError` for computing `RMSE` ([#249](https://github.com/Lightning-AI/metrics/pull/249))
- Added `is_differentiable` property to `ConfusionMatrix`, `F1`, `FBeta`, `Hamming`, `Hinge`, `IOU`, `MatthewsCorrcoef`, `Precision`, `Recall`, `PrecisionRecallCurve`, `ROC`, `StatScores` ([#253](https://github.com/Lightning-AI/metrics/pull/253))
- Added `sync` and `sync_context` methods for manually controlling when metric states are synced ([#302](https://github.com/Lightning-AI/metrics/pull/302))

### Changed

- Forward cache is reset when `reset` method is called ([#260](https://github.com/Lightning-AI/metrics/pull/260))
- Improved per-class metric handling for imbalanced datasets for `precision`, `recall`, `precision_recall`, `fbeta`, `f1`, `accuracy`, and `specificity` ([#204](https://github.com/Lightning-AI/metrics/pull/204))
- Decorated `torch.jit.unused` to `MetricCollection` forward ([#307](https://github.com/Lightning-AI/metrics/pull/307))
- Renamed `thresholds` argument to binned metrics for manually controlling the thresholds ([#322](https://github.com/Lightning-AI/metrics/pull/322))
- Extend typing ([#324](https://github.com/Lightning-AI/metrics/pull/324),
    [#326](https://github.com/Lightning-AI/metrics/pull/326),
    [#327](https://github.com/Lightning-AI/metrics/pull/327))

### Deprecated

- Deprecated `functional.mean_relative_error`, use `functional.mean_absolute_percentage_error` ([#248](https://github.com/Lightning-AI/metrics/pull/248))
- Deprecated `num_thresholds` argument in `BinnedPrecisionRecallCurve` ([#322](https://github.com/Lightning-AI/metrics/pull/322))

### Removed

- Removed argument `is_multiclass` ([#319](https://github.com/Lightning-AI/metrics/pull/319))

### Fixed

- AUC can also support more dimensional inputs when all but one dimension are of size 1 ([#242](https://github.com/Lightning-AI/metrics/pull/242))
- Fixed `dtype` of modular metrics after reset has been called ([#243](https://github.com/Lightning-AI/metrics/pull/243))
- Fixed calculation in `matthews_corrcoef` to correctly match formula ([#321](https://github.com/Lightning-AI/metrics/pull/321))

## [0.3.2] - 2021-05-10

### Added

- Added `is_differentiable` property:
    * To `AUC`, `AUROC`, `CohenKappa` and `AveragePrecision` ([#178](https://github.com/Lightning-AI/metrics/pull/178))
    * To `PearsonCorrCoef`, `SpearmanCorrcoef`, `R2Score` and `ExplainedVariance` ([#225](https://github.com/Lightning-AI/metrics/pull/225))

### Changed

- `MetricCollection` should return metrics with prefix on `items()`, `keys()` ([#209](https://github.com/Lightning-AI/metrics/pull/209))
- Calling `compute` before `update` will now give warning ([#164](https://github.com/Lightning-AI/metrics/pull/164))

### Removed

- Removed `numpy` as direct dependency ([#212](https://github.com/Lightning-AI/metrics/pull/212))

### Fixed

- Fixed auc calculation and add tests ([#197](https://github.com/Lightning-AI/metrics/pull/197))
- Fixed loading persisted metric states using `load_state_dict()` ([#202](https://github.com/Lightning-AI/metrics/pull/202))
- Fixed `PSNR` not working with `DDP` ([#214](https://github.com/Lightning-AI/metrics/pull/214))
- Fixed metric calculation with unequal batch sizes ([#220](https://github.com/Lightning-AI/metrics/pull/220))
- Fixed metric concatenation for list states for zero-dim input ([#229](https://github.com/Lightning-AI/metrics/pull/229))
- Fixed numerical instability in `AUROC` metric for large input ([#230](https://github.com/Lightning-AI/metrics/pull/230))

## [0.3.1] - 2021-04-21

- Cleaning remaining inconsistency and fix PL develop integration (
    [#191](https://github.com/Lightning-AI/metrics/pull/191),
    [#192](https://github.com/Lightning-AI/metrics/pull/192),
    [#193](https://github.com/Lightning-AI/metrics/pull/193),
    [#194](https://github.com/Lightning-AI/metrics/pull/194)
)


## [0.3.0] - 2021-04-20

### Added

- Added `BootStrapper` to easily calculate confidence intervals for metrics ([#101](https://github.com/Lightning-AI/metrics/pull/101))
- Added Binned metrics  ([#128](https://github.com/Lightning-AI/metrics/pull/128))
- Added metrics for Information Retrieval ([(PL^5032)](https://github.com/Lightning-AI/lightning/pull/5032)):
    * `RetrievalMAP` ([PL^5032](https://github.com/Lightning-AI/lightning/pull/5032))
    * `RetrievalMRR` ([#119](https://github.com/Lightning-AI/metrics/pull/119))
    * `RetrievalPrecision` ([#139](https://github.com/Lightning-AI/metrics/pull/139))
    * `RetrievalRecall` ([#146](https://github.com/Lightning-AI/metrics/pull/146))
    * `RetrievalNormalizedDCG` ([#160](https://github.com/Lightning-AI/metrics/pull/160))
    * `RetrievalFallOut` ([#161](https://github.com/Lightning-AI/metrics/pull/161))
- Added other metrics:
    * `CohenKappa` ([#69](https://github.com/Lightning-AI/metrics/pull/69))
    * `MatthewsCorrcoef` ([#98](https://github.com/Lightning-AI/metrics/pull/98))
    * `PearsonCorrcoef` ([#157](https://github.com/Lightning-AI/metrics/pull/157))
    * `SpearmanCorrcoef` ([#158](https://github.com/Lightning-AI/metrics/pull/158))
    * `Hinge` ([#120](https://github.com/Lightning-AI/metrics/pull/120))
- Added `average='micro'` as an option in AUROC for multilabel problems ([#110](https://github.com/Lightning-AI/metrics/pull/110))
- Added multilabel support to `ROC` metric ([#114](https://github.com/Lightning-AI/metrics/pull/114))
- Added testing for `half` precision ([#77](https://github.com/Lightning-AI/metrics/pull/77),
    [#135](https://github.com/Lightning-AI/metrics/pull/135)
)
- Added `AverageMeter` for ad-hoc averages of values ([#138](https://github.com/Lightning-AI/metrics/pull/138))
- Added `prefix` argument to `MetricCollection` ([#70](https://github.com/Lightning-AI/metrics/pull/70))
- Added `__getitem__` as metric arithmetic operation ([#142](https://github.com/Lightning-AI/metrics/pull/142))
- Added property `is_differentiable` to metrics and test for differentiability ([#154](https://github.com/Lightning-AI/metrics/pull/154))
- Added support for `average`, `ignore_index` and `mdmc_average` in `Accuracy` metric ([#166](https://github.com/Lightning-AI/metrics/pull/166))
- Added `postfix` arg to `MetricCollection` ([#188](https://github.com/Lightning-AI/metrics/pull/188))

### Changed

- Changed `ExplainedVariance` from storing all preds/targets to tracking 5 statistics ([#68](https://github.com/Lightning-AI/metrics/pull/68))
- Changed behaviour of `confusionmatrix` for multilabel data to better match `multilabel_confusion_matrix` from sklearn ([#134](https://github.com/Lightning-AI/metrics/pull/134))
- Updated FBeta arguments ([#111](https://github.com/Lightning-AI/metrics/pull/111))
- Changed `reset` method to use `detach.clone()` instead of `deepcopy` when resetting to default ([#163](https://github.com/Lightning-AI/metrics/pull/163))
- Metrics passed as dict to `MetricCollection` will now always be in deterministic order ([#173](https://github.com/Lightning-AI/metrics/pull/173))
- Allowed `MetricCollection` pass metrics as arguments ([#176](https://github.com/Lightning-AI/metrics/pull/176))

### Deprecated

- Rename argument `is_multiclass` -> `multiclass` ([#162](https://github.com/Lightning-AI/metrics/pull/162))

### Removed

- Prune remaining deprecated ([#92](https://github.com/Lightning-AI/metrics/pull/92))

### Fixed

- Fixed when `_stable_1d_sort` to work when `n>=N` ([PL^6177](https://github.com/Lightning-AI/lightning/pull/6177))
- Fixed `_computed` attribute not being correctly reset ([#147](https://github.com/Lightning-AI/metrics/pull/147))
- Fixed to Blau score ([#165](https://github.com/Lightning-AI/metrics/pull/165))
- Fixed backwards compatibility for logging with older version of pytorch-lightning ([#182](https://github.com/Lightning-AI/metrics/pull/182))


## [0.2.0] - 2021-03-12

### Changed

- Decoupled PL dependency ([#13](https://github.com/Lightning-AI/metrics/pull/13))
- Refactored functional - mimic the module-like structure: classification, regression, etc. ([#16](https://github.com/Lightning-AI/metrics/pull/16))
- Refactored utilities -  split to topics/submodules ([#14](https://github.com/Lightning-AI/metrics/pull/14))
- Refactored `MetricCollection` ([#19](https://github.com/Lightning-AI/metrics/pull/19))

### Removed

- Removed deprecated metrics from PL base ([#12](https://github.com/Lightning-AI/metrics/pull/12),
    [#15](https://github.com/Lightning-AI/metrics/pull/15))



## [0.1.0] - 2021-02-22

- Added `Accuracy` metric now generalizes to Top-k accuracy for (multi-dimensional) multi-class inputs using the `top_k` parameter ([PL^4838](https://github.com/Lightning-AI/lightning/pull/4838))
- Added `Accuracy` metric now enables the computation of subset accuracy for multi-label or multi-dimensional multi-class inputs with the `subset_accuracy` parameter ([PL^4838](https://github.com/Lightning-AI/lightning/pull/4838))
- Added `HammingDistance` metric to compute the hamming distance (loss) ([PL^4838](https://github.com/Lightning-AI/lightning/pull/4838))
- Added `StatScores` metric to compute the number of true positives, false positives, true negatives and false negatives ([PL^4839](https://github.com/Lightning-AI/lightning/pull/4839))
- Added `R2Score` metric ([PL^5241](https://github.com/Lightning-AI/lightning/pull/5241))
- Added `MetricCollection` ([PL^4318](https://github.com/Lightning-AI/lightning/pull/4318))
- Added `.clone()` method to metrics ([PL^4318](https://github.com/Lightning-AI/lightning/pull/4318))
- Added `IoU` class interface ([PL^4704](https://github.com/Lightning-AI/lightning/pull/4704))
- The `Recall` and `Precision` metrics (and their functional counterparts `recall` and `precision`) can now be generalized to Recall@K and Precision@K with the use of `top_k` parameter ([PL^4842](https://github.com/Lightning-AI/lightning/pull/4842))
- Added compositional metrics ([PL^5464](https://github.com/Lightning-AI/lightning/pull/5464))
- Added AUC/AUROC class interface ([PL^5479](https://github.com/Lightning-AI/lightning/pull/5479))
- Added `QuantizationAwareTraining` callback ([PL^5706](https://github.com/Lightning-AI/lightning/pull/5706))
- Added `ConfusionMatrix` class interface ([PL^4348](https://github.com/Lightning-AI/lightning/pull/4348))
- Added multiclass AUROC metric ([PL^4236](https://github.com/Lightning-AI/lightning/pull/4236))
- Added `PrecisionRecallCurve, ROC, AveragePrecision` class metric ([PL^4549](https://github.com/Lightning-AI/lightning/pull/4549))
- Classification metrics overhaul ([PL^4837](https://github.com/Lightning-AI/lightning/pull/4837))
- Added `F1` class metric ([PL^4656](https://github.com/Lightning-AI/lightning/pull/4656))
- Added metrics aggregation in Horovod and fixed early stopping ([PL^3775](https://github.com/Lightning-AI/lightning/pull/3775))
- Added `persistent(mode)` method to metrics, to enable and disable metric states being added to `state_dict` ([PL^4482](https://github.com/Lightning-AI/lightning/pull/4482))
- Added unification of regression metrics ([PL^4166](https://github.com/Lightning-AI/lightning/pull/4166))
- Added persistent flag to `Metric.add_state` ([PL^4195](https://github.com/Lightning-AI/lightning/pull/4195))
- Added classification metrics ([PL^4043](https://github.com/Lightning-AI/lightning/pull/4043))
- Added new Metrics API. ([PL^3868](https://github.com/Lightning-AI/lightning/pull/3868), [PL^3921](https://github.com/Lightning-AI/lightning/pull/3921))
- Added EMB similarity ([PL^3349](https://github.com/Lightning-AI/lightning/pull/3349))
- Added SSIM metrics ([PL^2671](https://github.com/Lightning-AI/lightning/pull/2671))
- Added BLEU metrics ([PL^2535](https://github.com/Lightning-AI/lightning/pull/2535))<|MERGE_RESOLUTION|>--- conflicted
+++ resolved
@@ -17,12 +17,11 @@
 - Added `VisualInformationFidelity` to image package ([#1830](https://github.com/Lightning-AI/torchmetrics/pull/1830))
 
 
-<<<<<<< HEAD
 - Added support for evaluating `"segm"` and `"bbox"` detection in `MeanAveragePrecision` at the same time ([#1830](https://github.com/Lightning-AI/torchmetrics/pull/1928))
 
-=======
+
 - Added warning to `PearsonCorrCoeff` if input has a very small variance for its given dtype ([#1926](https://github.com/Lightning-AI/torchmetrics/pull/1926))
->>>>>>> 44afba62
+
 
 ### Changed
 
