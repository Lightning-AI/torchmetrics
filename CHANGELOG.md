# Changelog
All notable changes to this project will be documented in this file.

The format is based on [Keep a Changelog](https://keepachangelog.com/en/1.0.0/),
and this project adheres to [Semantic Versioning](https://semver.org/spec/v2.0.0.html).

**Note: we move fast, but still we preserve 0.1 version (one feature release) back compatibility.**


## [UnReleased] - 2023-MM-DD

### Added

- Added `MutualInformationScore` metric to cluster package ([#2008](https://github.com/Lightning-AI/torchmetrics/pull/2008))


- Added `RandScore` metric to cluster package ([#2025](https://github.com/Lightning-AI/torchmetrics/pull/2025))


- Added `CalinskiHarabaszScore` metric to cluster package ([#2036](https://github.com/Lightning-AI/torchmetrics/pull/2036))


- Added `NormalizedMutualInfoScore` metric to cluster package ([#2029](https://github.com/Lightning-AI/torchmetrics/pull/2029))



### Changed

-


### Removed

-


### Fixed

- Fixed tie breaking in ndcg metric ([#2031](https://github.com/Lightning-AI/torchmetrics/pull/2031))


- Fixed performance issues in `RecallAtFixedPrecision` for large batch sizes ([#2042](https://github.com/Lightning-AI/torchmetrics/pull/2042))
<<<<<<< HEAD
=======


- Fixed bug when creating multiple plots that lead to not all plots being shown ([#2060](https://github.com/Lightning-AI/torchmetrics/pull/2060))
>>>>>>> acaf4cc1


## [1.1.1] - 2023-08-29

### Added

- Added `average` argument to `MeanAveragePrecision` ([#2018](https://github.com/Lightning-AI/torchmetrics/pull/2018))

### Fixed

- Fixed bug in `PearsonCorrCoef` is updated on single samples at a time ([#2019](https://github.com/Lightning-AI/torchmetrics/pull/2019))
- Fixed support for pixel-wise MSE ([#2017](https://github.com/Lightning-AI/torchmetrics/pull/2017))
- Fixed bug in `MetricCollection` when used with multiple metrics that return dicts with same keys ([#2027](https://github.com/Lightning-AI/torchmetrics/pull/2027))
- Fixed bug in detection intersection metrics when `class_metrics=True` resulting in wrong values ([#1924](https://github.com/Lightning-AI/torchmetrics/pull/1924))
- Fixed missing attributes `higher_is_better`, `is_differentiable` for some metrics ([#2028](https://github.com/Lightning-AI/torchmetrics/pull/2028))


## [1.1.0] - 2023-08-22

### Added

- Added source aggregated signal-to-distortion ratio (SA-SDR) metric ([#1882](https://github.com/Lightning-AI/torchmetrics/pull/1882)
- Added `VisualInformationFidelity` to image package ([#1830](https://github.com/Lightning-AI/torchmetrics/pull/1830))
- Added `EditDistance` to text package ([#1906](https://github.com/Lightning-AI/torchmetrics/pull/1906))
- Added `top_k` argument to `RetrievalMRR` in retrieval package ([#1961](https://github.com/Lightning-AI/torchmetrics/pull/1961))
- Added support for evaluating `"segm"` and `"bbox"` detection in `MeanAveragePrecision` at the same time ([#1928](https://github.com/Lightning-AI/torchmetrics/pull/1928))
- Added `PerceptualPathLength` to image package ([#1939](https://github.com/Lightning-AI/torchmetrics/pull/1939))
- Added support for multioutput evaluation in `MeanSquaredError` ([#1937](https://github.com/Lightning-AI/torchmetrics/pull/1937))
- Added argument `extended_summary` to `MeanAveragePrecision` such that precision, recall, iou can be easily returned ([#1983](https://github.com/Lightning-AI/torchmetrics/pull/1983))
- Added warning to `ClipScore` if long captions are detected and truncate ([#2001](https://github.com/Lightning-AI/torchmetrics/pull/2001))
- Added `CLIPImageQualityAssessment` to multimodal package ([#1931](https://github.com/Lightning-AI/torchmetrics/pull/1931))
- Added new property `metric_state` to all metrics for users to investigate currently stored tensors in memory ([#2006](https://github.com/Lightning-AI/torchmetrics/pull/2006))


## [1.0.3] - 2023-08-08

### Added

- Added warning to `MeanAveragePrecision` if too many detections are observed ([#1978](https://github.com/Lightning-AI/torchmetrics/pull/1978))

### Fixed

- Fix support for int input for when `multidim_average="samplewise"` in classification metrics  ([#1977](https://github.com/Lightning-AI/torchmetrics/pull/1977))
- Fixed x/y labels when plotting confusion matrices ([#1976](https://github.com/Lightning-AI/torchmetrics/pull/1976))
- Fixed IOU compute in cuda ([#1982](https://github.com/Lightning-AI/torchmetrics/pull/1982))


## [1.0.2] - 2023-08-02

### Added

- Added warning to `PearsonCorrCoeff` if input has a very small variance for its given dtype ([#1926](https://github.com/Lightning-AI/torchmetrics/pull/1926))

### Changed

- Changed all non-task specific classification metrics to be true subtypes of `Metric` ([#1963](https://github.com/Lightning-AI/torchmetrics/pull/1963))

### Fixed

- Fixed bug in `CalibrationError` where calculations for double precision input was performed in float precision ([#1919](https://github.com/Lightning-AI/torchmetrics/pull/1919))
- Fixed bug related to the `prefix/postfix` arguments in `MetricCollection` and `ClasswiseWrapper` being duplicated ([#1918](https://github.com/Lightning-AI/torchmetrics/pull/1918))
- Fixed missing AUC score when plotting classification metrics that support the `score` argument ([#1948](https://github.com/Lightning-AI/torchmetrics/pull/1948))


## [1.0.1] - 2023-07-13

### Fixed
- Fixes corner case when using `MetricCollection` together with aggregation metrics ([#1896](https://github.com/Lightning-AI/torchmetrics/pull/1896))
- Fixed the use of `max_fpr` in `AUROC` metric when only one class is present ([#1895](https://github.com/Lightning-AI/torchmetrics/pull/1895))
- Fixed bug related to empty predictions for `IntersectionOverUnion` metric ([#1892](https://github.com/Lightning-AI/torchmetrics/pull/1892))
- Fixed bug related to `MeanMetric` and broadcasting of weights when Nans are present ([#1898](https://github.com/Lightning-AI/torchmetrics/pull/1898))
- Fixed bug related to expected input format of pycoco in `MeanAveragePrecision` ([#1913](https://github.com/Lightning-AI/torchmetrics/pull/1913))


## [1.0.0] - 2023-07-04

### Added

- Added `prefix` and `postfix` arguments to `ClasswiseWrapper` ([#1866](https://github.com/Lightning-AI/torchmetrics/pull/1866))
- Added speech-to-reverberation modulation energy ratio (SRMR) metric ([#1792](https://github.com/Lightning-AI/torchmetrics/pull/1792), [#1872](https://github.com/Lightning-AI/torchmetrics/pull/1872))
- Added new global arg `compute_with_cache` to control caching behaviour after `compute` method ([#1754](https://github.com/Lightning-AI/torchmetrics/pull/1754))
- Added `ComplexScaleInvariantSignalNoiseRatio` for audio package ([#1785](https://github.com/Lightning-AI/torchmetrics/pull/1785))
- Added `Running` wrapper for calculate running statistics ([#1752](https://github.com/Lightning-AI/torchmetrics/pull/1752))
- Added`RelativeAverageSpectralError` and `RootMeanSquaredErrorUsingSlidingWindow` to image package ([#816](https://github.com/PyTorchLightning/metrics/pull/816))
- Added support for `SpecificityAtSensitivity` Metric ([#1432](https://github.com/Lightning-AI/metrics/pull/1432))
- Added support for plotting of metrics through `.plot()` method (
    [#1328](https://github.com/Lightning-AI/metrics/pull/1328),
    [#1481](https://github.com/Lightning-AI/metrics/pull/1481),
    [#1480](https://github.com/Lightning-AI/metrics/pull/1480),
    [#1490](https://github.com/Lightning-AI/metrics/pull/1490),
    [#1581](https://github.com/Lightning-AI/metrics/pull/1581),
    [#1585](https://github.com/Lightning-AI/metrics/pull/1585),
    [#1593](https://github.com/Lightning-AI/metrics/pull/1593),
    [#1600](https://github.com/Lightning-AI/metrics/pull/1600),
    [#1605](https://github.com/Lightning-AI/metrics/pull/1605),
    [#1610](https://github.com/Lightning-AI/metrics/pull/1610),
    [#1609](https://github.com/Lightning-AI/metrics/pull/1609),
    [#1621](https://github.com/Lightning-AI/metrics/pull/1621),
    [#1624](https://github.com/Lightning-AI/metrics/pull/1624),
    [#1623](https://github.com/Lightning-AI/metrics/pull/1623),
    [#1638](https://github.com/Lightning-AI/metrics/pull/1638),
    [#1631](https://github.com/Lightning-AI/metrics/pull/1631),
    [#1650](https://github.com/Lightning-AI/metrics/pull/1650),
    [#1639](https://github.com/Lightning-AI/metrics/pull/1639),
    [#1660](https://github.com/Lightning-AI/metrics/pull/1660),
    [#1682](https://github.com/Lightning-AI/torchmetrics/pull/1682),
    [#1786](https://github.com/Lightning-AI/torchmetrics/pull/1786),
)
- Added support for plotting of audio metrics through `.plot()` method ([#1434](https://github.com/Lightning-AI/metrics/pull/1434))
- Added `classes` to output from `MAP` metric ([#1419](https://github.com/Lightning-AI/metrics/pull/1419))
- Added Binary group fairness metrics to classification package ([#1404](https://github.com/Lightning-AI/metrics/pull/1404))
- Added `MinkowskiDistance` to regression package ([#1362](https://github.com/Lightning-AI/metrics/pull/1362))
- Added `pairwise_minkowski_distance` to pairwise package ([#1362](https://github.com/Lightning-AI/metrics/pull/1362))
- Added new detection metric `PanopticQuality` (
    [#929](https://github.com/PyTorchLightning/metrics/pull/929),
    [#1527](https://github.com/PyTorchLightning/metrics/pull/1527),
)
- Added `PSNRB` metric ([#1421](https://github.com/Lightning-AI/metrics/pull/1421))
- Added `ClassificationTask` Enum and use in metrics ([#1479](https://github.com/Lightning-AI/metrics/pull/1479))
- Added `ignore_index` option to `exact_match` metric ([#1540](https://github.com/Lightning-AI/metrics/pull/1540))
- Add parameter `top_k` to `RetrievalMAP` ([#1501](https://github.com/Lightning-AI/metrics/pull/1501))
- Added support for deterministic evaluation on GPU for metrics that uses `torch.cumsum` operator ([#1499](https://github.com/Lightning-AI/metrics/pull/1499))
- Added support for plotting of aggregation metrics through `.plot()` method ([#1485](https://github.com/Lightning-AI/metrics/pull/1485))
- Added support for python 3.11 ([#1612](https://github.com/Lightning-AI/metrics/pull/1612))
- Added support for auto clamping of input for metrics that uses the `data_range` ([#1606](argument https://github.com/Lightning-AI/metrics/pull/1606))
- Added `ModifiedPanopticQuality` metric to detection package ([#1627](https://github.com/Lightning-AI/metrics/pull/1627))
- Added `PrecisionAtFixedRecall` metric to classification package ([#1683](https://github.com/Lightning-AI/torchmetrics/pull/1683))
- Added multiple metrics to detection package ([#1284](https://github.com/Lightning-AI/metrics/pull/1284))
  * `IntersectionOverUnion`
  * `GeneralizedIntersectionOverUnion`
  * `CompleteIntersectionOverUnion`
  * `DistanceIntersectionOverUnion`
- Added `MultitaskWrapper` to wrapper package ([#1762](https://github.com/Lightning-AI/torchmetrics/pull/1762))
- Added `RelativeSquaredError` metric to regression package ([#1765](https://github.com/Lightning-AI/torchmetrics/pull/1765))
- Added `MemorizationInformedFrechetInceptionDistance` metric to image package ([#1580](https://github.com/Lightning-AI/torchmetrics/pull/1580))


### Changed

- Changed `permutation_invariant_training` to allow using a `'permutation-wise'` metric function ([#1794](https://github.com/Lightning-AI/metrics/pull/1794))
- Changed `update_count` and `update_called` from private to public methods ([#1370](https://github.com/Lightning-AI/metrics/pull/1370))
- Raise exception for invalid kwargs in Metric base class ([#1427](https://github.com/Lightning-AI/metrics/pull/1427))
- Extend `EnumStr` raising `ValueError` for invalid value ([#1479](https://github.com/Lightning-AI/metrics/pull/1479))
- Improve speed and memory consumption of binned `PrecisionRecallCurve` with large number of samples ([#1493](https://github.com/Lightning-AI/metrics/pull/1493))
- Changed `__iter__` method from raising `NotImplementedError` to `TypeError` by setting to `None` ([#1538](https://github.com/Lightning-AI/metrics/pull/1538))
- `FID` metric will now raise an error if too few samples are provided ([#1655](https://github.com/Lightning-AI/metrics/pull/1655))
- Allowed FID with `torch.float64` ([#1628](https://github.com/Lightning-AI/metrics/pull/1628))
- Changed `LPIPS` implementation to no more rely on third-party package ([#1575](https://github.com/Lightning-AI/metrics/pull/1575))
- Changed FID matrix square root calculation from `scipy` to `torch` ([#1708](https://github.com/Lightning-AI/torchmetrics/pull/1708))
- Changed calculation in `PearsonCorrCoeff` to be more robust in certain cases  ([#1729](https://github.com/Lightning-AI/torchmetrics/pull/1729))
- Changed `MeanAveragePrecision` to `pycocotools` backend ([#1832](https://github.com/Lightning-AI/torchmetrics/pull/1832))


### Deprecated

- Deprecated domain metrics import from package root (
    [#1685](https://github.com/Lightning-AI/metrics/pull/1685),
    [#1694](https://github.com/Lightning-AI/metrics/pull/1694),
    [#1696](https://github.com/Lightning-AI/metrics/pull/1696),
    [#1699](https://github.com/Lightning-AI/metrics/pull/1699),
    [#1703](https://github.com/Lightning-AI/metrics/pull/1703),
)


### Removed

- Support for python 3.7 ([#1640](https://github.com/Lightning-AI/metrics/pull/1640))


### Fixed

- Fixed support in `MetricTracker` for `MultioutputWrapper` and nested structures ([#1608](https://github.com/Lightning-AI/metrics/pull/1608))
- Fixed restrictive check in `PearsonCorrCoef` ([#1649](https://github.com/Lightning-AI/metrics/pull/1649))
- Fixed integration with `jsonargparse` and `LightningCLI` ([#1651](https://github.com/Lightning-AI/metrics/pull/1651))
- Fixed corner case in calibration error for zero confidence input ([#1648](https://github.com/Lightning-AI/metrics/pull/1648))
- Fix precision-recall curve based computations for float target ([#1642](https://github.com/Lightning-AI/metrics/pull/1642))
- Fixed missing kwarg squeeze in `MultiOutputWrapper` ([#1675](https://github.com/Lightning-AI/torchmetrics/pull/1675))
- Fixed padding removal for 3d input in `MSSSIM` ([#1674](https://github.com/Lightning-AI/torchmetrics/pull/1674))
- Fixed `max_det_threshold` in MAP detection ([#1712](https://github.com/Lightning-AI/torchmetrics/pull/1712))
- Fixed states being saved in metrics that use `register_buffer` ([#1728](https://github.com/Lightning-AI/torchmetrics/pull/1728))
- Fixed states not being correctly synced and device transfered in `MeanAveragePrecision` for `iou_type="segm"` ([#1763](https://github.com/Lightning-AI/torchmetrics/pull/1763))
- Fixed use of `prefix` and `postfix` in nested `MetricCollection` ([#1773](https://github.com/Lightning-AI/torchmetrics/pull/1773))
- Fixed `ax` plotting logging in `MetricCollection ([#1783](https://github.com/Lightning-AI/torchmetrics/pull/1783))
- Fixed lookup for punkt sources being downloaded in `RougeScore` ([#1789](https://github.com/Lightning-AI/torchmetrics/pull/1789))
- Fixed integration with lightning for `CompositionalMetric` ([#1761](https://github.com/Lightning-AI/torchmetrics/pull/1761))
- Fixed several bugs in `SpectralDistortionIndex` metric ([#1808](https://github.com/Lightning-AI/torchmetrics/pull/1808))
- Fixed bug for corner cases in `MatthewsCorrCoef` (
    [#1812](https://github.com/Lightning-AI/torchmetrics/pull/1812),
    [#1863](https://github.com/Lightning-AI/torchmetrics/pull/1863)
)
- Fixed support for half precision in `PearsonCorrCoef` ([#1819](https://github.com/Lightning-AI/torchmetrics/pull/1819))
- Fixed number of bugs related to `average="macro"` in classification metrics ([#1821](https://github.com/Lightning-AI/torchmetrics/pull/1821))
- Fixed off-by-one issue when `ignore_index = num_classes + 1` in Multiclass-jaccard ([#1860](https://github.com/Lightning-AI/torchmetrics/pull/1860))


## [0.11.4] - 2023-03-10

### Fixed

- Fixed evaluation of `R2Score` with near constant target ([#1576](https://github.com/Lightning-AI/metrics/pull/1576))
- Fixed dtype conversion when metric is submodule ([#1583](https://github.com/Lightning-AI/metrics/pull/1583))
- Fixed bug related to `top_k>1` and `ignore_index!=None` in `StatScores` based metrics ([#1589](https://github.com/Lightning-AI/metrics/pull/1589))
- Fixed corner case for `PearsonCorrCoef` when running in ddp mode but only on single device ([#1587](https://github.com/Lightning-AI/metrics/pull/1587))
- Fixed overflow error for specific cases in `MAP` when big areas are calculated ([#1607](https://github.com/Lightning-AI/metrics/pull/1607))


## [0.11.3] - 2023-02-28

### Fixed

- Fixed classification metrics for `byte` input ([#1521](https://github.com/Lightning-AI/metrics/pull/1474))
- Fixed the use of `ignore_index` in `MulticlassJaccardIndex` ([#1386](https://github.com/Lightning-AI/metrics/pull/1386))


## [0.11.2] - 2023-02-21

### Fixed

- Fixed compatibility between XLA in `_bincount` function ([#1471](https://github.com/Lightning-AI/metrics/pull/1471))
- Fixed type hints in methods belonging to `MetricTracker` wrapper ([#1472](https://github.com/Lightning-AI/metrics/pull/1472))
- Fixed `multilabel` in `ExactMatch` ([#1474](https://github.com/Lightning-AI/metrics/pull/1474))


## [0.11.1] - 2023-01-30

### Fixed

- Fixed type checking on the `maximize` parameter at the initialization of `MetricTracker` ([#1428](https://github.com/Lightning-AI/metrics/issues/1428))
- Fixed mixed precision autocast for `SSIM` metric ([#1454](https://github.com/Lightning-AI/metrics/pull/1454))
- Fixed checking for `nltk.punkt` in `RougeScore` if a machine is not online ([#1456](https://github.com/Lightning-AI/metrics/pull/1456))
- Fixed wrongly reset method in `MultioutputWrapper` ([#1460](https://github.com/Lightning-AI/metrics/issues/1460))
- Fixed dtype checking in `PrecisionRecallCurve` for `target` tensor ([#1457](https://github.com/Lightning-AI/metrics/pull/1457))


## [0.11.0] - 2022-11-30

### Added

- Added `MulticlassExactMatch` to classification metrics ([#1343](https://github.com/Lightning-AI/metrics/pull/1343))
- Added `TotalVariation` to image package ([#978](https://github.com/Lightning-AI/metrics/pull/978))
- Added `CLIPScore` to new multimodal package ([#1314](https://github.com/Lightning-AI/metrics/pull/1314))
- Added regression metrics:
   * `KendallRankCorrCoef` ([#1271](https://github.com/Lightning-AI/metrics/pull/1271))
   * `LogCoshError` ([#1316](https://github.com/Lightning-AI/metrics/pull/1316))
- Added new nominal metrics:
  * `CramersV` ([#1298](https://github.com/Lightning-AI/metrics/pull/1298))
  * `PearsonsContingencyCoefficient` ([#1334](https://github.com/Lightning-AI/metrics/pull/1334))
  * `TschuprowsT` ([#1334](https://github.com/Lightning-AI/metrics/pull/1334))
  * `TheilsU` ([#1337](https://github.com/Lightning-AI/metrics/pull/1334))
- Added option to pass `distributed_available_fn` to metrics to allow checks for custom communication backend for making `dist_sync_fn` actually useful ([#1301](https://github.com/Lightning-AI/metrics/pull/1301))
- Added `normalize` argument to `Inception`, `FID`, `KID` metrics ([#1246](https://github.com/Lightning-AI/metrics/pull/1246))

### Changed

- Changed minimum Pytorch version to be 1.8 ([#1263](https://github.com/Lightning-AI/metrics/pull/1263))
- Changed interface for all functional and modular classification metrics after refactor ([#1252](https://github.com/Lightning-AI/metrics/pull/1252))

### Removed

- Removed deprecated `BinnedAveragePrecision`, `BinnedPrecisionRecallCurve`, `RecallAtFixedPrecision` ([#1251](https://github.com/Lightning-AI/metrics/pull/1251))
- Removed deprecated `LabelRankingAveragePrecision`, `LabelRankingLoss` and `CoverageError` ([#1251](https://github.com/Lightning-AI/metrics/pull/1251))
- Removed deprecated `KLDivergence` and `AUC` ([#1251](https://github.com/Lightning-AI/metrics/pull/1251))

### Fixed

- Fixed precision bug in `pairwise_euclidean_distance` ([#1352](https://github.com/Lightning-AI/metrics/pull/1352))

## [0.10.3] - 2022-11-16

### Fixed

- Fixed bug in `Metrictracker.best_metric` when `return_step=False` ([#1306](https://github.com/Lightning-AI/metrics/pull/1306))
- Fixed bug to prevent users from going into an infinite loop if trying to iterate of a single metric ([#1320](https://github.com/Lightning-AI/metrics/pull/1320))

## [0.10.2] - 2022-10-31

### Changed

- Changed in-place operation to out-of-place operation in `pairwise_cosine_similarity` ([#1288](https://github.com/Lightning-AI/metrics/pull/1288))

### Fixed

- Fixed high memory usage for certain classification metrics when `average='micro'` ([#1286](https://github.com/Lightning-AI/metrics/pull/1286))
- Fixed precision problems when `structural_similarity_index_measure` was used with autocast ([#1291](https://github.com/Lightning-AI/metrics/pull/1291))
- Fixed slow performance for confusion matrix based metrics ([#1302](https://github.com/Lightning-AI/metrics/pull/1302))
- Fixed restrictive dtype checking in `spearman_corrcoef` when used with autocast ([#1303](https://github.com/Lightning-AI/metrics/pull/1303))


## [0.10.1] - 2022-10-21

### Fixed

- Fixed broken clone method for classification metrics ([#1250](https://github.com/Lightning-AI/metrics/pull/1250))
- Fixed unintentional downloading of `nltk.punkt` when `lsum` not in `rouge_keys` ([#1258](https://github.com/Lightning-AI/metrics/pull/1258))
- Fixed type casting in `MAP` metric between `bool` and `float32` ([#1150](https://github.com/Lightning-AI/metrics/pull/1150))


## [0.10.0] - 2022-10-04

### Added

- Added a new NLP metric `InfoLM` ([#915](https://github.com/Lightning-AI/metrics/pull/915))
- Added `Perplexity` metric ([#922](https://github.com/Lightning-AI/metrics/pull/922))
- Added `ConcordanceCorrCoef` metric to regression package ([#1201](https://github.com/Lightning-AI/metrics/pull/1201))
- Added argument `normalize` to `LPIPS` metric ([#1216](https://github.com/Lightning-AI/metrics/pull/1216))
- Added support for multiprocessing of batches in `PESQ` metric ([#1227](https://github.com/Lightning-AI/metrics/pull/1227))
- Added support for multioutput in `PearsonCorrCoef` and `SpearmanCorrCoef` ([#1200](https://github.com/Lightning-AI/metrics/pull/1200))

### Changed

- Classification refactor (
    [#1054](https://github.com/Lightning-AI/metrics/pull/1054),
    [#1143](https://github.com/Lightning-AI/metrics/pull/1143),
    [#1145](https://github.com/Lightning-AI/metrics/pull/1145),
    [#1151](https://github.com/Lightning-AI/metrics/pull/1151),
    [#1159](https://github.com/Lightning-AI/metrics/pull/1159),
    [#1163](https://github.com/Lightning-AI/metrics/pull/1163),
    [#1167](https://github.com/Lightning-AI/metrics/pull/1167),
    [#1175](https://github.com/Lightning-AI/metrics/pull/1175),
    [#1189](https://github.com/Lightning-AI/metrics/pull/1189),
    [#1197](https://github.com/Lightning-AI/metrics/pull/1197),
    [#1215](https://github.com/Lightning-AI/metrics/pull/1215),
    [#1195](https://github.com/Lightning-AI/metrics/pull/1195)
)
- Changed update in `FID` metric to be done in online fashion to save memory ([#1199](https://github.com/Lightning-AI/metrics/pull/1199))
- Improved performance of retrieval metrics ([#1242](https://github.com/Lightning-AI/metrics/pull/1242))
- Changed `SSIM` and `MSSSIM` update to be online to reduce memory usage ([#1231](https://github.com/Lightning-AI/metrics/pull/1231))

### Deprecated

- Deprecated `BinnedAveragePrecision`, `BinnedPrecisionRecallCurve`, `BinnedRecallAtFixedPrecision` ([#1163](https://github.com/Lightning-AI/metrics/pull/1163))
  * `BinnedAveragePrecision` -> use `AveragePrecision` with `thresholds` arg
  * `BinnedPrecisionRecallCurve` -> use `AveragePrecisionRecallCurve` with `thresholds` arg
  * `BinnedRecallAtFixedPrecision` -> use `RecallAtFixedPrecision` with `thresholds` arg
- Renamed and refactored `LabelRankingAveragePrecision`, `LabelRankingLoss` and `CoverageError` ([#1167](https://github.com/Lightning-AI/metrics/pull/1167))
  * `LabelRankingAveragePrecision` -> `MultilabelRankingAveragePrecision`
  * `LabelRankingLoss` -> `MultilabelRankingLoss`
  * `CoverageError` -> `MultilabelCoverageError`
- Deprecated `KLDivergence` and `AUC` from classification package ([#1189](https://github.com/Lightning-AI/metrics/pull/1189))
  * `KLDivergence` moved to `regression` package
  * Instead of `AUC` use `torchmetrics.utils.compute.auc`

### Fixed

- Fixed a bug in `ssim` when `return_full_image=True` where the score was still reduced ([#1204](https://github.com/Lightning-AI/metrics/pull/1204))
- Fixed MPS support for:
  * MAE metric ([#1210](https://github.com/Lightning-AI/metrics/pull/1210))
  * Jaccard index ([#1205](https://github.com/Lightning-AI/metrics/pull/1205))
- Fixed bug in `ClasswiseWrapper` such that `compute` gave wrong result ([#1225](https://github.com/Lightning-AI/metrics/pull/1225))
- Fixed synchronization of empty list states ([#1219](https://github.com/Lightning-AI/metrics/pull/1219))


## [0.9.3] - 2022-08-22

### Added

- Added global option `sync_on_compute` to disable automatic synchronization when `compute` is called ([#1107](https://github.dev/Lightning-AI/metrics/pull/1107))

### Fixed

- Fixed missing reset in `ClasswiseWrapper` ([#1129](https://github.com/Lightning-AI/metrics/pull/1129))
- Fixed `JaccardIndex` multi-label compute ([#1125](https://github.com/Lightning-AI/metrics/pull/1125))
- Fix SSIM propagate device if `gaussian_kernel` is False, add test ([#1149](https://github.com/Lightning-AI/metrics/pull/1149))


## [0.9.2] - 2022-06-29

### Fixed

- Fixed mAP calculation for areas with 0 predictions ([#1080](https://github.com/Lightning-AI/metrics/pull/1080))
- Fixed bug where avg precision state and auroc state was not merge when using MetricCollections ([#1086](https://github.com/Lightning-AI/metrics/pull/1086))
- Skip box conversion if no boxes are present in `MeanAveragePrecision` ([#1097](https://github.com/Lightning-AI/metrics/pull/1097))
- Fixed inconsistency in docs and code when setting `average="none"` in `AvaragePrecision` metric ([#1116](https://github.com/Lightning-AI/metrics/pull/1116))


## [0.9.1] - 2022-06-08

### Added

- Added specific `RuntimeError` when metric object is on the wrong device ([#1056](https://github.com/Lightning-AI/metrics/pull/1056))
- Added an option to specify own n-gram weights for `BLEUScore` and `SacreBLEUScore` instead of using uniform weights only. ([#1075](https://github.com/Lightning-AI/metrics/pull/1075))

### Fixed

- Fixed aggregation metrics when input only contains zero ([#1070](https://github.com/Lightning-AI/metrics/pull/1070))
- Fixed `TypeError` when providing superclass arguments as `kwargs` ([#1069](https://github.com/Lightning-AI/metrics/pull/1069))
- Fixed bug related to state reference in metric collection when using compute groups ([#1076](https://github.com/Lightning-AI/metrics/pull/1076))


## [0.9.0] - 2022-05-30

### Added

- Added `RetrievalPrecisionRecallCurve` and `RetrievalRecallAtFixedPrecision` to retrieval package ([#951](https://github.com/Lightning-AI/metrics/pull/951))
- Added class property `full_state_update` that determines `forward` should call `update` once or twice (
    [#984](https://github.com/Lightning-AI/metrics/pull/984),
    [#1033](https://github.com/Lightning-AI/metrics/pull/1033))
- Added support for nested metric collections ([#1003](https://github.com/Lightning-AI/metrics/pull/1003))
- Added `Dice` to classification package ([#1021](https://github.com/Lightning-AI/metrics/pull/1021))
- Added support to segmentation type `segm` as IOU for mean average precision ([#822](https://github.com/Lightning-AI/metrics/pull/822))

### Changed

- Renamed `reduction` argument to `average` in Jaccard score and added additional options ([#874](https://github.com/Lightning-AI/metrics/pull/874))

### Removed

- Removed deprecated `compute_on_step` argument (
    [#962](https://github.com/Lightning-AI/metrics/pull/962),
    [#967](https://github.com/Lightning-AI/metrics/pull/967),
    [#979](https://github.com/Lightning-AI/metrics/pull/979),
    [#990](https://github.com/Lightning-AI/metrics/pull/990),
    [#991](https://github.com/Lightning-AI/metrics/pull/991),
    [#993](https://github.com/Lightning-AI/metrics/pull/993),
    [#1005](https://github.com/Lightning-AI/metrics/pull/1005),
    [#1004](https://github.com/Lightning-AI/metrics/pull/1004),
    [#1007](https://github.com/Lightning-AI/metrics/pull/1007)
)

### Fixed

- Fixed non-empty state dict for a few metrics ([#1012](https://github.com/Lightning-AI/metrics/pull/1012))
- Fixed bug when comparing states while finding compute groups ([#1022](https://github.com/Lightning-AI/metrics/pull/1022))
- Fixed `torch.double` support in stat score metrics ([#1023](https://github.com/Lightning-AI/metrics/pull/1023))
- Fixed `FID` calculation for non-equal size real and fake input ([#1028](https://github.com/Lightning-AI/metrics/pull/1028))
- Fixed case where `KLDivergence` could output `Nan` ([#1030](https://github.com/Lightning-AI/metrics/pull/1030))
- Fixed deterministic for PyTorch<1.8 ([#1035](https://github.com/Lightning-AI/metrics/pull/1035))
- Fixed default value for `mdmc_average` in `Accuracy` ([#1036](https://github.com/Lightning-AI/metrics/pull/1036))
- Fixed missing copy of property when using compute groups in `MetricCollection` ([#1052](https://github.com/Lightning-AI/metrics/pull/1052))


## [0.8.2] - 2022-05-06


### Fixed

- Fixed multi device aggregation in `PearsonCorrCoef` ([#998](https://github.com/Lightning-AI/metrics/pull/998))
- Fixed MAP metric when using custom list of thresholds ([#995](https://github.com/Lightning-AI/metrics/pull/995))
- Fixed compatibility between compute groups in `MetricCollection` and prefix/postfix arg ([#1007](https://github.com/Lightning-AI/metrics/pull/1008))
- Fixed compatibility with future Pytorch 1.12 in `safe_matmul` ([#1011](https://github.com/Lightning-AI/metrics/pull/1011), [#1014](https://github.com/Lightning-AI/metrics/pull/1014))


## [0.8.1] - 2022-04-27

### Changed

- Reimplemented the `signal_distortion_ratio` metric, which removed the absolute requirement of `fast-bss-eval` ([#964](https://github.com/Lightning-AI/metrics/pull/964))

### Fixed

- Fixed "Sort currently does not support bool dtype on CUDA" error in MAP for empty preds ([#983](https://github.com/Lightning-AI/metrics/pull/983))
- Fixed `BinnedPrecisionRecallCurve` when `thresholds` argument is not provided ([#968](https://github.com/Lightning-AI/metrics/pull/968))
- Fixed `CalibrationError` to work on logit input ([#985](https://github.com/Lightning-AI/metrics/pull/985))


## [0.8.0] - 2022-04-14

### Added

- Added `WeightedMeanAbsolutePercentageError` to regression package ([#948](https://github.com/Lightning-AI/metrics/pull/948))
- Added new classification metrics:
  * `CoverageError` ([#787](https://github.com/Lightning-AI/metrics/pull/787))
  * `LabelRankingAveragePrecision` and `LabelRankingLoss` ([#787](https://github.com/Lightning-AI/metrics/pull/787))
- Added new image metric:
  * `SpectralAngleMapper` ([#885](https://github.com/Lightning-AI/metrics/pull/885))
  * `ErrorRelativeGlobalDimensionlessSynthesis` ([#894](https://github.com/Lightning-AI/metrics/pull/894))
  * `UniversalImageQualityIndex` ([#824](https://github.com/Lightning-AI/metrics/pull/824))
  * `SpectralDistortionIndex` ([#873](https://github.com/Lightning-AI/metrics/pull/873))
- Added support for `MetricCollection` in `MetricTracker` ([#718](https://github.com/Lightning-AI/metrics/pull/718))
- Added support for 3D image and uniform kernel in `StructuralSimilarityIndexMeasure` ([#818](https://github.com/Lightning-AI/metrics/pull/818))
- Added smart update of `MetricCollection` ([#709](https://github.com/Lightning-AI/metrics/pull/709))
- Added `ClasswiseWrapper` for better logging of classification metrics with multiple output values ([#832](https://github.com/Lightning-AI/metrics/pull/832))
- Added `**kwargs` argument for passing additional arguments to base class ([#833](https://github.com/Lightning-AI/metrics/pull/833))
- Added negative `ignore_index` for the Accuracy metric ([#362](https://github.com/Lightning-AI/metrics/pull/362))
- Added `adaptive_k` for the `RetrievalPrecision` metric ([#910](https://github.com/Lightning-AI/metrics/pull/910))
- Added `reset_real_features` argument image quality assessment metrics ([#722](https://github.com/Lightning-AI/metrics/pull/722))
- Added new keyword argument `compute_on_cpu` to all metrics ([#867](https://github.com/Lightning-AI/metrics/pull/867))


### Changed

- Made `num_classes` in `jaccard_index` a required argument ([#853](https://github.com/Lightning-AI/metrics/pull/853), [#914](https://github.com/Lightning-AI/metrics/pull/914))
- Added normalizer, tokenizer to ROUGE metric ([#838](https://github.com/Lightning-AI/metrics/pull/838))
- Improved shape checking of `permutation_invariant_training` ([#864](https://github.com/Lightning-AI/metrics/pull/864))
- Allowed reduction `None` ([#891](https://github.com/Lightning-AI/metrics/pull/891))
- `MetricTracker.best_metric` will now give a warning when computing on metric that do not have a best ([#913](https://github.com/Lightning-AI/metrics/pull/913))

### Deprecated

- Deprecated argument `compute_on_step` ([#792](https://github.com/Lightning-AI/metrics/pull/792))
- Deprecated passing in `dist_sync_on_step`, `process_group`, `dist_sync_fn` direct argument ([#833](https://github.com/Lightning-AI/metrics/pull/833))

### Removed

- Removed support for versions of [Pytorch-Lightning](https://github.com/Lightning-AI/lightning) lower than v1.5 ([#788](https://github.com/Lightning-AI/metrics/pull/788))
- Removed deprecated functions, and warnings in Text ([#773](https://github.com/Lightning-AI/metrics/pull/773))
  * `WER` and `functional.wer`
- Removed deprecated functions and warnings in Image ([#796](https://github.com/Lightning-AI/metrics/pull/796))
  * `SSIM` and `functional.ssim`
  * `PSNR` and `functional.psnr`
- Removed deprecated functions, and warnings in classification and regression ([#806](https://github.com/Lightning-AI/metrics/pull/806))
  * `FBeta` and `functional.fbeta`
  * `F1` and `functional.f1`
  * `Hinge` and `functional.hinge`
  * `IoU` and `functional.iou`
  * `MatthewsCorrcoef`
  * `PearsonCorrcoef`
  * `SpearmanCorrcoef`
- Removed deprecated functions, and warnings in detection and pairwise ([#804](https://github.com/Lightning-AI/metrics/pull/804))
  * `MAP` and `functional.pairwise.manhatten`
- Removed deprecated functions, and warnings in Audio ([#805](https://github.com/Lightning-AI/metrics/pull/805))
  * `PESQ` and `functional.audio.pesq`
  * `PIT` and `functional.audio.pit`
  * `SDR` and `functional.audio.sdr` and `functional.audio.si_sdr`
  * `SNR` and `functional.audio.snr` and `functional.audio.si_snr`
  * `STOI` and `functional.audio.stoi`
- Removed unused `get_num_classes` from `torchmetrics.utilities.data` ([#914](https://github.com/Lightning-AI/metrics/pull/914))

### Fixed

- Fixed device mismatch for `MAP` metric in specific cases ([#950](https://github.com/Lightning-AI/metrics/pull/950))
- Improved testing speed ([#820](https://github.com/Lightning-AI/metrics/pull/820))
- Fixed compatibility of `ClasswiseWrapper` with the `prefix` argument of `MetricCollection` ([#843](https://github.com/Lightning-AI/metrics/pull/843))
- Fixed `BestScore` on GPU ([#912](https://github.com/Lightning-AI/metrics/pull/912))
- Fixed Lsum computation for `ROUGEScore` ([#944](https://github.com/Lightning-AI/metrics/pull/944))


## [0.7.3] - 2022-03-23

### Fixed

- Fixed unsafe log operation in `TweedieDeviace` for power=1 ([#847](https://github.com/Lightning-AI/metrics/pull/847))
- Fixed bug in MAP metric related to either no ground truth or no predictions ([#884](https://github.com/Lightning-AI/metrics/pull/884))
- Fixed `ConfusionMatrix`, `AUROC` and `AveragePrecision` on GPU when running in deterministic mode ([#900](https://github.com/Lightning-AI/metrics/pull/900))
- Fixed NaN or Inf results returned by `signal_distortion_ratio` ([#899](https://github.com/Lightning-AI/metrics/pull/899))
- Fixed memory leak when using `update` method with tensor where `requires_grad=True` ([#902](https://github.com/Lightning-AI/metrics/pull/902))


## [0.7.2] - 2022-02-10

### Fixed

- Minor patches in JOSS paper.


## [0.7.1] - 2022-02-03

### Changed

- Used `torch.bucketize` in calibration error when `torch>1.8` for faster computations ([#769](https://github.com/Lightning-AI/metrics/pull/769))
- Improve mAP performance ([#742](https://github.com/Lightning-AI/metrics/pull/742))

### Fixed

- Fixed check for available modules ([#772](https://github.com/Lightning-AI/metrics/pull/772))
- Fixed Matthews correlation coefficient when the denominator is 0 ([#781](https://github.com/Lightning-AI/metrics/pull/781))


## [0.7.0] - 2022-01-17

### Added

- Added NLP metrics:
  - `MatchErrorRate` ([#619](https://github.com/Lightning-AI/metrics/pull/619))
  - `WordInfoLost` and `WordInfoPreserved` ([#630](https://github.com/Lightning-AI/metrics/pull/630))
  - `SQuAD` ([#623](https://github.com/Lightning-AI/metrics/pull/623))
  - `CHRFScore` ([#641](https://github.com/Lightning-AI/metrics/pull/641))
  - `TranslationEditRate` ([#646](https://github.com/Lightning-AI/metrics/pull/646))
  - `ExtendedEditDistance` ([#668](https://github.com/Lightning-AI/metrics/pull/668))
- Added `MultiScaleSSIM` into image metrics ([#679](https://github.com/Lightning-AI/metrics/pull/679))
- Added Signal to Distortion Ratio (`SDR`) to audio package ([#565](https://github.com/Lightning-AI/metrics/pull/565))
- Added `MinMaxMetric` to wrappers ([#556](https://github.com/Lightning-AI/metrics/pull/556))
- Added `ignore_index` to retrieval metrics ([#676](https://github.com/Lightning-AI/metrics/pull/676))
- Added support for multi references in `ROUGEScore` ([#680](https://github.com/Lightning-AI/metrics/pull/680))
- Added a default VSCode devcontainer configuration ([#621](https://github.com/Lightning-AI/metrics/pull/621))

### Changed

- Scalar metrics will now consistently have additional dimensions squeezed ([#622](https://github.com/Lightning-AI/metrics/pull/622))
- Metrics having third party dependencies removed from global import ([#463](https://github.com/Lightning-AI/metrics/pull/463))
- Untokenized for `BLEUScore` input stay consistent with all the other text metrics ([#640](https://github.com/Lightning-AI/metrics/pull/640))
- Arguments reordered for `TER`, `BLEUScore`, `SacreBLEUScore`, `CHRFScore` now expect input order as predictions first and target second ([#696](https://github.com/Lightning-AI/metrics/pull/696))
- Changed dtype of metric state from `torch.float` to `torch.long` in `ConfusionMatrix` to accommodate larger values ([#715](https://github.com/Lightning-AI/metrics/pull/715))
- Unify `preds`, `target` input argument's naming across all text metrics ([#723](https://github.com/Lightning-AI/metrics/pull/723), [#727](https://github.com/Lightning-AI/metrics/pull/727))
  * `bert`, `bleu`, `chrf`, `sacre_bleu`, `wip`, `wil`, `cer`, `ter`, `wer`, `mer`, `rouge`, `squad`

### Deprecated

- Renamed IoU -> Jaccard Index ([#662](https://github.com/Lightning-AI/metrics/pull/662))
- Renamed text WER metric ([#714](https://github.com/Lightning-AI/metrics/pull/714))
  * `functional.wer` -> `functional.word_error_rate`
  * `WER` -> `WordErrorRate`
- Renamed correlation coefficient classes: ([#710](https://github.com/Lightning-AI/metrics/pull/710))
  * `MatthewsCorrcoef` -> `MatthewsCorrCoef`
  * `PearsonCorrcoef` -> `PearsonCorrCoef`
  * `SpearmanCorrcoef` -> `SpearmanCorrCoef`
- Renamed audio STOI metric: ([#753](https://github.com/Lightning-AI/metrics/pull/753), [#758](https://github.com/Lightning-AI/metrics/pull/758))
  * `audio.STOI` to `audio.ShortTimeObjectiveIntelligibility`
  * `functional.audio.stoi` to `functional.audio.short_time_objective_intelligibility`
- Renamed audio PESQ metrics: ([#751](https://github.com/Lightning-AI/metrics/pull/751))
  * `functional.audio.pesq` -> `functional.audio.perceptual_evaluation_speech_quality`
  * `audio.PESQ` -> `audio.PerceptualEvaluationSpeechQuality`
- Renamed audio SDR metrics: ([#711](https://github.com/Lightning-AI/metrics/pull/711))
  * `functional.sdr` -> `functional.signal_distortion_ratio`
  * `functional.si_sdr` -> `functional.scale_invariant_signal_distortion_ratio`
  * `SDR` -> `SignalDistortionRatio`
  * `SI_SDR` -> `ScaleInvariantSignalDistortionRatio`
- Renamed audio SNR metrics: ([#712](https://github.com/Lightning-AI/metrics/pull/712))
  * `functional.snr` -> `functional.signal_distortion_ratio`
  * `functional.si_snr` -> `functional.scale_invariant_signal_noise_ratio`
  * `SNR` -> `SignalNoiseRatio`
  * `SI_SNR` -> `ScaleInvariantSignalNoiseRatio`
- Renamed F-score metrics: ([#731](https://github.com/Lightning-AI/metrics/pull/731), [#740](https://github.com/Lightning-AI/metrics/pull/740))
  * `functional.f1` ->  `functional.f1_score`
  * `F1` ->  `F1Score`
  * `functional.fbeta` ->  `functional.fbeta_score`
  * `FBeta` ->  `FBetaScore`
- Renamed Hinge metric: ([#734](https://github.com/Lightning-AI/metrics/pull/734))
  * `functional.hinge` ->  `functional.hinge_loss`
  * `Hinge` ->  `HingeLoss`
- Renamed image PSNR metrics ([#732](https://github.com/Lightning-AI/metrics/pull/732))
  * `functional.psnr` -> `functional.peak_signal_noise_ratio`
  * `PSNR` -> `PeakSignalNoiseRatio`
- Renamed image PIT metric: ([#737](https://github.com/Lightning-AI/metrics/pull/737))
  * `functional.pit` ->  `functional.permutation_invariant_training`
  * `PIT` ->  `PermutationInvariantTraining`
- Renamed image SSIM metric: ([#747](https://github.com/Lightning-AI/metrics/pull/747))
  * `functional.ssim` ->  `functional.scale_invariant_signal_noise_ratio`
  * `SSIM` ->  `StructuralSimilarityIndexMeasure`
- Renamed detection `MAP` to `MeanAveragePrecision` metric ([#754](https://github.com/Lightning-AI/metrics/pull/754))
- Renamed Fidelity & LPIPS image metric: ([#752](https://github.com/Lightning-AI/metrics/pull/752))
  * `image.FID` ->  `image.FrechetInceptionDistance`
  * `image.KID` ->  `image.KernelInceptionDistance`
  * `image.LPIPS` ->  `image.LearnedPerceptualImagePatchSimilarity`

### Removed

- Removed `embedding_similarity` metric ([#638](https://github.com/Lightning-AI/metrics/pull/638))
- Removed argument `concatenate_texts` from `wer` metric ([#638](https://github.com/Lightning-AI/metrics/pull/638))
- Removed arguments `newline_sep` and `decimal_places` from `rouge` metric ([#638](https://github.com/Lightning-AI/metrics/pull/638))

### Fixed

- Fixed MetricCollection kwargs filtering when no `kwargs` are present in update signature ([#707](https://github.com/Lightning-AI/metrics/pull/707))


## [0.6.2] - 2021-12-15

### Fixed

- Fixed `torch.sort` currently does not support bool `dtype` on CUDA ([#665](https://github.com/Lightning-AI/metrics/pull/665))
- Fixed mAP properly checks if ground truths are empty ([#684](https://github.com/Lightning-AI/metrics/pull/684))
- Fixed initialization of tensors to be on correct device for `MAP` metric ([#673](https://github.com/Lightning-AI/metrics/pull/673))


## [0.6.1] - 2021-12-06

### Changed

- Migrate MAP metrics from pycocotools to PyTorch ([#632](https://github.com/Lightning-AI/metrics/pull/632))
- Use `torch.topk` instead of `torch.argsort` in retrieval precision for speedup ([#627](https://github.com/Lightning-AI/metrics/pull/627))

### Fixed

- Fix empty predictions in MAP metric ([#594](https://github.com/Lightning-AI/metrics/pull/594), [#610](https://github.com/Lightning-AI/metrics/pull/610), [#624](https://github.com/Lightning-AI/metrics/pull/624))
- Fix edge case of AUROC with `average=weighted` on GPU ([#606](https://github.com/Lightning-AI/metrics/pull/606))
- Fixed `forward` in compositional metrics ([#645](https://github.com/Lightning-AI/metrics/pull/645))


## [0.6.0] - 2021-10-28

### Added

- Added audio metrics:
  - Perceptual Evaluation of Speech Quality (PESQ) ([#353](https://github.com/Lightning-AI/metrics/pull/353))
  - Short-Time Objective Intelligibility (STOI) ([#353](https://github.com/Lightning-AI/metrics/pull/353))
- Added Information retrieval metrics:
  - `RetrievalRPrecision` ([#577](https://github.com/Lightning-AI/metrics/pull/577))
  - `RetrievalHitRate` ([#576](https://github.com/Lightning-AI/metrics/pull/576))
- Added NLP metrics:
  - `SacreBLEUScore` ([#546](https://github.com/Lightning-AI/metrics/pull/546))
  - `CharErrorRate` ([#575](https://github.com/Lightning-AI/metrics/pull/575))
- Added other metrics:
  - Tweedie Deviance Score ([#499](https://github.com/Lightning-AI/metrics/pull/499))
  - Learned Perceptual Image Patch Similarity (LPIPS) ([#431](https://github.com/Lightning-AI/metrics/pull/431))
- Added `MAP` (mean average precision) metric to new detection package ([#467](https://github.com/Lightning-AI/metrics/pull/467))
- Added support for float targets in `nDCG` metric ([#437](https://github.com/Lightning-AI/metrics/pull/437))
- Added `average` argument to `AveragePrecision` metric for reducing multi-label and multi-class problems ([#477](https://github.com/Lightning-AI/metrics/pull/477))
- Added `MultioutputWrapper` ([#510](https://github.com/Lightning-AI/metrics/pull/510))
- Added metric sweeping:
  - `higher_is_better` as constant attribute ([#544](https://github.com/Lightning-AI/metrics/pull/544))
  - `higher_is_better` to rest of codebase ([#584](https://github.com/Lightning-AI/metrics/pull/584))
- Added simple aggregation metrics: `SumMetric`, `MeanMetric`, `CatMetric`, `MinMetric`, `MaxMetric` ([#506](https://github.com/Lightning-AI/metrics/pull/506))
- Added pairwise submodule with metrics ([#553](https://github.com/Lightning-AI/metrics/pull/553))
  - `pairwise_cosine_similarity`
  - `pairwise_euclidean_distance`
  - `pairwise_linear_similarity`
  - `pairwise_manhatten_distance`

### Changed

- `AveragePrecision` will now as default output the `macro` average for multilabel and multiclass problems ([#477](https://github.com/Lightning-AI/metrics/pull/477))
- `half`, `double`, `float` will no longer change the dtype of the metric states. Use `metric.set_dtype` instead ([#493](https://github.com/Lightning-AI/metrics/pull/493))
- Renamed `AverageMeter` to `MeanMetric` ([#506](https://github.com/Lightning-AI/metrics/pull/506))
- Changed `is_differentiable` from property to a constant attribute ([#551](https://github.com/Lightning-AI/metrics/pull/551))
- `ROC` and `AUROC` will no longer throw an error when either the positive or negative class is missing. Instead return 0 score and give a warning

### Deprecated

- Deprecated  `functional.self_supervised.embedding_similarity` in favour of new pairwise submodule

### Removed

- Removed `dtype` property ([#493](https://github.com/Lightning-AI/metrics/pull/493))

### Fixed

- Fixed bug in `F1` with `average='macro'` and `ignore_index!=None` ([#495](https://github.com/Lightning-AI/metrics/pull/495))
- Fixed bug in `pit` by using the returned first result to initialize device and type ([#533](https://github.com/Lightning-AI/metrics/pull/533))
- Fixed `SSIM` metric using too much memory ([#539](https://github.com/Lightning-AI/metrics/pull/539))
- Fixed bug where `device` property was not properly update when metric was a child of a module (#542)

## [0.5.1] - 2021-08-30

### Added

- Added `device` and `dtype` properties ([#462](https://github.com/Lightning-AI/metrics/pull/462))
- Added `TextTester` class for robustly testing text metrics ([#450](https://github.com/Lightning-AI/metrics/pull/450))

### Changed

- Added support for float targets in `nDCG` metric ([#437](https://github.com/Lightning-AI/metrics/pull/437))

### Removed

- Removed `rouge-score` as dependency for text package ([#443](https://github.com/Lightning-AI/metrics/pull/443))
- Removed `jiwer` as dependency for text package ([#446](https://github.com/Lightning-AI/metrics/pull/446))
- Removed `bert-score` as dependency for text package ([#473](https://github.com/Lightning-AI/metrics/pull/473))

### Fixed

- Fixed ranking of samples in `SpearmanCorrCoef` metric ([#448](https://github.com/Lightning-AI/metrics/pull/448))
- Fixed bug where compositional metrics where unable to sync because of type mismatch ([#454](https://github.com/Lightning-AI/metrics/pull/454))
- Fixed metric hashing ([#478](https://github.com/Lightning-AI/metrics/pull/478))
- Fixed `BootStrapper` metrics not working on GPU ([#462](https://github.com/Lightning-AI/metrics/pull/462))
- Fixed the semantic ordering of kernel height and width in `SSIM` metric ([#474](https://github.com/Lightning-AI/metrics/pull/474))


## [0.5.0] - 2021-08-09

### Added

- Added **Text-related (NLP) metrics**:
  - Word Error Rate (WER) ([#383](https://github.com/Lightning-AI/metrics/pull/383))
  - ROUGE ([#399](https://github.com/Lightning-AI/metrics/pull/399))
  - BERT score ([#424](https://github.com/Lightning-AI/metrics/pull/424))
  - BLUE score ([#360](https://github.com/Lightning-AI/metrics/pull/360))
- Added `MetricTracker` wrapper metric for keeping track of the same metric over multiple epochs ([#238](https://github.com/Lightning-AI/metrics/pull/238))
- Added other metrics:
  - Symmetric Mean Absolute Percentage error (SMAPE) ([#375](https://github.com/Lightning-AI/metrics/pull/375))
  - Calibration error ([#394](https://github.com/Lightning-AI/metrics/pull/394))
  - Permutation Invariant Training (PIT) ([#384](https://github.com/Lightning-AI/metrics/pull/384))
- Added support in `nDCG` metric for target with values larger than 1 ([#349](https://github.com/Lightning-AI/metrics/pull/349))
- Added support for negative targets in `nDCG` metric ([#378](https://github.com/Lightning-AI/metrics/pull/378))
- Added `None` as reduction option in `CosineSimilarity` metric ([#400](https://github.com/Lightning-AI/metrics/pull/400))
- Allowed passing labels in (n_samples, n_classes) to `AveragePrecision` ([#386](https://github.com/Lightning-AI/metrics/pull/386))

### Changed

- Moved `psnr` and `ssim` from `functional.regression.*` to `functional.image.*` ([#382](https://github.com/Lightning-AI/metrics/pull/382))
- Moved `image_gradient` from `functional.image_gradients` to `functional.image.gradients` ([#381](https://github.com/Lightning-AI/metrics/pull/381))
- Moved `R2Score` from `regression.r2score` to `regression.r2` ([#371](https://github.com/Lightning-AI/metrics/pull/371))
- Pearson metric now only store 6 statistics instead of all predictions and targets ([#380](https://github.com/Lightning-AI/metrics/pull/380))
- Use `torch.argmax` instead of `torch.topk` when `k=1` for better performance ([#419](https://github.com/Lightning-AI/metrics/pull/419))
- Moved check for number of samples in R2 score to support single sample updating ([#426](https://github.com/Lightning-AI/metrics/pull/426))

### Deprecated

- Rename `r2score` >> `r2_score` and `kldivergence` >> `kl_divergence` in `functional` ([#371](https://github.com/Lightning-AI/metrics/pull/371))
- Moved `bleu_score` from `functional.nlp` to `functional.text.bleu` ([#360](https://github.com/Lightning-AI/metrics/pull/360))

### Removed

- Removed restriction that `threshold` has to be in (0,1) range to support logit input (
    [#351](https://github.com/Lightning-AI/metrics/pull/351)
    [#401](https://github.com/Lightning-AI/metrics/pull/401))
- Removed restriction that `preds` could not be bigger than `num_classes` to support logit input ([#357](https://github.com/Lightning-AI/metrics/pull/357))
- Removed module `regression.psnr` and `regression.ssim` ([#382](https://github.com/Lightning-AI/metrics/pull/382)):
- Removed ([#379](https://github.com/Lightning-AI/metrics/pull/379)):
    * function `functional.mean_relative_error`
    * `num_thresholds` argument in `BinnedPrecisionRecallCurve`

### Fixed

- Fixed bug where classification metrics with `average='macro'` would lead to wrong result if a class was missing ([#303](https://github.com/Lightning-AI/metrics/pull/303))
- Fixed `weighted`, `multi-class` AUROC computation to allow for 0 observations of some class, as contribution to final AUROC is 0 ([#376](https://github.com/Lightning-AI/metrics/pull/376))
- Fixed that `_forward_cache` and `_computed` attributes are also moved to the correct device if metric is moved ([#413](https://github.com/Lightning-AI/metrics/pull/413))
- Fixed calculation in `IoU` metric when using `ignore_index` argument ([#328](https://github.com/Lightning-AI/metrics/pull/328))


## [0.4.1] - 2021-07-05

### Changed

- Extend typing ([#330](https://github.com/Lightning-AI/metrics/pull/330),
    [#332](https://github.com/Lightning-AI/metrics/pull/332),
    [#333](https://github.com/Lightning-AI/metrics/pull/333),
    [#335](https://github.com/Lightning-AI/metrics/pull/335),
    [#314](https://github.com/Lightning-AI/metrics/pull/314))

### Fixed

- Fixed DDP by `is_sync` logic to `Metric` ([#339](https://github.com/Lightning-AI/metrics/pull/339))


## [0.4.0] - 2021-06-29

### Added

- Added **Image-related metrics**:
  - Fréchet inception distance (FID) ([#213](https://github.com/Lightning-AI/metrics/pull/213))
  - Kernel Inception Distance (KID) ([#301](https://github.com/Lightning-AI/metrics/pull/301))
  - Inception Score ([#299](https://github.com/Lightning-AI/metrics/pull/299))
  - KL divergence ([#247](https://github.com/Lightning-AI/metrics/pull/247))
- Added **Audio metrics**: SNR, SI_SDR, SI_SNR ([#292](https://github.com/Lightning-AI/metrics/pull/292))
- Added other metrics:
  - Cosine Similarity ([#305](https://github.com/Lightning-AI/metrics/pull/305))
  - Specificity ([#210](https://github.com/Lightning-AI/metrics/pull/210))
  - Mean Absolute Percentage error (MAPE) ([#248](https://github.com/Lightning-AI/metrics/pull/248))
- Added `add_metrics` method to `MetricCollection` for adding additional metrics after initialization ([#221](https://github.com/Lightning-AI/metrics/pull/221))
- Added pre-gather reduction in the case of `dist_reduce_fx="cat"` to reduce communication cost ([#217](https://github.com/Lightning-AI/metrics/pull/217))
- Added better error message for `AUROC` when `num_classes` is not provided for multiclass input ([#244](https://github.com/Lightning-AI/metrics/pull/244))
- Added support for unnormalized scores (e.g. logits) in `Accuracy`, `Precision`, `Recall`, `FBeta`, `F1`, `StatScore`, `Hamming`, `ConfusionMatrix` metrics ([#200](https://github.com/Lightning-AI/metrics/pull/200))
- Added `squared` argument to `MeanSquaredError` for computing `RMSE` ([#249](https://github.com/Lightning-AI/metrics/pull/249))
- Added `is_differentiable` property to `ConfusionMatrix`, `F1`, `FBeta`, `Hamming`, `Hinge`, `IOU`, `MatthewsCorrcoef`, `Precision`, `Recall`, `PrecisionRecallCurve`, `ROC`, `StatScores` ([#253](https://github.com/Lightning-AI/metrics/pull/253))
- Added `sync` and `sync_context` methods for manually controlling when metric states are synced ([#302](https://github.com/Lightning-AI/metrics/pull/302))

### Changed

- Forward cache is reset when `reset` method is called ([#260](https://github.com/Lightning-AI/metrics/pull/260))
- Improved per-class metric handling for imbalanced datasets for `precision`, `recall`, `precision_recall`, `fbeta`, `f1`, `accuracy`, and `specificity` ([#204](https://github.com/Lightning-AI/metrics/pull/204))
- Decorated `torch.jit.unused` to `MetricCollection` forward ([#307](https://github.com/Lightning-AI/metrics/pull/307))
- Renamed `thresholds` argument to binned metrics for manually controlling the thresholds ([#322](https://github.com/Lightning-AI/metrics/pull/322))
- Extend typing ([#324](https://github.com/Lightning-AI/metrics/pull/324),
    [#326](https://github.com/Lightning-AI/metrics/pull/326),
    [#327](https://github.com/Lightning-AI/metrics/pull/327))

### Deprecated

- Deprecated `functional.mean_relative_error`, use `functional.mean_absolute_percentage_error` ([#248](https://github.com/Lightning-AI/metrics/pull/248))
- Deprecated `num_thresholds` argument in `BinnedPrecisionRecallCurve` ([#322](https://github.com/Lightning-AI/metrics/pull/322))

### Removed

- Removed argument `is_multiclass` ([#319](https://github.com/Lightning-AI/metrics/pull/319))

### Fixed

- AUC can also support more dimensional inputs when all but one dimension are of size 1 ([#242](https://github.com/Lightning-AI/metrics/pull/242))
- Fixed `dtype` of modular metrics after reset has been called ([#243](https://github.com/Lightning-AI/metrics/pull/243))
- Fixed calculation in `matthews_corrcoef` to correctly match formula ([#321](https://github.com/Lightning-AI/metrics/pull/321))

## [0.3.2] - 2021-05-10

### Added

- Added `is_differentiable` property:
    * To `AUC`, `AUROC`, `CohenKappa` and `AveragePrecision` ([#178](https://github.com/Lightning-AI/metrics/pull/178))
    * To `PearsonCorrCoef`, `SpearmanCorrcoef`, `R2Score` and `ExplainedVariance` ([#225](https://github.com/Lightning-AI/metrics/pull/225))

### Changed

- `MetricCollection` should return metrics with prefix on `items()`, `keys()` ([#209](https://github.com/Lightning-AI/metrics/pull/209))
- Calling `compute` before `update` will now give warning ([#164](https://github.com/Lightning-AI/metrics/pull/164))

### Removed

- Removed `numpy` as direct dependency ([#212](https://github.com/Lightning-AI/metrics/pull/212))

### Fixed

- Fixed auc calculation and add tests ([#197](https://github.com/Lightning-AI/metrics/pull/197))
- Fixed loading persisted metric states using `load_state_dict()` ([#202](https://github.com/Lightning-AI/metrics/pull/202))
- Fixed `PSNR` not working with `DDP` ([#214](https://github.com/Lightning-AI/metrics/pull/214))
- Fixed metric calculation with unequal batch sizes ([#220](https://github.com/Lightning-AI/metrics/pull/220))
- Fixed metric concatenation for list states for zero-dim input ([#229](https://github.com/Lightning-AI/metrics/pull/229))
- Fixed numerical instability in `AUROC` metric for large input ([#230](https://github.com/Lightning-AI/metrics/pull/230))

## [0.3.1] - 2021-04-21

- Cleaning remaining inconsistency and fix PL develop integration (
    [#191](https://github.com/Lightning-AI/metrics/pull/191),
    [#192](https://github.com/Lightning-AI/metrics/pull/192),
    [#193](https://github.com/Lightning-AI/metrics/pull/193),
    [#194](https://github.com/Lightning-AI/metrics/pull/194)
)


## [0.3.0] - 2021-04-20

### Added

- Added `BootStrapper` to easily calculate confidence intervals for metrics ([#101](https://github.com/Lightning-AI/metrics/pull/101))
- Added Binned metrics  ([#128](https://github.com/Lightning-AI/metrics/pull/128))
- Added metrics for Information Retrieval ([(PL^5032)](https://github.com/Lightning-AI/lightning/pull/5032)):
    * `RetrievalMAP` ([PL^5032](https://github.com/Lightning-AI/lightning/pull/5032))
    * `RetrievalMRR` ([#119](https://github.com/Lightning-AI/metrics/pull/119))
    * `RetrievalPrecision` ([#139](https://github.com/Lightning-AI/metrics/pull/139))
    * `RetrievalRecall` ([#146](https://github.com/Lightning-AI/metrics/pull/146))
    * `RetrievalNormalizedDCG` ([#160](https://github.com/Lightning-AI/metrics/pull/160))
    * `RetrievalFallOut` ([#161](https://github.com/Lightning-AI/metrics/pull/161))
- Added other metrics:
    * `CohenKappa` ([#69](https://github.com/Lightning-AI/metrics/pull/69))
    * `MatthewsCorrcoef` ([#98](https://github.com/Lightning-AI/metrics/pull/98))
    * `PearsonCorrcoef` ([#157](https://github.com/Lightning-AI/metrics/pull/157))
    * `SpearmanCorrcoef` ([#158](https://github.com/Lightning-AI/metrics/pull/158))
    * `Hinge` ([#120](https://github.com/Lightning-AI/metrics/pull/120))
- Added `average='micro'` as an option in AUROC for multilabel problems ([#110](https://github.com/Lightning-AI/metrics/pull/110))
- Added multilabel support to `ROC` metric ([#114](https://github.com/Lightning-AI/metrics/pull/114))
- Added testing for `half` precision ([#77](https://github.com/Lightning-AI/metrics/pull/77),
    [#135](https://github.com/Lightning-AI/metrics/pull/135)
)
- Added `AverageMeter` for ad-hoc averages of values ([#138](https://github.com/Lightning-AI/metrics/pull/138))
- Added `prefix` argument to `MetricCollection` ([#70](https://github.com/Lightning-AI/metrics/pull/70))
- Added `__getitem__` as metric arithmetic operation ([#142](https://github.com/Lightning-AI/metrics/pull/142))
- Added property `is_differentiable` to metrics and test for differentiability ([#154](https://github.com/Lightning-AI/metrics/pull/154))
- Added support for `average`, `ignore_index` and `mdmc_average` in `Accuracy` metric ([#166](https://github.com/Lightning-AI/metrics/pull/166))
- Added `postfix` arg to `MetricCollection` ([#188](https://github.com/Lightning-AI/metrics/pull/188))

### Changed

- Changed `ExplainedVariance` from storing all preds/targets to tracking 5 statistics ([#68](https://github.com/Lightning-AI/metrics/pull/68))
- Changed behaviour of `confusionmatrix` for multilabel data to better match `multilabel_confusion_matrix` from sklearn ([#134](https://github.com/Lightning-AI/metrics/pull/134))
- Updated FBeta arguments ([#111](https://github.com/Lightning-AI/metrics/pull/111))
- Changed `reset` method to use `detach.clone()` instead of `deepcopy` when resetting to default ([#163](https://github.com/Lightning-AI/metrics/pull/163))
- Metrics passed as dict to `MetricCollection` will now always be in deterministic order ([#173](https://github.com/Lightning-AI/metrics/pull/173))
- Allowed `MetricCollection` pass metrics as arguments ([#176](https://github.com/Lightning-AI/metrics/pull/176))

### Deprecated

- Rename argument `is_multiclass` -> `multiclass` ([#162](https://github.com/Lightning-AI/metrics/pull/162))

### Removed

- Prune remaining deprecated ([#92](https://github.com/Lightning-AI/metrics/pull/92))

### Fixed

- Fixed when `_stable_1d_sort` to work when `n>=N` ([PL^6177](https://github.com/Lightning-AI/lightning/pull/6177))
- Fixed `_computed` attribute not being correctly reset ([#147](https://github.com/Lightning-AI/metrics/pull/147))
- Fixed to Blau score ([#165](https://github.com/Lightning-AI/metrics/pull/165))
- Fixed backwards compatibility for logging with older version of pytorch-lightning ([#182](https://github.com/Lightning-AI/metrics/pull/182))


## [0.2.0] - 2021-03-12

### Changed

- Decoupled PL dependency ([#13](https://github.com/Lightning-AI/metrics/pull/13))
- Refactored functional - mimic the module-like structure: classification, regression, etc. ([#16](https://github.com/Lightning-AI/metrics/pull/16))
- Refactored utilities -  split to topics/submodules ([#14](https://github.com/Lightning-AI/metrics/pull/14))
- Refactored `MetricCollection` ([#19](https://github.com/Lightning-AI/metrics/pull/19))

### Removed

- Removed deprecated metrics from PL base ([#12](https://github.com/Lightning-AI/metrics/pull/12),
    [#15](https://github.com/Lightning-AI/metrics/pull/15))



## [0.1.0] - 2021-02-22

- Added `Accuracy` metric now generalizes to Top-k accuracy for (multi-dimensional) multi-class inputs using the `top_k` parameter ([PL^4838](https://github.com/Lightning-AI/lightning/pull/4838))
- Added `Accuracy` metric now enables the computation of subset accuracy for multi-label or multi-dimensional multi-class inputs with the `subset_accuracy` parameter ([PL^4838](https://github.com/Lightning-AI/lightning/pull/4838))
- Added `HammingDistance` metric to compute the hamming distance (loss) ([PL^4838](https://github.com/Lightning-AI/lightning/pull/4838))
- Added `StatScores` metric to compute the number of true positives, false positives, true negatives and false negatives ([PL^4839](https://github.com/Lightning-AI/lightning/pull/4839))
- Added `R2Score` metric ([PL^5241](https://github.com/Lightning-AI/lightning/pull/5241))
- Added `MetricCollection` ([PL^4318](https://github.com/Lightning-AI/lightning/pull/4318))
- Added `.clone()` method to metrics ([PL^4318](https://github.com/Lightning-AI/lightning/pull/4318))
- Added `IoU` class interface ([PL^4704](https://github.com/Lightning-AI/lightning/pull/4704))
- The `Recall` and `Precision` metrics (and their functional counterparts `recall` and `precision`) can now be generalized to Recall@K and Precision@K with the use of `top_k` parameter ([PL^4842](https://github.com/Lightning-AI/lightning/pull/4842))
- Added compositional metrics ([PL^5464](https://github.com/Lightning-AI/lightning/pull/5464))
- Added AUC/AUROC class interface ([PL^5479](https://github.com/Lightning-AI/lightning/pull/5479))
- Added `QuantizationAwareTraining` callback ([PL^5706](https://github.com/Lightning-AI/lightning/pull/5706))
- Added `ConfusionMatrix` class interface ([PL^4348](https://github.com/Lightning-AI/lightning/pull/4348))
- Added multiclass AUROC metric ([PL^4236](https://github.com/Lightning-AI/lightning/pull/4236))
- Added `PrecisionRecallCurve, ROC, AveragePrecision` class metric ([PL^4549](https://github.com/Lightning-AI/lightning/pull/4549))
- Classification metrics overhaul ([PL^4837](https://github.com/Lightning-AI/lightning/pull/4837))
- Added `F1` class metric ([PL^4656](https://github.com/Lightning-AI/lightning/pull/4656))
- Added metrics aggregation in Horovod and fixed early stopping ([PL^3775](https://github.com/Lightning-AI/lightning/pull/3775))
- Added `persistent(mode)` method to metrics, to enable and disable metric states being added to `state_dict` ([PL^4482](https://github.com/Lightning-AI/lightning/pull/4482))
- Added unification of regression metrics ([PL^4166](https://github.com/Lightning-AI/lightning/pull/4166))
- Added persistent flag to `Metric.add_state` ([PL^4195](https://github.com/Lightning-AI/lightning/pull/4195))
- Added classification metrics ([PL^4043](https://github.com/Lightning-AI/lightning/pull/4043))
- Added new Metrics API. ([PL^3868](https://github.com/Lightning-AI/lightning/pull/3868), [PL^3921](https://github.com/Lightning-AI/lightning/pull/3921))
- Added EMB similarity ([PL^3349](https://github.com/Lightning-AI/lightning/pull/3349))
- Added SSIM metrics ([PL^2671](https://github.com/Lightning-AI/lightning/pull/2671))
- Added BLEU metrics ([PL^2535](https://github.com/Lightning-AI/lightning/pull/2535))<|MERGE_RESOLUTION|>--- conflicted
+++ resolved
@@ -39,13 +39,10 @@
 - Fixed tie breaking in ndcg metric ([#2031](https://github.com/Lightning-AI/torchmetrics/pull/2031))
 
 
+- Fixed bug when creating multiple plots that lead to not all plots being shown ([#2060](https://github.com/Lightning-AI/torchmetrics/pull/2060))
+
+
 - Fixed performance issues in `RecallAtFixedPrecision` for large batch sizes ([#2042](https://github.com/Lightning-AI/torchmetrics/pull/2042))
-<<<<<<< HEAD
-=======
-
-
-- Fixed bug when creating multiple plots that lead to not all plots being shown ([#2060](https://github.com/Lightning-AI/torchmetrics/pull/2060))
->>>>>>> acaf4cc1
 
 
 ## [1.1.1] - 2023-08-29
