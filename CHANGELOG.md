# Changelog
All notable changes to this project will be documented in this file.

The format is based on [Keep a Changelog](https://keepachangelog.com/en/1.0.0/),
and this project adheres to [Semantic Versioning](https://semver.org/spec/v2.0.0.html).

**Note: we move fast, but still we preserve 0.1 version (one feature release) back compatibility.**

---

## [UnReleased] - 2024-MM-DD

### Added

- Added `ClusterAccuracy` metric to cluster package ([#2777](https://github.com/Lightning-AI/torchmetrics/pull/2777))


- Added `ARNIQA` metric to image domain ([#2953](https://github.com/PyTorchLightning/metrics/pull/2953))


<<<<<<< HEAD
- Added `disable` option to `nan_strategy` in basic aggregation metrics ([#2943](https://github.com/PyTorchLightning/metrics/pull/2943))


- Added support for more models and processors in `CLIPScore` ([#2978](https://github.com/PyTorchLightning/metrics/pull/2978))


=======
>>>>>>> 4f899855
### Changed

-


### Removed

-


### Fixed

-


---

## [1.6.2] - 2024-02-28

### Added

- Added `zero_division` argument to `DiceScore` in segmentation package ([#2860](https://github.com/Lightning-AI/torchmetrics/pull/2860))
- Added `cache_session` to `DNSMOS` metric to control caching behavior ([#2974](https://github.com/Lightning-AI/torchmetrics/pull/2974))
- Added `disable` option to `nan_strategy` in basic aggregation metrics ([#2943](https://github.com/Lightning-AI/torchmetrics/pull/2943))

### Changed

- Make `num_classes` optional for classification in case of micro averaging ([#2841](https://github.com/Lightning-AI/torchmetrics/pull/2841))
- Enhance `Clip_Score` to calculate similarities between same modalities ([#2875](https://github.com/Lightning-AI/torchmetrics/pull/2875))

### Fixed

- Fixed `DiceScore` when there is zero overlap between predictions and targets ([#2860](https://github.com/Lightning-AI/torchmetrics/pull/2860))
- Fixed `MeanAveragePrecision` for `average="micro"` when 0 label is not present ([#2968](https://github.com/Lightning-AI/torchmetrics/pull/2968))
- Fixed corner-case in `PearsonCorrCoef` when input is constant ([#2975](https://github.com/Lightning-AI/torchmetrics/pull/2975))
- Fixed `MetricCollection.update` gives identical results ([#2944](https://github.com/Lightning-AI/torchmetrics/pull/2944))
- Fixed missing `kwargs` in `PIT` metric for permutation wise mode ([#2977](https://github.com/Lightning-AI/torchmetrics/pull/2977))
- Fixed multiple errors in the `_final_aggregation` function for `PearsonCorrCoef` ([#2980](https://github.com/Lightning-AI/torchmetrics/pull/2980))
- Fixed incorrect CLIP-IQA type hints ([#2952](https://github.com/Lightning-AI/torchmetrics/pull/2952))


## [1.6.1] - 2024-12-24

### Changed

- Enabled specifying weights path for FID ([#2867](https://github.com/Lightning-AI/torchmetrics/pull/2867))
- Delete `Device2Host` caused by comm with device and host ([#2840](https://github.com/Lightning-AI/torchmetrics/pull/2840))

### Fixed

- Fixed plotting of multilabel confusion matrix ([#2858](https://github.com/Lightning-AI/torchmetrics/pull/2858))
- Fixed issue with shared state in metric collection when using dice score ([#2848](https://github.com/Lightning-AI/torchmetrics/pull/2848))
- Fixed `top_k` for `multiclassf1score` with one-hot encoding ([#2839](https://github.com/Lightning-AI/torchmetrics/pull/2839))
- Fixed slow calculations of classification metrics with MPS ([#2876](https://github.com/Lightning-AI/torchmetrics/pull/2876))


## [1.6.0] - 2024-11-12

### Added

- Added audio metric `NISQA` ([#2792](https://github.com/Lightning-AI/torchmetrics/pull/2792))
- Added classification metric `LogAUC` ([#2377](https://github.com/Lightning-AI/torchmetrics/pull/2377))
- Added classification metric `NegativePredictiveValue` ([#2433](https://github.com/Lightning-AI/torchmetrics/pull/2433))
- Added regression metric `NormalizedRootMeanSquaredError` ([#2442](https://github.com/Lightning-AI/torchmetrics/pull/2442))
- Added segmentation metric `Dice` ([#2725](https://github.com/Lightning-AI/torchmetrics/pull/2725))
- Added method `merge_state` to `Metric` ([#2786](https://github.com/Lightning-AI/torchmetrics/pull/2786))
- Added support for propagation of the autograd graph in ddp setting ([#2754](https://github.com/Lightning-AI/torchmetrics/pull/2754))

### Changed

- Changed naming and input order arguments in `KLDivergence` ([#2800](https://github.com/Lightning-AI/torchmetrics/pull/2800))

### Deprecated

- Deprecated Dice from classification metrics ([#2725](https://github.com/Lightning-AI/torchmetrics/pull/2725))

### Removed

- Changed minimum supported Pytorch version to 2.0 ([#2671](https://github.com/Lightning-AI/torchmetrics/pull/2671))
- Dropped support for Python 3.8 ([#2827](https://github.com/Lightning-AI/torchmetrics/pull/2827))
- Removed `num_outputs` in `R2Score` ([#2800](https://github.com/Lightning-AI/torchmetrics/pull/2800))

### Fixed

- Fixed segmentation `Dice` + `GeneralizedDice` for 2d index tensors ([#2832](https://github.com/Lightning-AI/torchmetrics/pull/2832))
- Fixed mixed results of `rouge_score` with `accumulate='best'` ([#2830](https://github.com/Lightning-AI/torchmetrics/pull/2830))

---

## [1.5.2] - 2024-11-07

### Changed

- Re-adding `numpy` 2+ support ([#2804](https://github.com/Lightning-AI/torchmetrics/pull/2804))

### Fixed

- Fixed iou scores in detection for either empty predictions/targets leading to wrong scores ([#2805](https://github.com/Lightning-AI/torchmetrics/pull/2805))
- Fixed `MetricCollection` compatibility with `torch.jit.script` ([#2813](https://github.com/Lightning-AI/torchmetrics/pull/2813))
- Fixed assert in PIT ([#2811](https://github.com/Lightning-AI/torchmetrics/pull/2811))
- Patched `np.Inf` for `numpy` 2.0+ ([#2826](https://github.com/Lightning-AI/torchmetrics/pull/2826))


## [1.5.1] - 2024-10-22

### Fixed

- Changing `_modules` dict type in Pytorch 2.5 preventing to fail collections metrics ([#2793](https://github.com/Lightning-AI/torchmetrics/pull/2793))


## [1.5.0] - 2024-10-18

### Added

- Added segmentation metric `HausdorffDistance` ([#2122](https://github.com/Lightning-AI/torchmetrics/pull/2122))
- Added audio metric `DNSMOS` ([#2525](https://github.com/Lightning-AI/torchmetrics/pull/2525))
- Added shape metric `ProcrustesDistance` ([#2723](https://github.com/Lightning-AI/torchmetrics/pull/2723)
- Added `MetricInputTransformer` wrapper ([#2392](https://github.com/Lightning-AI/torchmetrics/pull/2392))
- Added `input_format` argument to segmentation metrics ([#2572](https://github.com/Lightning-AI/torchmetrics/pull/2572))
- Added `multi-output` support for MAE metric ([#2605](https://github.com/Lightning-AI/torchmetrics/pull/2605))
- Added `truncation` argument to `BERTScore` ([#2776](https://github.com/Lightning-AI/torchmetrics/pull/2776))

### Changed

- Tracker higher is better integration ([#2649](https://github.com/Lightning-AI/torchmetrics/pull/2649))
- Updated `InfoLM` class to dynamically set `higher_is_better` ([#2674](https://github.com/Lightning-AI/torchmetrics/pull/2674))

### Deprecated

- Deprecated `num_outputs` in `R2Score` ([#2705](https://github.com/Lightning-AI/torchmetrics/pull/2705))

### Fixed

- Fixed corner case in `IoU` metric for single empty prediction tensors ([#2780](https://github.com/Lightning-AI/torchmetrics/pull/2780))
- Fixed `PSNR` calculation for integer type input images ([#2788](https://github.com/Lightning-AI/torchmetrics/pull/2788))

---

## [1.4.3] - 2024-10-10

### Fixed

- Fixed for Pearson changes inputs ([#2765](https://github.com/Lightning-AI/torchmetrics/pull/2765))
- Fixed bug in `PESQ` metric where `NoUtterancesError` prevented calculating on a batch of data ([#2753](https://github.com/Lightning-AI/torchmetrics/pull/2753))
- Fixed corner case in `MatthewsCorrCoef` ([#2743](https://github.com/Lightning-AI/torchmetrics/pull/2743))


## [1.4.2] - 2022-09-12

### Added

- Re-adding `Chrf` implementation ([#2701](https://github.com/Lightning-AI/torchmetrics/pull/2701))

### Fixed

- Fixed wrong aggregation in `segmentation.MeanIoU` ([#2698](https://github.com/Lightning-AI/torchmetrics/pull/2698))
- Fixed handling zero division error in binary IoU (Jaccard index) calculation ([#2726](https://github.com/Lightning-AI/torchmetrics/pull/2726))
- Corrected the padding related calculation errors in SSIM ([#2721](https://github.com/Lightning-AI/torchmetrics/pull/2721))
- Fixed compatibility of audio domain with new `scipy` ([#2733](https://github.com/Lightning-AI/torchmetrics/pull/2733))
- Fixed how `prefix`/`postfix` works in `MultitaskWrapper` ([#2722](https://github.com/Lightning-AI/torchmetrics/pull/2722))
- Fixed flakiness in tests related to `torch.unique` with `dim=None` ([#2650](https://github.com/Lightning-AI/torchmetrics/pull/2650))


## [1.4.1] - 2024-08-02

### Changed

- Calculate text color of `ConfusionMatrix` plot based on luminance ([#2590](https://github.com/Lightning-AI/torchmetrics/pull/2590))
- Updated `_safe_divide` to allow `Accuracy` to run on the GPU ([#2640](https://github.com/Lightning-AI/torchmetrics/pull/2640))
- Improved error messages for intersection detection metrics for wrong user input ([#2577](https://github.com/Lightning-AI/torchmetrics/pull/2577))

### Removed

- Dropped `Chrf` implementation due to licensing issues with the upstream package ([#2668](https://github.com/Lightning-AI/torchmetrics/pull/2668))

### Fixed

- Fixed bug in `MetricCollection` when using compute groups and `compute` is called more than once ([#2571](https://github.com/Lightning-AI/torchmetrics/pull/2571))
- Fixed class order of `panoptic_quality(..., return_per_class=True)` output ([#2548](https://github.com/Lightning-AI/torchmetrics/pull/2548))
- Fixed `BootstrapWrapper` not being reset correctly ([#2574](https://github.com/Lightning-AI/torchmetrics/pull/2574))
- Fixed integration between `ClasswiseWrapper` and `MetricCollection` with custom `_filter_kwargs` method ([#2575](https://github.com/Lightning-AI/torchmetrics/pull/2575))
- Fixed BertScore calculation: pred target misalignment ([#2347](https://github.com/Lightning-AI/torchmetrics/pull/2347))
- Fixed `_cumsum` helper function in multi-gpu ([#2636](https://github.com/Lightning-AI/torchmetrics/pull/2636))
- Fixed bug in `MeanAveragePrecision.coco_to_tm` ([#2588](https://github.com/Lightning-AI/torchmetrics/pull/2588))
- Fixed missed f-strings in exceptions/warnings ([#2667](https://github.com/Lightning-AI/torchmetrics/pull/2667))


## [1.4.0] - 2024-05-03

### Added

- Added `SensitivityAtSpecificity` metric to classification subpackage ([#2217](https://github.com/Lightning-AI/torchmetrics/pull/2217))
- Added `QualityWithNoReference` metric to image subpackage ([#2288](https://github.com/Lightning-AI/torchmetrics/pull/2288))
- Added a new segmentation metric:
    - `MeanIoU` ([#1236](https://github.com/Lightning-AI/torchmetrics/pull/1236))
    - `GeneralizedDiceScore` ([#1090](https://github.com/Lightning-AI/torchmetrics/pull/1090))
- Added support for calculating segmentation quality and recognition quality in `PanopticQuality` metric ([#2381](https://github.com/Lightning-AI/torchmetrics/pull/2381))
- Added `pretty-errors` for improving error prints ([#2431](https://github.com/Lightning-AI/torchmetrics/pull/2431))
- Added support for `torch.float` weighted networks for FID and KID calculations ([#2483](https://github.com/Lightning-AI/torchmetrics/pull/2483))
- Added `zero_division` argument to selected classification metrics ([#2198](https://github.com/Lightning-AI/torchmetrics/pull/2198))

### Changed

- Made `__getattr__` and `__setattr__` of `ClasswiseWrapper` more general ([#2424](https://github.com/Lightning-AI/torchmetrics/pull/2424))

### Fixed

- Fix getitem for metric collection when prefix/postfix is set ([#2430](https://github.com/Lightning-AI/torchmetrics/pull/2430))
- Fixed axis names with Precision-Recall curve ([#2462](https://github.com/Lightning-AI/torchmetrics/pull/2462))
- Fixed list synchronization with partly empty lists ([#2468](https://github.com/Lightning-AI/torchmetrics/pull/2468))
- Fixed memory leak in metrics using list states ([#2492](https://github.com/Lightning-AI/torchmetrics/pull/2492))
- Fixed bug in computation of `ERGAS` metric ([#2498](https://github.com/Lightning-AI/torchmetrics/pull/2498))
- Fixed `BootStrapper` wrapper not working with `kwargs` provided argument ([#2503](https://github.com/Lightning-AI/torchmetrics/pull/2503))
- Fixed warnings being suppressed in `MeanAveragePrecision` when requested ([#2501](https://github.com/Lightning-AI/torchmetrics/pull/2501))
- Fixed corner-case in `binary_average_precision` when only negative samples are provided ([#2507](https://github.com/Lightning-AI/torchmetrics/pull/2507))

---

## [1.3.2] - 2024-03-18

### Fixed

- Fixed negative variance estimates in certain image metrics ([#2378](https://github.com/Lightning-AI/torchmetrics/pull/2378))
- Fixed dtype being changed by deepspeed for certain regression metrics ([#2379](https://github.com/Lightning-AI/torchmetrics/pull/2379))
- Fixed plotting of metric collection when prefix/postfix is set ([#2429](https://github.com/Lightning-AI/torchmetrics/pull/2429))
- Fixed bug when `top_k>1` and `average="macro"` for classification metrics ([#2423](https://github.com/Lightning-AI/torchmetrics/pull/2423))
- Fixed case where label prediction tensors in classification metrics were not validated correctly ([#2427](https://github.com/Lightning-AI/torchmetrics/pull/2427))
- Fixed how auc scores are calculated in `PrecisionRecallCurve.plot` methods ([#2437](https://github.com/Lightning-AI/torchmetrics/pull/2437))


## [1.3.1] - 2024-02-12

### Fixed

- Fixed how backprop is handled in `LPIPS` metric ([#2326](https://github.com/Lightning-AI/torchmetrics/pull/2326))
- Fixed `MultitaskWrapper` not being able to be logged in lightning when using metric collections ([#2349](https://github.com/Lightning-AI/torchmetrics/pull/2349))
- Fixed high memory consumption in `Perplexity` metric ([#2346](https://github.com/Lightning-AI/torchmetrics/pull/2346))
- Fixed cached network in `FeatureShare` not being moved to the correct device ([#2348](https://github.com/Lightning-AI/torchmetrics/pull/2348))
- Fix naming of statistics in `MeanAveragePrecision` with custom max det thresholds ([#2367](https://github.com/Lightning-AI/torchmetrics/pull/2367))
- Fixed custom aggregation in retrieval metrics ([#2364](https://github.com/Lightning-AI/torchmetrics/pull/2364))
- Fixed initialize aggregation metrics with default floating type ([#2366](https://github.com/Lightning-AI/torchmetrics/pull/2366))
- Fixed plotting of confusion matrices ([#2358](https://github.com/Lightning-AI/torchmetrics/pull/2358))


## [1.3.0] - 2024-01-10

### Added

- Added more tokenizers for `SacreBLEU` metric ([#2068](https://github.com/Lightning-AI/torchmetrics/pull/2068))
- Added support for logging `MultiTaskWrapper` directly with lightnings `log_dict` method ([#2213](https://github.com/Lightning-AI/torchmetrics/pull/2213))
- Added `FeatureShare` wrapper to share submodules containing feature extractors between metrics ([#2120](https://github.com/Lightning-AI/torchmetrics/pull/2120))
- Added new metrics to image domain:
  * `SpatialDistortionIndex` ([#2260](https://github.com/Lightning-AI/torchmetrics/pull/2260))
  * Added `CriticalSuccessIndex` ([#2257](https://github.com/Lightning-AI/torchmetrics/pull/2257))
  * `Spatial Correlation Coefficient` ([#2248](https://github.com/Lightning-AI/torchmetrics/pull/2248))
- Added `average` argument to multiclass versions of `PrecisionRecallCurve` and `ROC` ([#2084](https://github.com/Lightning-AI/torchmetrics/pull/2084))
- Added confidence scores when `extended_summary=True` in `MeanAveragePrecision` ([#2212](https://github.com/Lightning-AI/torchmetrics/pull/2212))
- Added `RetrievalAUROC` metric ([#2251](https://github.com/Lightning-AI/torchmetrics/pull/2251))
- Added `aggregate` argument to retrieval metrics ([#2220](https://github.com/Lightning-AI/torchmetrics/pull/2220))
- Added utility functions in `segmentation.utils` for future segmentation metrics ([#2105](https://github.com/Lightning-AI/torchmetrics/pull/2105))


### Changed

- Changed minimum supported Pytorch version from 1.8 to 1.10 ([#2145](https://github.com/Lightning-AI/torchmetrics/pull/2145))
- Changed x-/y-axis order for `PrecisionRecallCurve` to be consistent with scikit-learn ([#2183](https://github.com/Lightning-AI/torchmetrics/pull/2183))

### Deprecated

- Deprecated `metric._update_called` ([#2141](https://github.com/Lightning-AI/torchmetrics/pull/2141))
- Deprecated `specicity_at_sensitivity` in favour of `specificity_at_sensitivity` ([#2199](https://github.com/Lightning-AI/torchmetrics/pull/2199))

### Fixed

- Fixed support for half precision + CPU in metrics requiring topk operator ([#2252](https://github.com/Lightning-AI/torchmetrics/pull/2252))
- Fixed warning incorrectly being raised in `Running` metrics ([#2256](https://github.com/Lightning-AI/torchmetrics/pull/2265))
- Fixed integration with custom feature extractor in `FID` metric ([#2277](https://github.com/Lightning-AI/torchmetrics/pull/2277))

---

## [1.2.1] - 2023-11-30

### Added

- Added error if `NoTrainInceptionV3` is being initialized without `torch-fidelity` not being installed ([#2143](https://github.com/Lightning-AI/torchmetrics/pull/2143))
- Added support for Pytorch v2.1 ([#2142](https://github.com/Lightning-AI/torchmetrics/pull/2142))

### Changed

- Change default state of `SpectralAngleMapper` and `UniversalImageQualityIndex` to be tensors ([#2089](https://github.com/Lightning-AI/torchmetrics/pull/2089))
- Use `torch` range func and repeat for deterministic bincount ([#2184](https://github.com/Lightning-AI/torchmetrics/pull/2184))

### Removed

- Removed unused `lpips` third-party package as dependency of `LearnedPerceptualImagePatchSimilarity` metric ([#2230](https://github.com/Lightning-AI/torchmetrics/pull/2230))

### Fixed

- Fixed numerical stability bug in `LearnedPerceptualImagePatchSimilarity` metric ([#2144](https://github.com/Lightning-AI/torchmetrics/pull/2144))
- Fixed numerical stability issue in `UniversalImageQualityIndex` metric ([#2222](https://github.com/Lightning-AI/torchmetrics/pull/2222))
- Fixed incompatibility for `MeanAveragePrecision` with `pycocotools` backend when too little `max_detection_thresholds` are provided ([#2219](https://github.com/Lightning-AI/torchmetrics/pull/2219))
- Fixed support for half precision in Perplexity metric ([#2235](https://github.com/Lightning-AI/torchmetrics/pull/2235))
- Fixed device and dtype for `LearnedPerceptualImagePatchSimilarity` functional metric ([#2234](https://github.com/Lightning-AI/torchmetrics/pull/2234))
- Fixed bug in `Metric._reduce_states(...)` when using `dist_sync_fn="cat"` ([#2226](https://github.com/Lightning-AI/torchmetrics/pull/2226))
- Fixed bug in `CosineSimilarity` where 2d is expected but 1d input was given ([#2241](https://github.com/Lightning-AI/torchmetrics/pull/2241))
- Fixed bug in `MetricCollection` when using compute groups and `compute` is called more than once ([#2211](https://github.com/Lightning-AI/torchmetrics/pull/2211))


## [1.2.0] - 2023-09-22

### Added

- Added metric to cluster package:
    - `MutualInformationScore` ([#2008](https://github.com/Lightning-AI/torchmetrics/pull/2008))
    - `RandScore` ([#2025](https://github.com/Lightning-AI/torchmetrics/pull/2025))
    - `NormalizedMutualInfoScore` ([#2029](https://github.com/Lightning-AI/torchmetrics/pull/2029))
    - `AdjustedRandScore` ([#2032](https://github.com/Lightning-AI/torchmetrics/pull/2032))
    - `CalinskiHarabaszScore` ([#2036](https://github.com/Lightning-AI/torchmetrics/pull/2036))
    - `DunnIndex` ([#2049](https://github.com/Lightning-AI/torchmetrics/pull/2049))
    - `HomogeneityScore` ([#2053](https://github.com/Lightning-AI/torchmetrics/pull/2053))
    - `CompletenessScore` ([#2053](https://github.com/Lightning-AI/torchmetrics/pull/2053))
    - `VMeasureScore` ([#2053](https://github.com/Lightning-AI/torchmetrics/pull/2053))
    - `FowlkesMallowsIndex` ([#2066](https://github.com/Lightning-AI/torchmetrics/pull/2066))
    - `AdjustedMutualInfoScore` ([#2058](https://github.com/Lightning-AI/torchmetrics/pull/2058))
    - `DaviesBouldinScore` ([#2071](https://github.com/Lightning-AI/torchmetrics/pull/2071))
- Added `backend` argument to `MeanAveragePrecision` ([#2034](https://github.com/Lightning-AI/torchmetrics/pull/2034))

---

## [1.1.2] - 2023-09-11

### Fixed

- Fixed tie breaking in ndcg metric ([#2031](https://github.com/Lightning-AI/torchmetrics/pull/2031))
- Fixed bug in `BootStrapper` when very few samples were evaluated that could lead to crash ([#2052](https://github.com/Lightning-AI/torchmetrics/pull/2052))
- Fixed bug when creating multiple plots that lead to not all plots being shown ([#2060](https://github.com/Lightning-AI/torchmetrics/pull/2060))
- Fixed performance issues in `RecallAtFixedPrecision` for large batch sizes ([#2042](https://github.com/Lightning-AI/torchmetrics/pull/2042))
- Fixed bug related to `MetricCollection` used with custom metrics have `prefix`/`postfix` attributes ([#2070](https://github.com/Lightning-AI/torchmetrics/pull/2070))


## [1.1.1] - 2023-08-29

### Added

- Added `average` argument to `MeanAveragePrecision` ([#2018](https://github.com/Lightning-AI/torchmetrics/pull/2018))

### Fixed

- Fixed bug in `PearsonCorrCoef` is updated on single samples at a time ([#2019](https://github.com/Lightning-AI/torchmetrics/pull/2019))
- Fixed support for pixel-wise MSE ([#2017](https://github.com/Lightning-AI/torchmetrics/pull/2017))
- Fixed bug in `MetricCollection` when used with multiple metrics that return dicts with same keys ([#2027](https://github.com/Lightning-AI/torchmetrics/pull/2027))
- Fixed bug in detection intersection metrics when `class_metrics=True` resulting in wrong values ([#1924](https://github.com/Lightning-AI/torchmetrics/pull/1924))
- Fixed missing attributes `higher_is_better`, `is_differentiable` for some metrics ([#2028](https://github.com/Lightning-AI/torchmetrics/pull/2028))


## [1.1.0] - 2023-08-22

### Added

- Added source aggregated signal-to-distortion ratio (SA-SDR) metric ([#1882](https://github.com/Lightning-AI/torchmetrics/pull/1882)
- Added `VisualInformationFidelity` to image package ([#1830](https://github.com/Lightning-AI/torchmetrics/pull/1830))
- Added `EditDistance` to text package ([#1906](https://github.com/Lightning-AI/torchmetrics/pull/1906))
- Added `top_k` argument to `RetrievalMRR` in retrieval package ([#1961](https://github.com/Lightning-AI/torchmetrics/pull/1961))
- Added support for evaluating `"segm"` and `"bbox"` detection in `MeanAveragePrecision` at the same time ([#1928](https://github.com/Lightning-AI/torchmetrics/pull/1928))
- Added `PerceptualPathLength` to image package ([#1939](https://github.com/Lightning-AI/torchmetrics/pull/1939))
- Added support for multioutput evaluation in `MeanSquaredError` ([#1937](https://github.com/Lightning-AI/torchmetrics/pull/1937))
- Added argument `extended_summary` to `MeanAveragePrecision` such that precision, recall, iou can be easily returned ([#1983](https://github.com/Lightning-AI/torchmetrics/pull/1983))
- Added warning to `ClipScore` if long captions are detected and truncate ([#2001](https://github.com/Lightning-AI/torchmetrics/pull/2001))
- Added `CLIPImageQualityAssessment` to multimodal package ([#1931](https://github.com/Lightning-AI/torchmetrics/pull/1931))
- Added new property `metric_state` to all metrics for users to investigate currently stored tensors in memory ([#2006](https://github.com/Lightning-AI/torchmetrics/pull/2006))

---

## [1.0.3] - 2023-08-08

### Added

- Added warning to `MeanAveragePrecision` if too many detections are observed ([#1978](https://github.com/Lightning-AI/torchmetrics/pull/1978))

### Fixed

- Fix support for int input for when `multidim_average="samplewise"` in classification metrics  ([#1977](https://github.com/Lightning-AI/torchmetrics/pull/1977))
- Fixed x/y labels when plotting confusion matrices ([#1976](https://github.com/Lightning-AI/torchmetrics/pull/1976))
- Fixed IOU compute in cuda ([#1982](https://github.com/Lightning-AI/torchmetrics/pull/1982))


## [1.0.2] - 2023-08-02

### Added

- Added warning to `PearsonCorrCoeff` if input has a very small variance for its given dtype ([#1926](https://github.com/Lightning-AI/torchmetrics/pull/1926))

### Changed

- Changed all non-task specific classification metrics to be true subtypes of `Metric` ([#1963](https://github.com/Lightning-AI/torchmetrics/pull/1963))

### Fixed

- Fixed bug in `CalibrationError` where calculations for double precision input was performed in float precision ([#1919](https://github.com/Lightning-AI/torchmetrics/pull/1919))
- Fixed bug related to the `prefix/postfix` arguments in `MetricCollection` and `ClasswiseWrapper` being duplicated ([#1918](https://github.com/Lightning-AI/torchmetrics/pull/1918))
- Fixed missing AUC score when plotting classification metrics that support the `score` argument ([#1948](https://github.com/Lightning-AI/torchmetrics/pull/1948))


## [1.0.1] - 2023-07-13

### Fixed
- Fixes corner case when using `MetricCollection` together with aggregation metrics ([#1896](https://github.com/Lightning-AI/torchmetrics/pull/1896))
- Fixed the use of `max_fpr` in `AUROC` metric when only one class is present ([#1895](https://github.com/Lightning-AI/torchmetrics/pull/1895))
- Fixed bug related to empty predictions for `IntersectionOverUnion` metric ([#1892](https://github.com/Lightning-AI/torchmetrics/pull/1892))
- Fixed bug related to `MeanMetric` and broadcasting of weights when Nans are present ([#1898](https://github.com/Lightning-AI/torchmetrics/pull/1898))
- Fixed bug related to expected input format of pycoco in `MeanAveragePrecision` ([#1913](https://github.com/Lightning-AI/torchmetrics/pull/1913))


## [1.0.0] - 2023-07-04

### Added

- Added `prefix` and `postfix` arguments to `ClasswiseWrapper` ([#1866](https://github.com/Lightning-AI/torchmetrics/pull/1866))
- Added speech-to-reverberation modulation energy ratio (SRMR) metric ([#1792](https://github.com/Lightning-AI/torchmetrics/pull/1792), [#1872](https://github.com/Lightning-AI/torchmetrics/pull/1872))
- Added new global arg `compute_with_cache` to control caching behaviour after `compute` method ([#1754](https://github.com/Lightning-AI/torchmetrics/pull/1754))
- Added `ComplexScaleInvariantSignalNoiseRatio` for audio package ([#1785](https://github.com/Lightning-AI/torchmetrics/pull/1785))
- Added `Running` wrapper for calculate running statistics ([#1752](https://github.com/Lightning-AI/torchmetrics/pull/1752))
- Added`RelativeAverageSpectralError` and `RootMeanSquaredErrorUsingSlidingWindow` to image package ([#816](https://github.com/Lightning-AI/torchmetrics/pull/816))
- Added support for `SpecificityAtSensitivity` Metric ([#1432](https://github.com/Lightning-AI/torchmetrics/pull/1432))
- Added support for plotting of metrics through `.plot()` method (
    [#1328](https://github.com/Lightning-AI/torchmetrics/pull/1328),
    [#1481](https://github.com/Lightning-AI/torchmetrics/pull/1481),
    [#1480](https://github.com/Lightning-AI/torchmetrics/pull/1480),
    [#1490](https://github.com/Lightning-AI/torchmetrics/pull/1490),
    [#1581](https://github.com/Lightning-AI/torchmetrics/pull/1581),
    [#1585](https://github.com/Lightning-AI/torchmetrics/pull/1585),
    [#1593](https://github.com/Lightning-AI/torchmetrics/pull/1593),
    [#1600](https://github.com/Lightning-AI/torchmetrics/pull/1600),
    [#1605](https://github.com/Lightning-AI/torchmetrics/pull/1605),
    [#1610](https://github.com/Lightning-AI/torchmetrics/pull/1610),
    [#1609](https://github.com/Lightning-AI/torchmetrics/pull/1609),
    [#1621](https://github.com/Lightning-AI/torchmetrics/pull/1621),
    [#1624](https://github.com/Lightning-AI/torchmetrics/pull/1624),
    [#1623](https://github.com/Lightning-AI/torchmetrics/pull/1623),
    [#1638](https://github.com/Lightning-AI/torchmetrics/pull/1638),
    [#1631](https://github.com/Lightning-AI/torchmetrics/pull/1631),
    [#1650](https://github.com/Lightning-AI/torchmetrics/pull/1650),
    [#1639](https://github.com/Lightning-AI/torchmetrics/pull/1639),
    [#1660](https://github.com/Lightning-AI/torchmetrics/pull/1660),
    [#1682](https://github.com/Lightning-AI/torchmetrics/pull/1682),
    [#1786](https://github.com/Lightning-AI/torchmetrics/pull/1786),
)
- Added support for plotting of audio metrics through `.plot()` method ([#1434](https://github.com/Lightning-AI/torchmetrics/pull/1434))
- Added `classes` to output from `MAP` metric ([#1419](https://github.com/Lightning-AI/torchmetrics/pull/1419))
- Added Binary group fairness metrics to classification package ([#1404](https://github.com/Lightning-AI/torchmetrics/pull/1404))
- Added `MinkowskiDistance` to regression package ([#1362](https://github.com/Lightning-AI/torchmetrics/pull/1362))
- Added `pairwise_minkowski_distance` to pairwise package ([#1362](https://github.com/Lightning-AI/torchmetrics/pull/1362))
- Added new detection metric `PanopticQuality` (
    [#929](https://github.com/Lightning-AI/torchmetrics/pull/929),
    [#1527](https://github.com/Lightning-AI/torchmetrics/pull/1527),
)
- Added `PSNRB` metric ([#1421](https://github.com/Lightning-AI/torchmetrics/pull/1421))
- Added `ClassificationTask` Enum and use in metrics ([#1479](https://github.com/Lightning-AI/torchmetrics/pull/1479))
- Added `ignore_index` option to `exact_match` metric ([#1540](https://github.com/Lightning-AI/torchmetrics/pull/1540))
- Add parameter `top_k` to `RetrievalMAP` ([#1501](https://github.com/Lightning-AI/torchmetrics/pull/1501))
- Added support for deterministic evaluation on GPU for metrics that uses `torch.cumsum` operator ([#1499](https://github.com/Lightning-AI/torchmetrics/pull/1499))
- Added support for plotting of aggregation metrics through `.plot()` method ([#1485](https://github.com/Lightning-AI/torchmetrics/pull/1485))
- Added support for python 3.11 ([#1612](https://github.com/Lightning-AI/torchmetrics/pull/1612))
- Added support for auto clamping of input for metrics that uses the `data_range` ([#1606](argument https://github.com/Lightning-AI/torchmetrics/pull/1606))
- Added `ModifiedPanopticQuality` metric to detection package ([#1627](https://github.com/Lightning-AI/torchmetrics/pull/1627))
- Added `PrecisionAtFixedRecall` metric to classification package ([#1683](https://github.com/Lightning-AI/torchmetrics/pull/1683))
- Added multiple metrics to detection package ([#1284](https://github.com/Lightning-AI/torchmetrics/pull/1284))
  * `IntersectionOverUnion`
  * `GeneralizedIntersectionOverUnion`
  * `CompleteIntersectionOverUnion`
  * `DistanceIntersectionOverUnion`
- Added `MultitaskWrapper` to wrapper package ([#1762](https://github.com/Lightning-AI/torchmetrics/pull/1762))
- Added `RelativeSquaredError` metric to regression package ([#1765](https://github.com/Lightning-AI/torchmetrics/pull/1765))
- Added `MemorizationInformedFrechetInceptionDistance` metric to image package ([#1580](https://github.com/Lightning-AI/torchmetrics/pull/1580))


### Changed

- Changed `permutation_invariant_training` to allow using a `'permutation-wise'` metric function ([#1794](https://github.com/Lightning-AI/torchmetrics/pull/1794))
- Changed `update_count` and `update_called` from private to public methods ([#1370](https://github.com/Lightning-AI/torchmetrics/pull/1370))
- Raise exception for invalid kwargs in Metric base class ([#1427](https://github.com/Lightning-AI/torchmetrics/pull/1427))
- Extend `EnumStr` raising `ValueError` for invalid value ([#1479](https://github.com/Lightning-AI/torchmetrics/pull/1479))
- Improve speed and memory consumption of binned `PrecisionRecallCurve` with large number of samples ([#1493](https://github.com/Lightning-AI/torchmetrics/pull/1493))
- Changed `__iter__` method from raising `NotImplementedError` to `TypeError` by setting to `None` ([#1538](https://github.com/Lightning-AI/torchmetrics/pull/1538))
- `FID` metric will now raise an error if too few samples are provided ([#1655](https://github.com/Lightning-AI/torchmetrics/pull/1655))
- Allowed FID with `torch.float64` ([#1628](https://github.com/Lightning-AI/torchmetrics/pull/1628))
- Changed `LPIPS` implementation to no more rely on third-party package ([#1575](https://github.com/Lightning-AI/torchmetrics/pull/1575))
- Changed FID matrix square root calculation from `scipy` to `torch` ([#1708](https://github.com/Lightning-AI/torchmetrics/pull/1708))
- Changed calculation in `PearsonCorrCoeff` to be more robust in certain cases  ([#1729](https://github.com/Lightning-AI/torchmetrics/pull/1729))
- Changed `MeanAveragePrecision` to `pycocotools` backend ([#1832](https://github.com/Lightning-AI/torchmetrics/pull/1832))


### Deprecated

- Deprecated domain metrics import from package root (
    [#1685](https://github.com/Lightning-AI/torchmetrics/pull/1685),
    [#1694](https://github.com/Lightning-AI/torchmetrics/pull/1694),
    [#1696](https://github.com/Lightning-AI/torchmetrics/pull/1696),
    [#1699](https://github.com/Lightning-AI/torchmetrics/pull/1699),
    [#1703](https://github.com/Lightning-AI/torchmetrics/pull/1703),
)


### Removed

- Support for python 3.7 ([#1640](https://github.com/Lightning-AI/torchmetrics/pull/1640))


### Fixed

- Fixed support in `MetricTracker` for `MultioutputWrapper` and nested structures ([#1608](https://github.com/Lightning-AI/torchmetrics/pull/1608))
- Fixed restrictive check in `PearsonCorrCoef` ([#1649](https://github.com/Lightning-AI/torchmetrics/pull/1649))
- Fixed integration with `jsonargparse` and `LightningCLI` ([#1651](https://github.com/Lightning-AI/torchmetrics/pull/1651))
- Fixed corner case in calibration error for zero confidence input ([#1648](https://github.com/Lightning-AI/torchmetrics/pull/1648))
- Fix precision-recall curve based computations for float target ([#1642](https://github.com/Lightning-AI/torchmetrics/pull/1642))
- Fixed missing kwarg squeeze in `MultiOutputWrapper` ([#1675](https://github.com/Lightning-AI/torchmetrics/pull/1675))
- Fixed padding removal for 3d input in `MSSSIM` ([#1674](https://github.com/Lightning-AI/torchmetrics/pull/1674))
- Fixed `max_det_threshold` in MAP detection ([#1712](https://github.com/Lightning-AI/torchmetrics/pull/1712))
- Fixed states being saved in metrics that use `register_buffer` ([#1728](https://github.com/Lightning-AI/torchmetrics/pull/1728))
- Fixed states not being correctly synced and device transferred in `MeanAveragePrecision` for `iou_type="segm"` ([#1763](https://github.com/Lightning-AI/torchmetrics/pull/1763))
- Fixed use of `prefix` and `postfix` in nested `MetricCollection` ([#1773](https://github.com/Lightning-AI/torchmetrics/pull/1773))
- Fixed `ax` plotting logging in `MetricCollection ([#1783](https://github.com/Lightning-AI/torchmetrics/pull/1783))
- Fixed lookup for punkt sources being downloaded in `RougeScore` ([#1789](https://github.com/Lightning-AI/torchmetrics/pull/1789))
- Fixed integration with lightning for `CompositionalMetric` ([#1761](https://github.com/Lightning-AI/torchmetrics/pull/1761))
- Fixed several bugs in `SpectralDistortionIndex` metric ([#1808](https://github.com/Lightning-AI/torchmetrics/pull/1808))
- Fixed bug for corner cases in `MatthewsCorrCoef` (
    [#1812](https://github.com/Lightning-AI/torchmetrics/pull/1812),
    [#1863](https://github.com/Lightning-AI/torchmetrics/pull/1863)
)
- Fixed support for half precision in `PearsonCorrCoef` ([#1819](https://github.com/Lightning-AI/torchmetrics/pull/1819))
- Fixed number of bugs related to `average="macro"` in classification metrics ([#1821](https://github.com/Lightning-AI/torchmetrics/pull/1821))
- Fixed off-by-one issue when `ignore_index = num_classes + 1` in Multiclass-jaccard ([#1860](https://github.com/Lightning-AI/torchmetrics/pull/1860))

---

## [0.11.4] - 2023-03-10

### Fixed

- Fixed evaluation of `R2Score` with near constant target ([#1576](https://github.com/Lightning-AI/torchmetrics/pull/1576))
- Fixed dtype conversion when metric is submodule ([#1583](https://github.com/Lightning-AI/torchmetrics/pull/1583))
- Fixed bug related to `top_k>1` and `ignore_index!=None` in `StatScores` based metrics ([#1589](https://github.com/Lightning-AI/torchmetrics/pull/1589))
- Fixed corner case for `PearsonCorrCoef` when running in ddp mode but only on single device ([#1587](https://github.com/Lightning-AI/torchmetrics/pull/1587))
- Fixed overflow error for specific cases in `MAP` when big areas are calculated ([#1607](https://github.com/Lightning-AI/torchmetrics/pull/1607))


## [0.11.3] - 2023-02-28

### Fixed

- Fixed classification metrics for `byte` input ([#1521](https://github.com/Lightning-AI/torchmetrics/pull/1474))
- Fixed the use of `ignore_index` in `MulticlassJaccardIndex` ([#1386](https://github.com/Lightning-AI/torchmetrics/pull/1386))


## [0.11.2] - 2023-02-21

### Fixed

- Fixed compatibility between XLA in `_bincount` function ([#1471](https://github.com/Lightning-AI/torchmetrics/pull/1471))
- Fixed type hints in methods belonging to `MetricTracker` wrapper ([#1472](https://github.com/Lightning-AI/torchmetrics/pull/1472))
- Fixed `multilabel` in `ExactMatch` ([#1474](https://github.com/Lightning-AI/torchmetrics/pull/1474))


## [0.11.1] - 2023-01-30

### Fixed

- Fixed type checking on the `maximize` parameter at the initialization of `MetricTracker` ([#1428](https://github.com/Lightning-AI/torchmetrics/pull/1430))
- Fixed mixed precision autocast for `SSIM` metric ([#1454](https://github.com/Lightning-AI/torchmetrics/pull/1454))
- Fixed checking for `nltk.punkt` in `RougeScore` if a machine is not online ([#1456](https://github.com/Lightning-AI/torchmetrics/pull/1456))
- Fixed wrongly reset method in `MultioutputWrapper` ([#1460](https://github.com/Lightning-AI/torchmetrics/pull/1460))
- Fixed dtype checking in `PrecisionRecallCurve` for `target` tensor ([#1457](https://github.com/Lightning-AI/torchmetrics/pull/1457))


## [0.11.0] - 2022-11-30

### Added

- Added `MulticlassExactMatch` to classification metrics ([#1343](https://github.com/Lightning-AI/torchmetrics/pull/1343))
- Added `TotalVariation` to image package ([#978](https://github.com/Lightning-AI/torchmetrics/pull/978))
- Added `CLIPScore` to new multimodal package ([#1314](https://github.com/Lightning-AI/torchmetrics/pull/1314))
- Added regression metrics:
   * `KendallRankCorrCoef` ([#1271](https://github.com/Lightning-AI/torchmetrics/pull/1271))
   * `LogCoshError` ([#1316](https://github.com/Lightning-AI/torchmetrics/pull/1316))
- Added new nominal metrics:
  * `CramersV` ([#1298](https://github.com/Lightning-AI/torchmetrics/pull/1298))
  * `PearsonsContingencyCoefficient` ([#1334](https://github.com/Lightning-AI/torchmetrics/pull/1334))
  * `TschuprowsT` ([#1334](https://github.com/Lightning-AI/torchmetrics/pull/1334))
  * `TheilsU` ([#1337](https://github.com/Lightning-AI/torchmetrics/pull/1334))
- Added option to pass `distributed_available_fn` to metrics to allow checks for custom communication backend for making `dist_sync_fn` actually useful ([#1301](https://github.com/Lightning-AI/torchmetrics/pull/1301))
- Added `normalize` argument to `Inception`, `FID`, `KID` metrics ([#1246](https://github.com/Lightning-AI/torchmetrics/pull/1246))

### Changed

- Changed minimum Pytorch version to be 1.8 ([#1263](https://github.com/Lightning-AI/torchmetrics/pull/1263))
- Changed interface for all functional and modular classification metrics after refactor ([#1252](https://github.com/Lightning-AI/torchmetrics/pull/1252))

### Removed

- Removed deprecated `BinnedAveragePrecision`, `BinnedPrecisionRecallCurve`, `RecallAtFixedPrecision` ([#1251](https://github.com/Lightning-AI/torchmetrics/pull/1251))
- Removed deprecated `LabelRankingAveragePrecision`, `LabelRankingLoss` and `CoverageError` ([#1251](https://github.com/Lightning-AI/torchmetrics/pull/1251))
- Removed deprecated `KLDivergence` and `AUC` ([#1251](https://github.com/Lightning-AI/torchmetrics/pull/1251))

### Fixed

- Fixed precision bug in `pairwise_euclidean_distance` ([#1352](https://github.com/Lightning-AI/torchmetrics/pull/1352))

---

## [0.10.3] - 2022-11-16

### Fixed

- Fixed bug in `Metrictracker.best_metric` when `return_step=False` ([#1306](https://github.com/Lightning-AI/torchmetrics/pull/1306))
- Fixed bug to prevent users from going into an infinite loop if trying to iterate of a single metric ([#1320](https://github.com/Lightning-AI/torchmetrics/pull/1320))

## [0.10.2] - 2022-10-31

### Changed

- Changed in-place operation to out-of-place operation in `pairwise_cosine_similarity` ([#1288](https://github.com/Lightning-AI/torchmetrics/pull/1288))

### Fixed

- Fixed high memory usage for certain classification metrics when `average='micro'` ([#1286](https://github.com/Lightning-AI/torchmetrics/pull/1286))
- Fixed precision problems when `structural_similarity_index_measure` was used with autocast ([#1291](https://github.com/Lightning-AI/torchmetrics/pull/1291))
- Fixed slow performance for confusion matrix based metrics ([#1302](https://github.com/Lightning-AI/torchmetrics/pull/1302))
- Fixed restrictive dtype checking in `spearman_corrcoef` when used with autocast ([#1303](https://github.com/Lightning-AI/torchmetrics/pull/1303))


## [0.10.1] - 2022-10-21

### Fixed

- Fixed broken clone method for classification metrics ([#1250](https://github.com/Lightning-AI/torchmetrics/pull/1250))
- Fixed unintentional downloading of `nltk.punkt` when `lsum` not in `rouge_keys` ([#1258](https://github.com/Lightning-AI/torchmetrics/pull/1258))
- Fixed type casting in `MAP` metric between `bool` and `float32` ([#1150](https://github.com/Lightning-AI/torchmetrics/pull/1150))


## [0.10.0] - 2022-10-04

### Added

- Added a new NLP metric `InfoLM` ([#915](https://github.com/Lightning-AI/torchmetrics/pull/915))
- Added `Perplexity` metric ([#922](https://github.com/Lightning-AI/torchmetrics/pull/922))
- Added `ConcordanceCorrCoef` metric to regression package ([#1201](https://github.com/Lightning-AI/torchmetrics/pull/1201))
- Added argument `normalize` to `LPIPS` metric ([#1216](https://github.com/Lightning-AI/torchmetrics/pull/1216))
- Added support for multiprocessing of batches in `PESQ` metric ([#1227](https://github.com/Lightning-AI/torchmetrics/pull/1227))
- Added support for multioutput in `PearsonCorrCoef` and `SpearmanCorrCoef` ([#1200](https://github.com/Lightning-AI/torchmetrics/pull/1200))

### Changed

- Classification refactor (
    [#1054](https://github.com/Lightning-AI/torchmetrics/pull/1054),
    [#1143](https://github.com/Lightning-AI/torchmetrics/pull/1143),
    [#1145](https://github.com/Lightning-AI/torchmetrics/pull/1145),
    [#1151](https://github.com/Lightning-AI/torchmetrics/pull/1151),
    [#1159](https://github.com/Lightning-AI/torchmetrics/pull/1159),
    [#1163](https://github.com/Lightning-AI/torchmetrics/pull/1163),
    [#1167](https://github.com/Lightning-AI/torchmetrics/pull/1167),
    [#1175](https://github.com/Lightning-AI/torchmetrics/pull/1175),
    [#1189](https://github.com/Lightning-AI/torchmetrics/pull/1189),
    [#1197](https://github.com/Lightning-AI/torchmetrics/pull/1197),
    [#1215](https://github.com/Lightning-AI/torchmetrics/pull/1215),
    [#1195](https://github.com/Lightning-AI/torchmetrics/pull/1195)
)
- Changed update in `FID` metric to be done in online fashion to save memory ([#1199](https://github.com/Lightning-AI/torchmetrics/pull/1199))
- Improved performance of retrieval metrics ([#1242](https://github.com/Lightning-AI/torchmetrics/pull/1242))
- Changed `SSIM` and `MSSSIM` update to be online to reduce memory usage ([#1231](https://github.com/Lightning-AI/torchmetrics/pull/1231))

### Deprecated

- Deprecated `BinnedAveragePrecision`, `BinnedPrecisionRecallCurve`, `BinnedRecallAtFixedPrecision` ([#1163](https://github.com/Lightning-AI/torchmetrics/pull/1163))
  * `BinnedAveragePrecision` -> use `AveragePrecision` with `thresholds` arg
  * `BinnedPrecisionRecallCurve` -> use `AveragePrecisionRecallCurve` with `thresholds` arg
  * `BinnedRecallAtFixedPrecision` -> use `RecallAtFixedPrecision` with `thresholds` arg
- Renamed and refactored `LabelRankingAveragePrecision`, `LabelRankingLoss` and `CoverageError` ([#1167](https://github.com/Lightning-AI/torchmetrics/pull/1167))
  * `LabelRankingAveragePrecision` -> `MultilabelRankingAveragePrecision`
  * `LabelRankingLoss` -> `MultilabelRankingLoss`
  * `CoverageError` -> `MultilabelCoverageError`
- Deprecated `KLDivergence` and `AUC` from classification package ([#1189](https://github.com/Lightning-AI/torchmetrics/pull/1189))
  * `KLDivergence` moved to `regression` package
  * Instead of `AUC` use `torchmetrics.utils.compute.auc`

### Fixed

- Fixed a bug in `ssim` when `return_full_image=True` where the score was still reduced ([#1204](https://github.com/Lightning-AI/torchmetrics/pull/1204))
- Fixed MPS support for:
  * MAE metric ([#1210](https://github.com/Lightning-AI/torchmetrics/pull/1210))
  * Jaccard index ([#1205](https://github.com/Lightning-AI/torchmetrics/pull/1205))
- Fixed bug in `ClasswiseWrapper` such that `compute` gave wrong result ([#1225](https://github.com/Lightning-AI/torchmetrics/pull/1225))
- Fixed synchronization of empty list states ([#1219](https://github.com/Lightning-AI/torchmetrics/pull/1219))

---

## [0.9.3] - 2022-08-22

### Added

- Added global option `sync_on_compute` to disable automatic synchronization when `compute` is called ([#1107](https://github.dev/Lightning-AI/torchmetrics/pull/1107))

### Fixed

- Fixed missing reset in `ClasswiseWrapper` ([#1129](https://github.com/Lightning-AI/torchmetrics/pull/1129))
- Fixed `JaccardIndex` multi-label compute ([#1125](https://github.com/Lightning-AI/torchmetrics/pull/1125))
- Fix SSIM propagate device if `gaussian_kernel` is False, add test ([#1149](https://github.com/Lightning-AI/torchmetrics/pull/1149))


## [0.9.2] - 2022-06-29

### Fixed

- Fixed mAP calculation for areas with 0 predictions ([#1080](https://github.com/Lightning-AI/torchmetrics/pull/1080))
- Fixed bug where avg precision state and auroc state was not merge when using MetricCollections ([#1086](https://github.com/Lightning-AI/torchmetrics/pull/1086))
- Skip box conversion if no boxes are present in `MeanAveragePrecision` ([#1097](https://github.com/Lightning-AI/torchmetrics/pull/1097))
- Fixed inconsistency in docs and code when setting `average="none"` in `AveragePrecision` metric ([#1116](https://github.com/Lightning-AI/torchmetrics/pull/1116))


## [0.9.1] - 2022-06-08

### Added

- Added specific `RuntimeError` when metric object is on the wrong device ([#1056](https://github.com/Lightning-AI/torchmetrics/pull/1056))
- Added an option to specify own n-gram weights for `BLEUScore` and `SacreBLEUScore` instead of using uniform weights only. ([#1075](https://github.com/Lightning-AI/torchmetrics/pull/1075))

### Fixed

- Fixed aggregation metrics when input only contains zero ([#1070](https://github.com/Lightning-AI/torchmetrics/pull/1070))
- Fixed `TypeError` when providing superclass arguments as `kwargs` ([#1069](https://github.com/Lightning-AI/torchmetrics/pull/1069))
- Fixed bug related to state reference in metric collection when using compute groups ([#1076](https://github.com/Lightning-AI/torchmetrics/pull/1076))


## [0.9.0] - 2022-05-30

### Added

- Added `RetrievalPrecisionRecallCurve` and `RetrievalRecallAtFixedPrecision` to retrieval package ([#951](https://github.com/Lightning-AI/torchmetrics/pull/951))
- Added class property `full_state_update` that determines `forward` should call `update` once or twice (
    [#984](https://github.com/Lightning-AI/torchmetrics/pull/984),
    [#1033](https://github.com/Lightning-AI/torchmetrics/pull/1033))
- Added support for nested metric collections ([#1003](https://github.com/Lightning-AI/torchmetrics/pull/1003))
- Added `Dice` to classification package ([#1021](https://github.com/Lightning-AI/torchmetrics/pull/1021))
- Added support to segmentation type `segm` as IOU for mean average precision ([#822](https://github.com/Lightning-AI/torchmetrics/pull/822))

### Changed

- Renamed `reduction` argument to `average` in Jaccard score and added additional options ([#874](https://github.com/Lightning-AI/torchmetrics/pull/874))

### Removed

- Removed deprecated `compute_on_step` argument (
    [#962](https://github.com/Lightning-AI/torchmetrics/pull/962),
    [#967](https://github.com/Lightning-AI/torchmetrics/pull/967),
    [#979](https://github.com/Lightning-AI/torchmetrics/pull/979),
    [#990](https://github.com/Lightning-AI/torchmetrics/pull/990),
    [#991](https://github.com/Lightning-AI/torchmetrics/pull/991),
    [#993](https://github.com/Lightning-AI/torchmetrics/pull/993),
    [#1005](https://github.com/Lightning-AI/torchmetrics/pull/1005),
    [#1004](https://github.com/Lightning-AI/torchmetrics/pull/1004),
    [#1007](https://github.com/Lightning-AI/torchmetrics/pull/1007)
)

### Fixed

- Fixed non-empty state dict for a few metrics ([#1012](https://github.com/Lightning-AI/torchmetrics/pull/1012))
- Fixed bug when comparing states while finding compute groups ([#1022](https://github.com/Lightning-AI/torchmetrics/pull/1022))
- Fixed `torch.double` support in stat score metrics ([#1023](https://github.com/Lightning-AI/torchmetrics/pull/1023))
- Fixed `FID` calculation for non-equal size real and fake input ([#1028](https://github.com/Lightning-AI/torchmetrics/pull/1028))
- Fixed case where `KLDivergence` could output `Nan` ([#1030](https://github.com/Lightning-AI/torchmetrics/pull/1030))
- Fixed deterministic for PyTorch<1.8 ([#1035](https://github.com/Lightning-AI/torchmetrics/pull/1035))
- Fixed default value for `mdmc_average` in `Accuracy` ([#1036](https://github.com/Lightning-AI/torchmetrics/pull/1036))
- Fixed missing copy of property when using compute groups in `MetricCollection` ([#1052](https://github.com/Lightning-AI/torchmetrics/pull/1052))

---

## [0.8.2] - 2022-05-06


### Fixed

- Fixed multi device aggregation in `PearsonCorrCoef` ([#998](https://github.com/Lightning-AI/torchmetrics/pull/998))
- Fixed MAP metric when using custom list of thresholds ([#995](https://github.com/Lightning-AI/torchmetrics/pull/995))
- Fixed compatibility between compute groups in `MetricCollection` and prefix/postfix arg ([#1007](https://github.com/Lightning-AI/torchmetrics/pull/1008))
- Fixed compatibility with future Pytorch 1.12 in `safe_matmul` ([#1011](https://github.com/Lightning-AI/torchmetrics/pull/1011), [#1014](https://github.com/Lightning-AI/torchmetrics/pull/1014))


## [0.8.1] - 2022-04-27

### Changed

- Reimplemented the `signal_distortion_ratio` metric, which removed the absolute requirement of `fast-bss-eval` ([#964](https://github.com/Lightning-AI/torchmetrics/pull/964))

### Fixed

- Fixed "Sort currently does not support bool dtype on CUDA" error in MAP for empty preds ([#983](https://github.com/Lightning-AI/torchmetrics/pull/983))
- Fixed `BinnedPrecisionRecallCurve` when `thresholds` argument is not provided ([#968](https://github.com/Lightning-AI/torchmetrics/pull/968))
- Fixed `CalibrationError` to work on logit input ([#985](https://github.com/Lightning-AI/torchmetrics/pull/985))


## [0.8.0] - 2022-04-14

### Added

- Added `WeightedMeanAbsolutePercentageError` to regression package ([#948](https://github.com/Lightning-AI/torchmetrics/pull/948))
- Added new classification metrics:
  * `CoverageError` ([#787](https://github.com/Lightning-AI/torchmetrics/pull/787))
  * `LabelRankingAveragePrecision` and `LabelRankingLoss` ([#787](https://github.com/Lightning-AI/torchmetrics/pull/787))
- Added new image metric:
  * `SpectralAngleMapper` ([#885](https://github.com/Lightning-AI/torchmetrics/pull/885))
  * `ErrorRelativeGlobalDimensionlessSynthesis` ([#894](https://github.com/Lightning-AI/torchmetrics/pull/894))
  * `UniversalImageQualityIndex` ([#824](https://github.com/Lightning-AI/torchmetrics/pull/824))
  * `SpectralDistortionIndex` ([#873](https://github.com/Lightning-AI/torchmetrics/pull/873))
- Added support for `MetricCollection` in `MetricTracker` ([#718](https://github.com/Lightning-AI/torchmetrics/pull/718))
- Added support for 3D image and uniform kernel in `StructuralSimilarityIndexMeasure` ([#818](https://github.com/Lightning-AI/torchmetrics/pull/818))
- Added smart update of `MetricCollection` ([#709](https://github.com/Lightning-AI/torchmetrics/pull/709))
- Added `ClasswiseWrapper` for better logging of classification metrics with multiple output values ([#832](https://github.com/Lightning-AI/torchmetrics/pull/832))
- Added `**kwargs` argument for passing additional arguments to base class ([#833](https://github.com/Lightning-AI/torchmetrics/pull/833))
- Added negative `ignore_index` for the Accuracy metric ([#362](https://github.com/Lightning-AI/torchmetrics/pull/362))
- Added `adaptive_k` for the `RetrievalPrecision` metric ([#910](https://github.com/Lightning-AI/torchmetrics/pull/910))
- Added `reset_real_features` argument image quality assessment metrics ([#722](https://github.com/Lightning-AI/torchmetrics/pull/722))
- Added new keyword argument `compute_on_cpu` to all metrics ([#867](https://github.com/Lightning-AI/torchmetrics/pull/867))

### Changed

- Made `num_classes` in `jaccard_index` a required argument ([#853](https://github.com/Lightning-AI/torchmetrics/pull/853), [#914](https://github.com/Lightning-AI/torchmetrics/pull/914))
- Added normalizer, tokenizer to ROUGE metric ([#838](https://github.com/Lightning-AI/torchmetrics/pull/838))
- Improved shape checking of `permutation_invariant_training` ([#864](https://github.com/Lightning-AI/torchmetrics/pull/864))
- Allowed reduction `None` ([#891](https://github.com/Lightning-AI/torchmetrics/pull/891))
- `MetricTracker.best_metric` will now give a warning when computing on metric that do not have a best ([#913](https://github.com/Lightning-AI/torchmetrics/pull/913))

### Deprecated

- Deprecated argument `compute_on_step` ([#792](https://github.com/Lightning-AI/torchmetrics/pull/792))
- Deprecated passing in `dist_sync_on_step`, `process_group`, `dist_sync_fn` direct argument ([#833](https://github.com/Lightning-AI/torchmetrics/pull/833))

### Removed

- Removed support for versions of [Pytorch-Lightning](https://github.com/Lightning-AI/lightning) lower than v1.5 ([#788](https://github.com/Lightning-AI/torchmetrics/pull/788))
- Removed deprecated functions, and warnings in Text ([#773](https://github.com/Lightning-AI/torchmetrics/pull/773))
  * `WER` and `functional.wer`
- Removed deprecated functions and warnings in Image ([#796](https://github.com/Lightning-AI/torchmetrics/pull/796))
  * `SSIM` and `functional.ssim`
  * `PSNR` and `functional.psnr`
- Removed deprecated functions, and warnings in classification and regression ([#806](https://github.com/Lightning-AI/torchmetrics/pull/806))
  * `FBeta` and `functional.fbeta`
  * `F1` and `functional.f1`
  * `Hinge` and `functional.hinge`
  * `IoU` and `functional.iou`
  * `MatthewsCorrcoef`
  * `PearsonCorrcoef`
  * `SpearmanCorrcoef`
- Removed deprecated functions, and warnings in detection and pairwise ([#804](https://github.com/Lightning-AI/torchmetrics/pull/804))
  * `MAP` and `functional.pairwise.manhattan`
- Removed deprecated functions, and warnings in Audio ([#805](https://github.com/Lightning-AI/torchmetrics/pull/805))
  * `PESQ` and `functional.audio.pesq`
  * `PIT` and `functional.audio.pit`
  * `SDR` and `functional.audio.sdr` and `functional.audio.si_sdr`
  * `SNR` and `functional.audio.snr` and `functional.audio.si_snr`
  * `STOI` and `functional.audio.stoi`
- Removed unused `get_num_classes` from `torchmetrics.utilities.data` ([#914](https://github.com/Lightning-AI/torchmetrics/pull/914))

### Fixed

- Fixed device mismatch for `MAP` metric in specific cases ([#950](https://github.com/Lightning-AI/torchmetrics/pull/950))
- Improved testing speed ([#820](https://github.com/Lightning-AI/torchmetrics/pull/820))
- Fixed compatibility of `ClasswiseWrapper` with the `prefix` argument of `MetricCollection` ([#843](https://github.com/Lightning-AI/torchmetrics/pull/843))
- Fixed `BestScore` on GPU ([#912](https://github.com/Lightning-AI/torchmetrics/pull/912))
- Fixed Lsum computation for `ROUGEScore` ([#944](https://github.com/Lightning-AI/torchmetrics/pull/944))

---

## [0.7.3] - 2022-03-23

### Fixed

- Fixed unsafe log operation in `TweedieDeviace` for power=1 ([#847](https://github.com/Lightning-AI/torchmetrics/pull/847))
- Fixed bug in MAP metric related to either no ground truth or no predictions ([#884](https://github.com/Lightning-AI/torchmetrics/pull/884))
- Fixed `ConfusionMatrix`, `AUROC` and `AveragePrecision` on GPU when running in deterministic mode ([#900](https://github.com/Lightning-AI/torchmetrics/pull/900))
- Fixed NaN or Inf results returned by `signal_distortion_ratio` ([#899](https://github.com/Lightning-AI/torchmetrics/pull/899))
- Fixed memory leak when using `update` method with tensor where `requires_grad=True` ([#902](https://github.com/Lightning-AI/torchmetrics/pull/902))


## [0.7.2] - 2022-02-10

### Fixed

- Minor patches in JOSS paper.


## [0.7.1] - 2022-02-03

### Changed

- Used `torch.bucketize` in calibration error when `torch>1.8` for faster computations ([#769](https://github.com/Lightning-AI/torchmetrics/pull/769))
- Improve mAP performance ([#742](https://github.com/Lightning-AI/torchmetrics/pull/742))

### Fixed

- Fixed check for available modules ([#772](https://github.com/Lightning-AI/torchmetrics/pull/772))
- Fixed Matthews correlation coefficient when the denominator is 0 ([#781](https://github.com/Lightning-AI/torchmetrics/pull/781))


## [0.7.0] - 2022-01-17

### Added

- Added NLP metrics:
  - `MatchErrorRate` ([#619](https://github.com/Lightning-AI/torchmetrics/pull/619))
  - `WordInfoLost` and `WordInfoPreserved` ([#630](https://github.com/Lightning-AI/torchmetrics/pull/630))
  - `SQuAD` ([#623](https://github.com/Lightning-AI/torchmetrics/pull/623))
  - `CHRFScore` ([#641](https://github.com/Lightning-AI/torchmetrics/pull/641))
  - `TranslationEditRate` ([#646](https://github.com/Lightning-AI/torchmetrics/pull/646))
  - `ExtendedEditDistance` ([#668](https://github.com/Lightning-AI/torchmetrics/pull/668))
- Added `MultiScaleSSIM` into image metrics ([#679](https://github.com/Lightning-AI/torchmetrics/pull/679))
- Added Signal to Distortion Ratio (`SDR`) to audio package ([#565](https://github.com/Lightning-AI/torchmetrics/pull/565))
- Added `MinMaxMetric` to wrappers ([#556](https://github.com/Lightning-AI/torchmetrics/pull/556))
- Added `ignore_index` to retrieval metrics ([#676](https://github.com/Lightning-AI/torchmetrics/pull/676))
- Added support for multi references in `ROUGEScore` ([#680](https://github.com/Lightning-AI/torchmetrics/pull/680))
- Added a default VSCode devcontainer configuration ([#621](https://github.com/Lightning-AI/torchmetrics/pull/621))

### Changed

- Scalar metrics will now consistently have additional dimensions squeezed ([#622](https://github.com/Lightning-AI/torchmetrics/pull/622))
- Metrics having third party dependencies removed from global import ([#463](https://github.com/Lightning-AI/torchmetrics/pull/463))
- Untokenized for `BLEUScore` input stay consistent with all the other text metrics ([#640](https://github.com/Lightning-AI/torchmetrics/pull/640))
- Arguments reordered for `TER`, `BLEUScore`, `SacreBLEUScore`, `CHRFScore` now expect input order as predictions first and target second ([#696](https://github.com/Lightning-AI/torchmetrics/pull/696))
- Changed dtype of metric state from `torch.float` to `torch.long` in `ConfusionMatrix` to accommodate larger values ([#715](https://github.com/Lightning-AI/torchmetrics/pull/715))
- Unify `preds`, `target` input argument's naming across all text metrics ([#723](https://github.com/Lightning-AI/torchmetrics/pull/723), [#727](https://github.com/Lightning-AI/torchmetrics/pull/727))
  * `bert`, `bleu`, `chrf`, `sacre_bleu`, `wip`, `wil`, `cer`, `ter`, `wer`, `mer`, `rouge`, `squad`

### Deprecated

- Renamed IoU -> Jaccard Index ([#662](https://github.com/Lightning-AI/torchmetrics/pull/662))
- Renamed text WER metric ([#714](https://github.com/Lightning-AI/torchmetrics/pull/714))
  * `functional.wer` -> `functional.word_error_rate`
  * `WER` -> `WordErrorRate`
- Renamed correlation coefficient classes: ([#710](https://github.com/Lightning-AI/torchmetrics/pull/710))
  * `MatthewsCorrcoef` -> `MatthewsCorrCoef`
  * `PearsonCorrcoef` -> `PearsonCorrCoef`
  * `SpearmanCorrcoef` -> `SpearmanCorrCoef`
- Renamed audio STOI metric: ([#753](https://github.com/Lightning-AI/torchmetrics/pull/753), [#758](https://github.com/Lightning-AI/torchmetrics/pull/758))
  * `audio.STOI` to `audio.ShortTimeObjectiveIntelligibility`
  * `functional.audio.stoi` to `functional.audio.short_time_objective_intelligibility`
- Renamed audio PESQ metrics: ([#751](https://github.com/Lightning-AI/torchmetrics/pull/751))
  * `functional.audio.pesq` -> `functional.audio.perceptual_evaluation_speech_quality`
  * `audio.PESQ` -> `audio.PerceptualEvaluationSpeechQuality`
- Renamed audio SDR metrics: ([#711](https://github.com/Lightning-AI/torchmetrics/pull/711))
  * `functional.sdr` -> `functional.signal_distortion_ratio`
  * `functional.si_sdr` -> `functional.scale_invariant_signal_distortion_ratio`
  * `SDR` -> `SignalDistortionRatio`
  * `SI_SDR` -> `ScaleInvariantSignalDistortionRatio`
- Renamed audio SNR metrics: ([#712](https://github.com/Lightning-AI/torchmetrics/pull/712))
  * `functional.snr` -> `functional.signal_distortion_ratio`
  * `functional.si_snr` -> `functional.scale_invariant_signal_noise_ratio`
  * `SNR` -> `SignalNoiseRatio`
  * `SI_SNR` -> `ScaleInvariantSignalNoiseRatio`
- Renamed F-score metrics: ([#731](https://github.com/Lightning-AI/torchmetrics/pull/731), [#740](https://github.com/Lightning-AI/torchmetrics/pull/740))
  * `functional.f1` ->  `functional.f1_score`
  * `F1` ->  `F1Score`
  * `functional.fbeta` ->  `functional.fbeta_score`
  * `FBeta` ->  `FBetaScore`
- Renamed Hinge metric: ([#734](https://github.com/Lightning-AI/torchmetrics/pull/734))
  * `functional.hinge` ->  `functional.hinge_loss`
  * `Hinge` ->  `HingeLoss`
- Renamed image PSNR metrics ([#732](https://github.com/Lightning-AI/torchmetrics/pull/732))
  * `functional.psnr` -> `functional.peak_signal_noise_ratio`
  * `PSNR` -> `PeakSignalNoiseRatio`
- Renamed image PIT metric: ([#737](https://github.com/Lightning-AI/torchmetrics/pull/737))
  * `functional.pit` ->  `functional.permutation_invariant_training`
  * `PIT` ->  `PermutationInvariantTraining`
- Renamed image SSIM metric: ([#747](https://github.com/Lightning-AI/torchmetrics/pull/747))
  * `functional.ssim` ->  `functional.scale_invariant_signal_noise_ratio`
  * `SSIM` ->  `StructuralSimilarityIndexMeasure`
- Renamed detection `MAP` to `MeanAveragePrecision` metric ([#754](https://github.com/Lightning-AI/torchmetrics/pull/754))
- Renamed Fidelity & LPIPS image metric: ([#752](https://github.com/Lightning-AI/torchmetrics/pull/752))
  * `image.FID` ->  `image.FrechetInceptionDistance`
  * `image.KID` ->  `image.KernelInceptionDistance`
  * `image.LPIPS` ->  `image.LearnedPerceptualImagePatchSimilarity`

### Removed

- Removed `embedding_similarity` metric ([#638](https://github.com/Lightning-AI/torchmetrics/pull/638))
- Removed argument `concatenate_texts` from `wer` metric ([#638](https://github.com/Lightning-AI/torchmetrics/pull/638))
- Removed arguments `newline_sep` and `decimal_places` from `rouge` metric ([#638](https://github.com/Lightning-AI/torchmetrics/pull/638))

### Fixed

- Fixed MetricCollection kwargs filtering when no `kwargs` are present in update signature ([#707](https://github.com/Lightning-AI/torchmetrics/pull/707))

---

## [0.6.2] - 2021-12-15

### Fixed

- Fixed `torch.sort` currently does not support bool `dtype` on CUDA ([#665](https://github.com/Lightning-AI/torchmetrics/pull/665))
- Fixed mAP properly checks if ground truths are empty ([#684](https://github.com/Lightning-AI/torchmetrics/pull/684))
- Fixed initialization of tensors to be on correct device for `MAP` metric ([#673](https://github.com/Lightning-AI/torchmetrics/pull/673))


## [0.6.1] - 2021-12-06

### Changed

- Migrate MAP metrics from pycocotools to PyTorch ([#632](https://github.com/Lightning-AI/torchmetrics/pull/632))
- Use `torch.topk` instead of `torch.argsort` in retrieval precision for speedup ([#627](https://github.com/Lightning-AI/torchmetrics/pull/627))

### Fixed

- Fix empty predictions in MAP metric ([#594](https://github.com/Lightning-AI/torchmetrics/pull/594), [#610](https://github.com/Lightning-AI/torchmetrics/pull/610), [#624](https://github.com/Lightning-AI/torchmetrics/pull/624))
- Fix edge case of AUROC with `average=weighted` on GPU ([#606](https://github.com/Lightning-AI/torchmetrics/pull/606))
- Fixed `forward` in compositional metrics ([#645](https://github.com/Lightning-AI/torchmetrics/pull/645))


## [0.6.0] - 2021-10-28

### Added

- Added audio metrics:
  - Perceptual Evaluation of Speech Quality (PESQ) ([#353](https://github.com/Lightning-AI/torchmetrics/pull/353))
  - Short-Time Objective Intelligibility (STOI) ([#353](https://github.com/Lightning-AI/torchmetrics/pull/353))
- Added Information retrieval metrics:
  - `RetrievalRPrecision` ([#577](https://github.com/Lightning-AI/torchmetrics/pull/577))
  - `RetrievalHitRate` ([#576](https://github.com/Lightning-AI/torchmetrics/pull/576))
- Added NLP metrics:
  - `SacreBLEUScore` ([#546](https://github.com/Lightning-AI/torchmetrics/pull/546))
  - `CharErrorRate` ([#575](https://github.com/Lightning-AI/torchmetrics/pull/575))
- Added other metrics:
  - Tweedie Deviance Score ([#499](https://github.com/Lightning-AI/torchmetrics/pull/499))
  - Learned Perceptual Image Patch Similarity (LPIPS) ([#431](https://github.com/Lightning-AI/torchmetrics/pull/431))
- Added `MAP` (mean average precision) metric to new detection package ([#467](https://github.com/Lightning-AI/torchmetrics/pull/467))
- Added support for float targets in `nDCG` metric ([#437](https://github.com/Lightning-AI/torchmetrics/pull/437))
- Added `average` argument to `AveragePrecision` metric for reducing multi-label and multi-class problems ([#477](https://github.com/Lightning-AI/torchmetrics/pull/477))
- Added `MultioutputWrapper` ([#510](https://github.com/Lightning-AI/torchmetrics/pull/510))
- Added metric sweeping:
  - `higher_is_better` as constant attribute ([#544](https://github.com/Lightning-AI/torchmetrics/pull/544))
  - `higher_is_better` to rest of codebase ([#584](https://github.com/Lightning-AI/torchmetrics/pull/584))
- Added simple aggregation metrics: `SumMetric`, `MeanMetric`, `CatMetric`, `MinMetric`, `MaxMetric` ([#506](https://github.com/Lightning-AI/torchmetrics/pull/506))
- Added pairwise submodule with metrics ([#553](https://github.com/Lightning-AI/torchmetrics/pull/553))
  - `pairwise_cosine_similarity`
  - `pairwise_euclidean_distance`
  - `pairwise_linear_similarity`
  - `pairwise_manhattan_distance`

### Changed

- `AveragePrecision` will now as default output the `macro` average for multilabel and multiclass problems ([#477](https://github.com/Lightning-AI/torchmetrics/pull/477))
- `half`, `double`, `float` will no longer change the dtype of the metric states. Use `metric.set_dtype` instead ([#493](https://github.com/Lightning-AI/torchmetrics/pull/493))
- Renamed `AverageMeter` to `MeanMetric` ([#506](https://github.com/Lightning-AI/torchmetrics/pull/506))
- Changed `is_differentiable` from property to a constant attribute ([#551](https://github.com/Lightning-AI/torchmetrics/pull/551))
- `ROC` and `AUROC` will no longer throw an error when either the positive or negative class is missing. Instead return 0 score and give a warning

### Deprecated

- Deprecated  `functional.self_supervised.embedding_similarity` in favour of new pairwise submodule

### Removed

- Removed `dtype` property ([#493](https://github.com/Lightning-AI/torchmetrics/pull/493))

### Fixed

- Fixed bug in `F1` with `average='macro'` and `ignore_index!=None` ([#495](https://github.com/Lightning-AI/torchmetrics/pull/495))
- Fixed bug in `pit` by using the returned first result to initialize device and type ([#533](https://github.com/Lightning-AI/torchmetrics/pull/533))
- Fixed `SSIM` metric using too much memory ([#539](https://github.com/Lightning-AI/torchmetrics/pull/539))
- Fixed bug where `device` property was not properly update when metric was a child of a module (#542)

---

## [0.5.1] - 2021-08-30

### Added

- Added `device` and `dtype` properties ([#462](https://github.com/Lightning-AI/torchmetrics/pull/462))
- Added `TextTester` class for robustly testing text metrics ([#450](https://github.com/Lightning-AI/torchmetrics/pull/450))

### Changed

- Added support for float targets in `nDCG` metric ([#437](https://github.com/Lightning-AI/torchmetrics/pull/437))

### Removed

- Removed `rouge-score` as dependency for text package ([#443](https://github.com/Lightning-AI/torchmetrics/pull/443))
- Removed `jiwer` as dependency for text package ([#446](https://github.com/Lightning-AI/torchmetrics/pull/446))
- Removed `bert-score` as dependency for text package ([#473](https://github.com/Lightning-AI/torchmetrics/pull/473))

### Fixed

- Fixed ranking of samples in `SpearmanCorrCoef` metric ([#448](https://github.com/Lightning-AI/torchmetrics/pull/448))
- Fixed bug where compositional metrics where unable to sync because of type mismatch ([#454](https://github.com/Lightning-AI/torchmetrics/pull/454))
- Fixed metric hashing ([#478](https://github.com/Lightning-AI/torchmetrics/pull/478))
- Fixed `BootStrapper` metrics not working on GPU ([#462](https://github.com/Lightning-AI/torchmetrics/pull/462))
- Fixed the semantic ordering of kernel height and width in `SSIM` metric ([#474](https://github.com/Lightning-AI/torchmetrics/pull/474))


## [0.5.0] - 2021-08-09

### Added

- Added **Text-related (NLP) metrics**:
  - Word Error Rate (WER) ([#383](https://github.com/Lightning-AI/torchmetrics/pull/383))
  - ROUGE ([#399](https://github.com/Lightning-AI/torchmetrics/pull/399))
  - BERT score ([#424](https://github.com/Lightning-AI/torchmetrics/pull/424))
  - BLUE score ([#360](https://github.com/Lightning-AI/torchmetrics/pull/360))
- Added `MetricTracker` wrapper metric for keeping track of the same metric over multiple epochs ([#238](https://github.com/Lightning-AI/torchmetrics/pull/238))
- Added other metrics:
  - Symmetric Mean Absolute Percentage error (SMAPE) ([#375](https://github.com/Lightning-AI/torchmetrics/pull/375))
  - Calibration error ([#394](https://github.com/Lightning-AI/torchmetrics/pull/394))
  - Permutation Invariant Training (PIT) ([#384](https://github.com/Lightning-AI/torchmetrics/pull/384))
- Added support in `nDCG` metric for target with values larger than 1 ([#349](https://github.com/Lightning-AI/torchmetrics/pull/349))
- Added support for negative targets in `nDCG` metric ([#378](https://github.com/Lightning-AI/torchmetrics/pull/378))
- Added `None` as reduction option in `CosineSimilarity` metric ([#400](https://github.com/Lightning-AI/torchmetrics/pull/400))
- Allowed passing labels in (n_samples, n_classes) to `AveragePrecision` ([#386](https://github.com/Lightning-AI/torchmetrics/pull/386))

### Changed

- Moved `psnr` and `ssim` from `functional.regression.*` to `functional.image.*` ([#382](https://github.com/Lightning-AI/torchmetrics/pull/382))
- Moved `image_gradient` from `functional.image_gradients` to `functional.image.gradients` ([#381](https://github.com/Lightning-AI/torchmetrics/pull/381))
- Moved `R2Score` from `regression.r2score` to `regression.r2` ([#371](https://github.com/Lightning-AI/torchmetrics/pull/371))
- Pearson metric now only store 6 statistics instead of all predictions and targets ([#380](https://github.com/Lightning-AI/torchmetrics/pull/380))
- Use `torch.argmax` instead of `torch.topk` when `k=1` for better performance ([#419](https://github.com/Lightning-AI/torchmetrics/pull/419))
- Moved check for number of samples in R2 score to support single sample updating ([#426](https://github.com/Lightning-AI/torchmetrics/pull/426))

### Deprecated

- Rename `r2score` >> `r2_score` and `kldivergence` >> `kl_divergence` in `functional` ([#371](https://github.com/Lightning-AI/torchmetrics/pull/371))
- Moved `bleu_score` from `functional.nlp` to `functional.text.bleu` ([#360](https://github.com/Lightning-AI/torchmetrics/pull/360))

### Removed

- Removed restriction that `threshold` has to be in (0,1) range to support logit input (
    [#351](https://github.com/Lightning-AI/torchmetrics/pull/351)
    [#401](https://github.com/Lightning-AI/torchmetrics/pull/401))
- Removed restriction that `preds` could not be bigger than `num_classes` to support logit input ([#357](https://github.com/Lightning-AI/torchmetrics/pull/357))
- Removed module `regression.psnr` and `regression.ssim` ([#382](https://github.com/Lightning-AI/torchmetrics/pull/382)):
- Removed ([#379](https://github.com/Lightning-AI/torchmetrics/pull/379)):
    * function `functional.mean_relative_error`
    * `num_thresholds` argument in `BinnedPrecisionRecallCurve`

### Fixed

- Fixed bug where classification metrics with `average='macro'` would lead to wrong result if a class was missing ([#303](https://github.com/Lightning-AI/torchmetrics/pull/303))
- Fixed `weighted`, `multi-class` AUROC computation to allow for 0 observations of some class, as contribution to final AUROC is 0 ([#376](https://github.com/Lightning-AI/torchmetrics/pull/376))
- Fixed that `_forward_cache` and `_computed` attributes are also moved to the correct device if metric is moved ([#413](https://github.com/Lightning-AI/torchmetrics/pull/413))
- Fixed calculation in `IoU` metric when using `ignore_index` argument ([#328](https://github.com/Lightning-AI/torchmetrics/pull/328))

---

## [0.4.1] - 2021-07-05

### Changed

- Extend typing ([#330](https://github.com/Lightning-AI/torchmetrics/pull/330),
    [#332](https://github.com/Lightning-AI/torchmetrics/pull/332),
    [#333](https://github.com/Lightning-AI/torchmetrics/pull/333),
    [#335](https://github.com/Lightning-AI/torchmetrics/pull/335),
    [#314](https://github.com/Lightning-AI/torchmetrics/pull/314))

### Fixed

- Fixed DDP by `is_sync` logic to `Metric` ([#339](https://github.com/Lightning-AI/torchmetrics/pull/339))


## [0.4.0] - 2021-06-29

### Added

- Added **Image-related metrics**:
  - Fréchet inception distance (FID) ([#213](https://github.com/Lightning-AI/torchmetrics/pull/213))
  - Kernel Inception Distance (KID) ([#301](https://github.com/Lightning-AI/torchmetrics/pull/301))
  - Inception Score ([#299](https://github.com/Lightning-AI/torchmetrics/pull/299))
  - KL divergence ([#247](https://github.com/Lightning-AI/torchmetrics/pull/247))
- Added **Audio metrics**: SNR, SI_SDR, SI_SNR ([#292](https://github.com/Lightning-AI/torchmetrics/pull/292))
- Added other metrics:
  - Cosine Similarity ([#305](https://github.com/Lightning-AI/torchmetrics/pull/305))
  - Specificity ([#210](https://github.com/Lightning-AI/torchmetrics/pull/210))
  - Mean Absolute Percentage error (MAPE) ([#248](https://github.com/Lightning-AI/torchmetrics/pull/248))
- Added `add_metrics` method to `MetricCollection` for adding additional metrics after initialization ([#221](https://github.com/Lightning-AI/torchmetrics/pull/221))
- Added pre-gather reduction in the case of `dist_reduce_fx="cat"` to reduce communication cost ([#217](https://github.com/Lightning-AI/torchmetrics/pull/217))
- Added better error message for `AUROC` when `num_classes` is not provided for multiclass input ([#244](https://github.com/Lightning-AI/torchmetrics/pull/244))
- Added support for unnormalized scores (e.g. logits) in `Accuracy`, `Precision`, `Recall`, `FBeta`, `F1`, `StatScore`, `Hamming`, `ConfusionMatrix` metrics ([#200](https://github.com/Lightning-AI/torchmetrics/pull/200))
- Added `squared` argument to `MeanSquaredError` for computing `RMSE` ([#249](https://github.com/Lightning-AI/torchmetrics/pull/249))
- Added `is_differentiable` property to `ConfusionMatrix`, `F1`, `FBeta`, `Hamming`, `Hinge`, `IOU`, `MatthewsCorrcoef`, `Precision`, `Recall`, `PrecisionRecallCurve`, `ROC`, `StatScores` ([#253](https://github.com/Lightning-AI/torchmetrics/pull/253))
- Added `sync` and `sync_context` methods for manually controlling when metric states are synced ([#302](https://github.com/Lightning-AI/torchmetrics/pull/302))

### Changed

- Forward cache is reset when `reset` method is called ([#260](https://github.com/Lightning-AI/torchmetrics/pull/260))
- Improved per-class metric handling for imbalanced datasets for `precision`, `recall`, `precision_recall`, `fbeta`, `f1`, `accuracy`, and `specificity` ([#204](https://github.com/Lightning-AI/torchmetrics/pull/204))
- Decorated `torch.jit.unused` to `MetricCollection` forward ([#307](https://github.com/Lightning-AI/torchmetrics/pull/307))
- Renamed `thresholds` argument to binned metrics for manually controlling the thresholds ([#322](https://github.com/Lightning-AI/torchmetrics/pull/322))
- Extend typing ([#324](https://github.com/Lightning-AI/torchmetrics/pull/324),
    [#326](https://github.com/Lightning-AI/torchmetrics/pull/326),
    [#327](https://github.com/Lightning-AI/torchmetrics/pull/327))

### Deprecated

- Deprecated `functional.mean_relative_error`, use `functional.mean_absolute_percentage_error` ([#248](https://github.com/Lightning-AI/torchmetrics/pull/248))
- Deprecated `num_thresholds` argument in `BinnedPrecisionRecallCurve` ([#322](https://github.com/Lightning-AI/torchmetrics/pull/322))

### Removed

- Removed argument `is_multiclass` ([#319](https://github.com/Lightning-AI/torchmetrics/pull/319))

### Fixed

- AUC can also support more dimensional inputs when all but one dimension are of size 1 ([#242](https://github.com/Lightning-AI/torchmetrics/pull/242))
- Fixed `dtype` of modular metrics after reset has been called ([#243](https://github.com/Lightning-AI/torchmetrics/pull/243))
- Fixed calculation in `matthews_corrcoef` to correctly match formula ([#321](https://github.com/Lightning-AI/torchmetrics/pull/321))

---

## [0.3.2] - 2021-05-10

### Added

- Added `is_differentiable` property:
    * To `AUC`, `AUROC`, `CohenKappa` and `AveragePrecision` ([#178](https://github.com/Lightning-AI/torchmetrics/pull/178))
    * To `PearsonCorrCoef`, `SpearmanCorrcoef`, `R2Score` and `ExplainedVariance` ([#225](https://github.com/Lightning-AI/torchmetrics/pull/225))

### Changed

- `MetricCollection` should return metrics with prefix on `items()`, `keys()` ([#209](https://github.com/Lightning-AI/torchmetrics/pull/209))
- Calling `compute` before `update` will now give warning ([#164](https://github.com/Lightning-AI/torchmetrics/pull/164))

### Removed

- Removed `numpy` as direct dependency ([#212](https://github.com/Lightning-AI/torchmetrics/pull/212))

### Fixed

- Fixed auc calculation and add tests ([#197](https://github.com/Lightning-AI/torchmetrics/pull/197))
- Fixed loading persisted metric states using `load_state_dict()` ([#202](https://github.com/Lightning-AI/torchmetrics/pull/202))
- Fixed `PSNR` not working with `DDP` ([#214](https://github.com/Lightning-AI/torchmetrics/pull/214))
- Fixed metric calculation with unequal batch sizes ([#220](https://github.com/Lightning-AI/torchmetrics/pull/220))
- Fixed metric concatenation for list states for zero-dim input ([#229](https://github.com/Lightning-AI/torchmetrics/pull/229))
- Fixed numerical instability in `AUROC` metric for large input ([#230](https://github.com/Lightning-AI/torchmetrics/pull/230))

## [0.3.1] - 2021-04-21

- Cleaning remaining inconsistency and fix PL develop integration (
    [#191](https://github.com/Lightning-AI/torchmetrics/pull/191),
    [#192](https://github.com/Lightning-AI/torchmetrics/pull/192),
    [#193](https://github.com/Lightning-AI/torchmetrics/pull/193),
    [#194](https://github.com/Lightning-AI/torchmetrics/pull/194)
)


## [0.3.0] - 2021-04-20

### Added

- Added `BootStrapper` to easily calculate confidence intervals for metrics ([#101](https://github.com/Lightning-AI/torchmetrics/pull/101))
- Added Binned metrics  ([#128](https://github.com/Lightning-AI/torchmetrics/pull/128))
- Added metrics for Information Retrieval ([(PL^5032)](https://github.com/Lightning-AI/lightning/pull/5032)):
    * `RetrievalMAP` ([PL^5032](https://github.com/Lightning-AI/lightning/pull/5032))
    * `RetrievalMRR` ([#119](https://github.com/Lightning-AI/torchmetrics/pull/119))
    * `RetrievalPrecision` ([#139](https://github.com/Lightning-AI/torchmetrics/pull/139))
    * `RetrievalRecall` ([#146](https://github.com/Lightning-AI/torchmetrics/pull/146))
    * `RetrievalNormalizedDCG` ([#160](https://github.com/Lightning-AI/torchmetrics/pull/160))
    * `RetrievalFallOut` ([#161](https://github.com/Lightning-AI/torchmetrics/pull/161))
- Added other metrics:
    * `CohenKappa` ([#69](https://github.com/Lightning-AI/torchmetrics/pull/69))
    * `MatthewsCorrcoef` ([#98](https://github.com/Lightning-AI/torchmetrics/pull/98))
    * `PearsonCorrcoef` ([#157](https://github.com/Lightning-AI/torchmetrics/pull/157))
    * `SpearmanCorrcoef` ([#158](https://github.com/Lightning-AI/torchmetrics/pull/158))
    * `Hinge` ([#120](https://github.com/Lightning-AI/torchmetrics/pull/120))
- Added `average='micro'` as an option in AUROC for multilabel problems ([#110](https://github.com/Lightning-AI/torchmetrics/pull/110))
- Added multilabel support to `ROC` metric ([#114](https://github.com/Lightning-AI/torchmetrics/pull/114))
- Added testing for `half` precision ([#77](https://github.com/Lightning-AI/torchmetrics/pull/77),
    [#135](https://github.com/Lightning-AI/torchmetrics/pull/135)
)
- Added `AverageMeter` for ad-hoc averages of values ([#138](https://github.com/Lightning-AI/torchmetrics/pull/138))
- Added `prefix` argument to `MetricCollection` ([#70](https://github.com/Lightning-AI/torchmetrics/pull/70))
- Added `__getitem__` as metric arithmetic operation ([#142](https://github.com/Lightning-AI/torchmetrics/pull/142))
- Added property `is_differentiable` to metrics and test for differentiability ([#154](https://github.com/Lightning-AI/torchmetrics/pull/154))
- Added support for `average`, `ignore_index` and `mdmc_average` in `Accuracy` metric ([#166](https://github.com/Lightning-AI/torchmetrics/pull/166))
- Added `postfix` arg to `MetricCollection` ([#188](https://github.com/Lightning-AI/torchmetrics/pull/188))

### Changed

- Changed `ExplainedVariance` from storing all preds/targets to tracking 5 statistics ([#68](https://github.com/Lightning-AI/torchmetrics/pull/68))
- Changed behaviour of `confusionmatrix` for multilabel data to better match `multilabel_confusion_matrix` from sklearn ([#134](https://github.com/Lightning-AI/torchmetrics/pull/134))
- Updated FBeta arguments ([#111](https://github.com/Lightning-AI/torchmetrics/pull/111))
- Changed `reset` method to use `detach.clone()` instead of `deepcopy` when resetting to default ([#163](https://github.com/Lightning-AI/torchmetrics/pull/163))
- Metrics passed as dict to `MetricCollection` will now always be in deterministic order ([#173](https://github.com/Lightning-AI/torchmetrics/pull/173))
- Allowed `MetricCollection` pass metrics as arguments ([#176](https://github.com/Lightning-AI/torchmetrics/pull/176))

### Deprecated

- Rename argument `is_multiclass` -> `multiclass` ([#162](https://github.com/Lightning-AI/torchmetrics/pull/162))

### Removed

- Prune remaining deprecated ([#92](https://github.com/Lightning-AI/torchmetrics/pull/92))

### Fixed

- Fixed when `_stable_1d_sort` to work when `n>=N` ([PL^6177](https://github.com/Lightning-AI/lightning/pull/6177))
- Fixed `_computed` attribute not being correctly reset ([#147](https://github.com/Lightning-AI/torchmetrics/pull/147))
- Fixed to Blau score ([#165](https://github.com/Lightning-AI/torchmetrics/pull/165))
- Fixed backwards compatibility for logging with older version of pytorch-lightning ([#182](https://github.com/Lightning-AI/torchmetrics/pull/182))

---

## [0.2.0] - 2021-03-12

### Changed

- Decoupled PL dependency ([#13](https://github.com/Lightning-AI/torchmetrics/pull/13))
- Refactored functional - mimic the module-like structure: classification, regression, etc. ([#16](https://github.com/Lightning-AI/torchmetrics/pull/16))
- Refactored utilities -  split to topics/submodules ([#14](https://github.com/Lightning-AI/torchmetrics/pull/14))
- Refactored `MetricCollection` ([#19](https://github.com/Lightning-AI/torchmetrics/pull/19))

### Removed

- Removed deprecated metrics from PL base ([#12](https://github.com/Lightning-AI/torchmetrics/pull/12),
    [#15](https://github.com/Lightning-AI/torchmetrics/pull/15))

---

## [0.1.0] - 2021-02-22

- Added `Accuracy` metric now generalizes to Top-k accuracy for (multi-dimensional) multi-class inputs using the `top_k` parameter ([PL^4838](https://github.com/Lightning-AI/lightning/pull/4838))
- Added `Accuracy` metric now enables the computation of subset accuracy for multi-label or multi-dimensional multi-class inputs with the `subset_accuracy` parameter ([PL^4838](https://github.com/Lightning-AI/lightning/pull/4838))
- Added `HammingDistance` metric to compute the hamming distance (loss) ([PL^4838](https://github.com/Lightning-AI/lightning/pull/4838))
- Added `StatScores` metric to compute the number of true positives, false positives, true negatives and false negatives ([PL^4839](https://github.com/Lightning-AI/lightning/pull/4839))
- Added `R2Score` metric ([PL^5241](https://github.com/Lightning-AI/lightning/pull/5241))
- Added `MetricCollection` ([PL^4318](https://github.com/Lightning-AI/lightning/pull/4318))
- Added `.clone()` method to metrics ([PL^4318](https://github.com/Lightning-AI/lightning/pull/4318))
- Added `IoU` class interface ([PL^4704](https://github.com/Lightning-AI/lightning/pull/4704))
- The `Recall` and `Precision` metrics (and their functional counterparts `recall` and `precision`) can now be generalized to Recall@K and Precision@K with the use of `top_k` parameter ([PL^4842](https://github.com/Lightning-AI/lightning/pull/4842))
- Added compositional metrics ([PL^5464](https://github.com/Lightning-AI/lightning/pull/5464))
- Added AUC/AUROC class interface ([PL^5479](https://github.com/Lightning-AI/lightning/pull/5479))
- Added `QuantizationAwareTraining` callback ([PL^5706](https://github.com/Lightning-AI/lightning/pull/5706))
- Added `ConfusionMatrix` class interface ([PL^4348](https://github.com/Lightning-AI/lightning/pull/4348))
- Added multiclass AUROC metric ([PL^4236](https://github.com/Lightning-AI/lightning/pull/4236))
- Added `PrecisionRecallCurve, ROC, AveragePrecision` class metric ([PL^4549](https://github.com/Lightning-AI/lightning/pull/4549))
- Classification metrics overhaul ([PL^4837](https://github.com/Lightning-AI/lightning/pull/4837))
- Added `F1` class metric ([PL^4656](https://github.com/Lightning-AI/lightning/pull/4656))
- Added metrics aggregation in Horovod and fixed early stopping ([PL^3775](https://github.com/Lightning-AI/lightning/pull/3775))
- Added `persistent(mode)` method to metrics, to enable and disable metric states being added to `state_dict` ([PL^4482](https://github.com/Lightning-AI/lightning/pull/4482))
- Added unification of regression metrics ([PL^4166](https://github.com/Lightning-AI/lightning/pull/4166))
- Added persistent flag to `Metric.add_state` ([PL^4195](https://github.com/Lightning-AI/lightning/pull/4195))
- Added classification metrics ([PL^4043](https://github.com/Lightning-AI/lightning/pull/4043))
- Added new Metrics API. ([PL^3868](https://github.com/Lightning-AI/lightning/pull/3868), [PL^3921](https://github.com/Lightning-AI/lightning/pull/3921))
- Added EMB similarity ([PL^3349](https://github.com/Lightning-AI/lightning/pull/3349))
- Added SSIM metrics ([PL^2671](https://github.com/Lightning-AI/lightning/pull/2671))
- Added BLEU metrics ([PL^2535](https://github.com/Lightning-AI/lightning/pull/2535))<|MERGE_RESOLUTION|>--- conflicted
+++ resolved
@@ -18,15 +18,9 @@
 - Added `ARNIQA` metric to image domain ([#2953](https://github.com/PyTorchLightning/metrics/pull/2953))
 
 
-<<<<<<< HEAD
-- Added `disable` option to `nan_strategy` in basic aggregation metrics ([#2943](https://github.com/PyTorchLightning/metrics/pull/2943))
-
-
 - Added support for more models and processors in `CLIPScore` ([#2978](https://github.com/PyTorchLightning/metrics/pull/2978))
 
 
-=======
->>>>>>> 4f899855
 ### Changed
 
 -
