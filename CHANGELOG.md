--- conflicted
+++ resolved
@@ -13,14 +13,10 @@
 
 ### Added
 
-<<<<<<< HEAD
 - Added `ClassificationReport` with support for binary, multiclass, and multilabel classification tasks ([#3116](https://github.com/Lightning-AI/torchmetrics/pull/3116))
 
 
-- Added `VMAF` metric to new video domain ([#2991](https://github.com/Lightning-AI/torchmetrics/pull/2991))
-=======
 -
->>>>>>> 7a3a6f0c
 
 
 ### Changed
