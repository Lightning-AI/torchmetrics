# Changelog
All notable changes to this project will be documented in this file.

The format is based on [Keep a Changelog](https://keepachangelog.com/en/1.0.0/),
and this project adheres to [Semantic Versioning](https://semver.org/spec/v2.0.0.html).

**Note: we move fast, but still we preserve 0.1 version (one feature release) back compatibility.**


## [Unreleased] - YYYY-MM-DD

### Added


### Changed


### Deprecated


### Removed


### Fixed

<<<<<<< HEAD
- Fixed multiclass recall macro avg. ignore index ([#2710](https://github.com/Lightning-AI/torchmetrics/pull/2710))
=======
>>>>>>> 444126b7

---

## [1.7.0] - 2025-03-20

### Added

- Additions to image domain:
  - Added `ARNIQA` metric ([#2953](https://github.com/Lightning-AI/torchmetrics/pull/2953))
  - Added `DeepImageStructureAndTextureSimilarity` ([#2993](https://github.com/Lightning-AI/torchmetrics/pull/2993))
  - Added support for more models and processors in `CLIPScore` ([#2978](https://github.com/Lightning-AI/torchmetrics/pull/2978))
- Added `JensenShannonDivergence` metric to regression package ([#2992](https://github.com/Lightning-AI/torchmetrics/pull/2992))
- Added `ClusterAccuracy` metric to cluster package ([#2777](https://github.com/Lightning-AI/torchmetrics/pull/2777))
- Added `Equal Error Rate (EER)` to classification package ([#3013](https://github.com/Lightning-AI/torchmetrics/pull/3013))
- Added functional interface to `MeanAveragePrecision` metric ([#3011](https://github.com/Lightning-AI/torchmetrics/pull/3011))

### Changed

- Making `num_classes` optional for `one-hot` inputs in `MeanIoU` ([#3012](https://github.com/Lightning-AI/torchmetrics/pull/3012))

### Removed

- Removed `Dice` from classification ([#3017](https://github.com/Lightning-AI/torchmetrics/pull/3017))

### Fixed

- Fixed edge case in integration between class-wise wrapper and metric tracker ([#3008](https://github.com/Lightning-AI/torchmetrics/pull/3008))
- Fixed `IndexError` in `MultiClassAccuracy` when using `top_k` with single sample  ([#3021](https://github.com/Lightning-AI/torchmetrics/pull/3021))

---

## [1.6.3] - 2024-03-13

### Fixed

- Fixed logic in how metric states referencing is handled in `MetricCollection` ([#2990](https://github.com/Lightning-AI/torchmetrics/pull/2990))
- Fixed integration between class-wise wrapper and metric tracker ([#3004](https://github.com/Lightning-AI/torchmetrics/pull/3004))


## [1.6.2] - 2024-02-28

### Added

- Added `zero_division` argument to `DiceScore` in segmentation package ([#2860](https://github.com/Lightning-AI/torchmetrics/pull/2860))
- Added `cache_session` to `DNSMOS` metric to control caching behavior ([#2974](https://github.com/Lightning-AI/torchmetrics/pull/2974))
- Added `disable` option to `nan_strategy` in basic aggregation metrics ([#2943](https://github.com/Lightning-AI/torchmetrics/pull/2943))

### Changed

- Make `num_classes` optional for classification in case of micro averaging ([#2841](https://github.com/Lightning-AI/torchmetrics/pull/2841))
- Enhance `Clip_Score` to calculate similarities between same modalities ([#2875](https://github.com/Lightning-AI/torchmetrics/pull/2875))

### Fixed

- Fixed `DiceScore` when there is zero overlap between predictions and targets ([#2860](https://github.com/Lightning-AI/torchmetrics/pull/2860))
- Fixed `MeanAveragePrecision` for `average="micro"` when 0 label is not present ([#2968](https://github.com/Lightning-AI/torchmetrics/pull/2968))
- Fixed corner-case in `PearsonCorrCoef` when input is constant ([#2975](https://github.com/Lightning-AI/torchmetrics/pull/2975))
- Fixed `MetricCollection.update` gives identical results ([#2944](https://github.com/Lightning-AI/torchmetrics/pull/2944))
- Fixed missing `kwargs` in `PIT` metric for permutation wise mode ([#2977](https://github.com/Lightning-AI/torchmetrics/pull/2977))
- Fixed multiple errors in the `_final_aggregation` function for `PearsonCorrCoef` ([#2980](https://github.com/Lightning-AI/torchmetrics/pull/2980))
- Fixed incorrect CLIP-IQA type hints ([#2952](https://github.com/Lightning-AI/torchmetrics/pull/2952))


## [1.6.1] - 2024-12-24

### Changed

- Enabled specifying weights path for FID ([#2867](https://github.com/Lightning-AI/torchmetrics/pull/2867))
- Delete `Device2Host` caused by comm with device and host ([#2840](https://github.com/Lightning-AI/torchmetrics/pull/2840))

### Fixed

- Fixed plotting of multilabel confusion matrix ([#2858](https://github.com/Lightning-AI/torchmetrics/pull/2858))
- Fixed issue with shared state in metric collection when using dice score ([#2848](https://github.com/Lightning-AI/torchmetrics/pull/2848))
- Fixed `top_k` for `multiclassf1score` with one-hot encoding ([#2839](https://github.com/Lightning-AI/torchmetrics/pull/2839))
- Fixed slow calculations of classification metrics with MPS ([#2876](https://github.com/Lightning-AI/torchmetrics/pull/2876))


## [1.6.0] - 2024-11-12

### Added

- Added audio metric `NISQA` ([#2792](https://github.com/Lightning-AI/torchmetrics/pull/2792))
- Added classification metric `LogAUC` ([#2377](https://github.com/Lightning-AI/torchmetrics/pull/2377))
- Added classification metric `NegativePredictiveValue` ([#2433](https://github.com/Lightning-AI/torchmetrics/pull/2433))
- Added regression metric `NormalizedRootMeanSquaredError` ([#2442](https://github.com/Lightning-AI/torchmetrics/pull/2442))
- Added segmentation metric `Dice` ([#2725](https://github.com/Lightning-AI/torchmetrics/pull/2725))
- Added method `merge_state` to `Metric` ([#2786](https://github.com/Lightning-AI/torchmetrics/pull/2786))
- Added support for propagation of the autograd graph in ddp setting ([#2754](https://github.com/Lightning-AI/torchmetrics/pull/2754))

### Changed

- Changed naming and input order arguments in `KLDivergence` ([#2800](https://github.com/Lightning-AI/torchmetrics/pull/2800))

### Deprecated

- Deprecated Dice from classification metrics ([#2725](https://github.com/Lightning-AI/torchmetrics/pull/2725))

### Removed

- Changed minimum supported Pytorch version to 2.0 ([#2671](https://github.com/Lightning-AI/torchmetrics/pull/2671))
- Dropped support for Python 3.8 ([#2827](https://github.com/Lightning-AI/torchmetrics/pull/2827))
- Removed `num_outputs` in `R2Score` ([#2800](https://github.com/Lightning-AI/torchmetrics/pull/2800))

### Fixed

- Fixed segmentation `Dice` + `GeneralizedDice` for 2d index tensors ([#2832](https://github.com/Lightning-AI/torchmetrics/pull/2832))
- Fixed mixed results of `rouge_score` with `accumulate='best'` ([#2830](https://github.com/Lightning-AI/torchmetrics/pull/2830))

---

## [1.5.2] - 2024-11-07

### Changed

- Re-adding `numpy` 2+ support ([#2804](https://github.com/Lightning-AI/torchmetrics/pull/2804))

### Fixed

- Fixed iou scores in detection for either empty predictions/targets leading to wrong scores ([#2805](https://github.com/Lightning-AI/torchmetrics/pull/2805))
- Fixed `MetricCollection` compatibility with `torch.jit.script` ([#2813](https://github.com/Lightning-AI/torchmetrics/pull/2813))
- Fixed assert in PIT ([#2811](https://github.com/Lightning-AI/torchmetrics/pull/2811))
- Patched `np.Inf` for `numpy` 2.0+ ([#2826](https://github.com/Lightning-AI/torchmetrics/pull/2826))


## [1.5.1] - 2024-10-22

### Fixed

- Changing `_modules` dict type in Pytorch 2.5 preventing to fail collections metrics ([#2793](https://github.com/Lightning-AI/torchmetrics/pull/2793))


## [1.5.0] - 2024-10-18

### Added

- Added segmentation metric `HausdorffDistance` ([#2122](https://github.com/Lightning-AI/torchmetrics/pull/2122))
- Added audio metric `DNSMOS` ([#2525](https://github.com/Lightning-AI/torchmetrics/pull/2525))
- Added shape metric `ProcrustesDistance` ([#2723](https://github.com/Lightning-AI/torchmetrics/pull/2723)
- Added `MetricInputTransformer` wrapper ([#2392](https://github.com/Lightning-AI/torchmetrics/pull/2392))
- Added `input_format` argument to segmentation metrics ([#2572](https://github.com/Lightning-AI/torchmetrics/pull/2572))
- Added `multi-output` support for MAE metric ([#2605](https://github.com/Lightning-AI/torchmetrics/pull/2605))
- Added `truncation` argument to `BERTScore` ([#2776](https://github.com/Lightning-AI/torchmetrics/pull/2776))

### Changed

- Tracker higher is better integration ([#2649](https://github.com/Lightning-AI/torchmetrics/pull/2649))
- Updated `InfoLM` class to dynamically set `higher_is_better` ([#2674](https://github.com/Lightning-AI/torchmetrics/pull/2674))

### Deprecated

- Deprecated `num_outputs` in `R2Score` ([#2705](https://github.com/Lightning-AI/torchmetrics/pull/2705))

### Fixed

- Fixed corner case in `IoU` metric for single empty prediction tensors ([#2780](https://github.com/Lightning-AI/torchmetrics/pull/2780))
- Fixed `PSNR` calculation for integer type input images ([#2788](https://github.com/Lightning-AI/torchmetrics/pull/2788))

---

## [1.4.3] - 2024-10-10

### Fixed
- Fixed for Pearson changes inputs ([#2765](https://github.com/Lightning-AI/torchmetrics/pull/2765))
- Fixed bug in `PESQ` metric where `NoUtterancesError` prevented calculating on a batch of data ([#2753](https://github.com/Lightning-AI/torchmetrics/pull/2753))
- Fixed corner case in `MatthewsCorrCoef` ([#2743](https://github.com/Lightning-AI/torchmetrics/pull/2743))



## [1.4.2] - 2022-09-12

### Added

- Re-adding `Chrf` implementation ([#2701](https://github.com/Lightning-AI/torchmetrics/pull/2701))

### Fixed

- Fixed wrong aggregation in `segmentation.MeanIoU` ([#2698](https://github.com/Lightning-AI/torchmetrics/pull/2698))
- Fixed handling zero division error in binary IoU (Jaccard index) calculation ([#2726](https://github.com/Lightning-AI/torchmetrics/pull/2726))
- Corrected the padding related calculation errors in SSIM ([#2721](https://github.com/Lightning-AI/torchmetrics/pull/2721))
- Fixed compatibility of audio domain with new `scipy` ([#2733](https://github.com/Lightning-AI/torchmetrics/pull/2733))
- Fixed how `prefix`/`postfix` works in `MultitaskWrapper` ([#2722](https://github.com/Lightning-AI/torchmetrics/pull/2722))
- Fixed flakiness in tests related to `torch.unique` with `dim=None` ([#2650](https://github.com/Lightning-AI/torchmetrics/pull/2650))


## [1.4.1] - 2024-08-02

### Changed

- Calculate text color of `ConfusionMatrix` plot based on luminance ([#2590](https://github.com/Lightning-AI/torchmetrics/pull/2590))
- Updated `_safe_divide` to allow `Accuracy` to run on the GPU ([#2640](https://github.com/Lightning-AI/torchmetrics/pull/2640))
- Improved error messages for intersection detection metrics for wrong user input ([#2577](https://github.com/Lightning-AI/torchmetrics/pull/2577))

### Removed

- Dropped `Chrf` implementation due to licensing issues with the upstream package ([#2668](https://github.com/Lightning-AI/torchmetrics/pull/2668))

### Fixed

- Fixed bug in `MetricCollection` when using compute groups and `compute` is called more than once ([#2571](https://github.com/Lightning-AI/torchmetrics/pull/2571))
- Fixed class order of `panoptic_quality(..., return_per_class=True)` output ([#2548](https://github.com/Lightning-AI/torchmetrics/pull/2548))
- Fixed `BootstrapWrapper` not being reset correctly ([#2574](https://github.com/Lightning-AI/torchmetrics/pull/2574))
- Fixed integration between `ClasswiseWrapper` and `MetricCollection` with custom `_filter_kwargs` method ([#2575](https://github.com/Lightning-AI/torchmetrics/pull/2575))
- Fixed BertScore calculation: pred target misalignment ([#2347](https://github.com/Lightning-AI/torchmetrics/pull/2347))
- Fixed `_cumsum` helper function in multi-gpu ([#2636](https://github.com/Lightning-AI/torchmetrics/pull/2636))
- Fixed bug in `MeanAveragePrecision.coco_to_tm` ([#2588](https://github.com/Lightning-AI/torchmetrics/pull/2588))
- Fixed missed f-strings in exceptions/warnings ([#2667](https://github.com/Lightning-AI/torchmetrics/pull/2667))


## [1.4.0] - 2024-05-03

### Added

- Added `SensitivityAtSpecificity` metric to classification subpackage ([#2217](https://github.com/Lightning-AI/torchmetrics/pull/2217))
- Added `QualityWithNoReference` metric to image subpackage ([#2288](https://github.com/Lightning-AI/torchmetrics/pull/2288))
- Added a new segmentation metric:
    - `MeanIoU` ([#1236](https://github.com/Lightning-AI/torchmetrics/pull/1236))
    - `GeneralizedDiceScore` ([#1090](https://github.com/Lightning-AI/torchmetrics/pull/1090))
- Added support for calculating segmentation quality and recognition quality in `PanopticQuality` metric ([#2381](https://github.com/Lightning-AI/torchmetrics/pull/2381))
- Added `pretty-errors` for improving error prints ([#2431](https://github.com/Lightning-AI/torchmetrics/pull/2431))
- Added support for `torch.float` weighted networks for FID and KID calculations ([#2483](https://github.com/Lightning-AI/torchmetrics/pull/2483))
- Added `zero_division` argument to selected classification metrics ([#2198](https://github.com/Lightning-AI/torchmetrics/pull/2198))

### Changed

- Made `__getattr__` and `__setattr__` of `ClasswiseWrapper` more general ([#2424](https://github.com/Lightning-AI/torchmetrics/pull/2424))

### Fixed

- Fix getitem for metric collection when prefix/postfix is set ([#2430](https://github.com/Lightning-AI/torchmetrics/pull/2430))
- Fixed axis names with Precision-Recall curve ([#2462](https://github.com/Lightning-AI/torchmetrics/pull/2462))
- Fixed list synchronization with partly empty lists ([#2468](https://github.com/Lightning-AI/torchmetrics/pull/2468))
- Fixed memory leak in metrics using list states ([#2492](https://github.com/Lightning-AI/torchmetrics/pull/2492))
- Fixed bug in computation of `ERGAS` metric ([#2498](https://github.com/Lightning-AI/torchmetrics/pull/2498))
- Fixed `BootStrapper` wrapper not working with `kwargs` provided argument ([#2503](https://github.com/Lightning-AI/torchmetrics/pull/2503))
- Fixed warnings being suppressed in `MeanAveragePrecision` when requested ([#2501](https://github.com/Lightning-AI/torchmetrics/pull/2501))
- Fixed corner-case in `binary_average_precision` when only negative samples are provided ([#2507](https://github.com/Lightning-AI/torchmetrics/pull/2507))

---

## [1.3.2] - 2024-03-18

### Fixed

- Fixed negative variance estimates in certain image metrics ([#2378](https://github.com/Lightning-AI/torchmetrics/pull/2378))
- Fixed dtype being changed by deepspeed for certain regression metrics ([#2379](https://github.com/Lightning-AI/torchmetrics/pull/2379))
- Fixed plotting of metric collection when prefix/postfix is set ([#2429](https://github.com/Lightning-AI/torchmetrics/pull/2429))
- Fixed bug when `top_k>1` and `average="macro"` for classification metrics ([#2423](https://github.com/Lightning-AI/torchmetrics/pull/2423))
- Fixed case where label prediction tensors in classification metrics were not validated correctly ([#2427](https://github.com/Lightning-AI/torchmetrics/pull/2427))
- Fixed how auc scores are calculated in `PrecisionRecallCurve.plot` methods ([#2437](https://github.com/Lightning-AI/torchmetrics/pull/2437))


## [1.3.1] - 2024-02-12

### Fixed

- Fixed how backprop is handled in `LPIPS` metric ([#2326](https://github.com/Lightning-AI/torchmetrics/pull/2326))
- Fixed `MultitaskWrapper` not being able to be logged in lightning when using metric collections ([#2349](https://github.com/Lightning-AI/torchmetrics/pull/2349))
- Fixed high memory consumption in `Perplexity` metric ([#2346](https://github.com/Lightning-AI/torchmetrics/pull/2346))
- Fixed cached network in `FeatureShare` not being moved to the correct device ([#2348](https://github.com/Lightning-AI/torchmetrics/pull/2348))
- Fix naming of statistics in `MeanAveragePrecision` with custom max det thresholds ([#2367](https://github.com/Lightning-AI/torchmetrics/pull/2367))
- Fixed custom aggregation in retrieval metrics ([#2364](https://github.com/Lightning-AI/torchmetrics/pull/2364))
- Fixed initialize aggregation metrics with default floating type ([#2366](https://github.com/Lightning-AI/torchmetrics/pull/2366))
- Fixed plotting of confusion matrices ([#2358](https://github.com/Lightning-AI/torchmetrics/pull/2358))


## [1.3.0] - 2024-01-10

### Added

- Added more tokenizers for `SacreBLEU` metric ([#2068](https://github.com/Lightning-AI/torchmetrics/pull/2068))
- Added support for logging `MultiTaskWrapper` directly with lightnings `log_dict` method ([#2213](https://github.com/Lightning-AI/torchmetrics/pull/2213))
- Added `FeatureShare` wrapper to share submodules containing feature extractors between metrics ([#2120](https://github.com/Lightning-AI/torchmetrics/pull/2120))
- Added new metrics to image domain:
  * `SpatialDistortionIndex` ([#2260](https://github.com/Lightning-AI/torchmetrics/pull/2260))
  * Added `CriticalSuccessIndex` ([#2257](https://github.com/Lightning-AI/torchmetrics/pull/2257))
  * `Spatial Correlation Coefficient` ([#2248](https://github.com/Lightning-AI/torchmetrics/pull/2248))
- Added `average` argument to multiclass versions of `PrecisionRecallCurve` and `ROC` ([#2084](https://github.com/Lightning-AI/torchmetrics/pull/2084))
- Added confidence scores when `extended_summary=True` in `MeanAveragePrecision` ([#2212](https://github.com/Lightning-AI/torchmetrics/pull/2212))
- Added `RetrievalAUROC` metric ([#2251](https://github.com/Lightning-AI/torchmetrics/pull/2251))
- Added `aggregate` argument to retrieval metrics ([#2220](https://github.com/Lightning-AI/torchmetrics/pull/2220))
- Added utility functions in `segmentation.utils` for future segmentation metrics ([#2105](https://github.com/Lightning-AI/torchmetrics/pull/2105))


### Changed

- Changed minimum supported Pytorch version from 1.8 to 1.10 ([#2145](https://github.com/Lightning-AI/torchmetrics/pull/2145))
- Changed x-/y-axis order for `PrecisionRecallCurve` to be consistent with scikit-learn ([#2183](https://github.com/Lightning-AI/torchmetrics/pull/2183))

### Deprecated

- Deprecated `metric._update_called` ([#2141](https://github.com/Lightning-AI/torchmetrics/pull/2141))
- Deprecated `specicity_at_sensitivity` in favour of `specificity_at_sensitivity` ([#2199](https://github.com/Lightning-AI/torchmetrics/pull/2199))

### Fixed

- Fixed support for half precision + CPU in metrics requiring topk operator ([#2252](https://github.com/Lightning-AI/torchmetrics/pull/2252))
- Fixed warning incorrectly being raised in `Running` metrics ([#2256](https://github.com/Lightning-AI/torchmetrics/pull/2265))
- Fixed integration with custom feature extractor in `FID` metric ([#2277](https://github.com/Lightning-AI/torchmetrics/pull/2277))

---

## [1.2.1] - 2023-11-30

### Added

- Added error if `NoTrainInceptionV3` is being initialized without `torch-fidelity` not being installed ([#2143](https://github.com/Lightning-AI/torchmetrics/pull/2143))
- Added support for Pytorch v2.1 ([#2142](https://github.com/Lightning-AI/torchmetrics/pull/2142))

### Changed

- Change default state of `SpectralAngleMapper` and `UniversalImageQualityIndex` to be tensors ([#2089](https://github.com/Lightning-AI/torchmetrics/pull/2089))
- Use `torch` range func and repeat for deterministic bincount ([#2184](https://github.com/Lightning-AI/torchmetrics/pull/2184))

### Removed

- Removed unused `lpips` third-party package as dependency of `LearnedPerceptualImagePatchSimilarity` metric ([#2230](https://github.com/Lightning-AI/torchmetrics/pull/2230))

### Fixed

- Fixed numerical stability bug in `LearnedPerceptualImagePatchSimilarity` metric ([#2144](https://github.com/Lightning-AI/torchmetrics/pull/2144))
- Fixed numerical stability issue in `UniversalImageQualityIndex` metric ([#2222](https://github.com/Lightning-AI/torchmetrics/pull/2222))
- Fixed incompatibility for `MeanAveragePrecision` with `pycocotools` backend when too little `max_detection_thresholds` are provided ([#2219](https://github.com/Lightning-AI/torchmetrics/pull/2219))
- Fixed support for half precision in Perplexity metric ([#2235](https://github.com/Lightning-AI/torchmetrics/pull/2235))
- Fixed device and dtype for `LearnedPerceptualImagePatchSimilarity` functional metric ([#2234](https://github.com/Lightning-AI/torchmetrics/pull/2234))
- Fixed bug in `Metric._reduce_states(...)` when using `dist_sync_fn="cat"` ([#2226](https://github.com/Lightning-AI/torchmetrics/pull/2226))
- Fixed bug in `CosineSimilarity` where 2d is expected but 1d input was given ([#2241](https://github.com/Lightning-AI/torchmetrics/pull/2241))
- Fixed bug in `MetricCollection` when using compute groups and `compute` is called more than once ([#2211](https://github.com/Lightning-AI/torchmetrics/pull/2211))


## [1.2.0] - 2023-09-22

### Added

- Added metric to cluster package:
    - `MutualInformationScore` ([#2008](https://github.com/Lightning-AI/torchmetrics/pull/2008))
    - `RandScore` ([#2025](https://github.com/Lightning-AI/torchmetrics/pull/2025))
    - `NormalizedMutualInfoScore` ([#2029](https://github.com/Lightning-AI/torchmetrics/pull/2029))
    - `AdjustedRandScore` ([#2032](https://github.com/Lightning-AI/torchmetrics/pull/2032))
    - `CalinskiHarabaszScore` ([#2036](https://github.com/Lightning-AI/torchmetrics/pull/2036))
    - `DunnIndex` ([#2049](https://github.com/Lightning-AI/torchmetrics/pull/2049))
    - `HomogeneityScore` ([#2053](https://github.com/Lightning-AI/torchmetrics/pull/2053))
    - `CompletenessScore` ([#2053](https://github.com/Lightning-AI/torchmetrics/pull/2053))
    - `VMeasureScore` ([#2053](https://github.com/Lightning-AI/torchmetrics/pull/2053))
    - `FowlkesMallowsIndex` ([#2066](https://github.com/Lightning-AI/torchmetrics/pull/2066))
    - `AdjustedMutualInfoScore` ([#2058](https://github.com/Lightning-AI/torchmetrics/pull/2058))
    - `DaviesBouldinScore` ([#2071](https://github.com/Lightning-AI/torchmetrics/pull/2071))
- Added `backend` argument to `MeanAveragePrecision` ([#2034](https://github.com/Lightning-AI/torchmetrics/pull/2034))

---

## [1.1.2] - 2023-09-11

### Fixed

- Fixed tie breaking in ndcg metric ([#2031](https://github.com/Lightning-AI/torchmetrics/pull/2031))
- Fixed bug in `BootStrapper` when very few samples were evaluated that could lead to crash ([#2052](https://github.com/Lightning-AI/torchmetrics/pull/2052))
- Fixed bug when creating multiple plots that lead to not all plots being shown ([#2060](https://github.com/Lightning-AI/torchmetrics/pull/2060))
- Fixed performance issues in `RecallAtFixedPrecision` for large batch sizes ([#2042](https://github.com/Lightning-AI/torchmetrics/pull/2042))
- Fixed bug related to `MetricCollection` used with custom metrics have `prefix`/`postfix` attributes ([#2070](https://github.com/Lightning-AI/torchmetrics/pull/2070))


## [1.1.1] - 2023-08-29

### Added

- Added `average` argument to `MeanAveragePrecision` ([#2018](https://github.com/Lightning-AI/torchmetrics/pull/2018))

### Fixed

- Fixed bug in `PearsonCorrCoef` is updated on single samples at a time ([#2019](https://github.com/Lightning-AI/torchmetrics/pull/2019))
- Fixed support for pixel-wise MSE ([#2017](https://github.com/Lightning-AI/torchmetrics/pull/2017))
- Fixed bug in `MetricCollection` when used with multiple metrics that return dicts with same keys ([#2027](https://github.com/Lightning-AI/torchmetrics/pull/2027))
- Fixed bug in detection intersection metrics when `class_metrics=True` resulting in wrong values ([#1924](https://github.com/Lightning-AI/torchmetrics/pull/1924))
- Fixed missing attributes `higher_is_better`, `is_differentiable` for some metrics ([#2028](https://github.com/Lightning-AI/torchmetrics/pull/2028))


## [1.1.0] - 2023-08-22

### Added

- Added source aggregated signal-to-distortion ratio (SA-SDR) metric ([#1882](https://github.com/Lightning-AI/torchmetrics/pull/1882)
- Added `VisualInformationFidelity` to image package ([#1830](https://github.com/Lightning-AI/torchmetrics/pull/1830))
- Added `EditDistance` to text package ([#1906](https://github.com/Lightning-AI/torchmetrics/pull/1906))
- Added `top_k` argument to `RetrievalMRR` in retrieval package ([#1961](https://github.com/Lightning-AI/torchmetrics/pull/1961))
- Added support for evaluating `"segm"` and `"bbox"` detection in `MeanAveragePrecision` at the same time ([#1928](https://github.com/Lightning-AI/torchmetrics/pull/1928))
- Added `PerceptualPathLength` to image package ([#1939](https://github.com/Lightning-AI/torchmetrics/pull/1939))
- Added support for multioutput evaluation in `MeanSquaredError` ([#1937](https://github.com/Lightning-AI/torchmetrics/pull/1937))
- Added argument `extended_summary` to `MeanAveragePrecision` such that precision, recall, iou can be easily returned ([#1983](https://github.com/Lightning-AI/torchmetrics/pull/1983))
- Added warning to `ClipScore` if long captions are detected and truncate ([#2001](https://github.com/Lightning-AI/torchmetrics/pull/2001))
- Added `CLIPImageQualityAssessment` to multimodal package ([#1931](https://github.com/Lightning-AI/torchmetrics/pull/1931))
- Added new property `metric_state` to all metrics for users to investigate currently stored tensors in memory ([#2006](https://github.com/Lightning-AI/torchmetrics/pull/2006))

---

## [1.0.3] - 2023-08-08

### Added

- Added warning to `MeanAveragePrecision` if too many detections are observed ([#1978](https://github.com/Lightning-AI/torchmetrics/pull/1978))

### Fixed

- Fix support for int input for when `multidim_average="samplewise"` in classification metrics  ([#1977](https://github.com/Lightning-AI/torchmetrics/pull/1977))
- Fixed x/y labels when plotting confusion matrices ([#1976](https://github.com/Lightning-AI/torchmetrics/pull/1976))
- Fixed IOU compute in cuda ([#1982](https://github.com/Lightning-AI/torchmetrics/pull/1982))


## [1.0.2] - 2023-08-02

### Added

- Added warning to `PearsonCorrCoeff` if input has a very small variance for its given dtype ([#1926](https://github.com/Lightning-AI/torchmetrics/pull/1926))

### Changed

- Changed all non-task specific classification metrics to be true subtypes of `Metric` ([#1963](https://github.com/Lightning-AI/torchmetrics/pull/1963))

### Fixed

- Fixed bug in `CalibrationError` where calculations for double precision input was performed in float precision ([#1919](https://github.com/Lightning-AI/torchmetrics/pull/1919))
- Fixed bug related to the `prefix/postfix` arguments in `MetricCollection` and `ClasswiseWrapper` being duplicated ([#1918](https://github.com/Lightning-AI/torchmetrics/pull/1918))
- Fixed missing AUC score when plotting classification metrics that support the `score` argument ([#1948](https://github.com/Lightning-AI/torchmetrics/pull/1948))


## [1.0.1] - 2023-07-13

### Fixed
- Fixes corner case when using `MetricCollection` together with aggregation metrics ([#1896](https://github.com/Lightning-AI/torchmetrics/pull/1896))
- Fixed the use of `max_fpr` in `AUROC` metric when only one class is present ([#1895](https://github.com/Lightning-AI/torchmetrics/pull/1895))
- Fixed bug related to empty predictions for `IntersectionOverUnion` metric ([#1892](https://github.com/Lightning-AI/torchmetrics/pull/1892))
- Fixed bug related to `MeanMetric` and broadcasting of weights when Nans are present ([#1898](https://github.com/Lightning-AI/torchmetrics/pull/1898))
- Fixed bug related to expected input format of pycoco in `MeanAveragePrecision` ([#1913](https://github.com/Lightning-AI/torchmetrics/pull/1913))


## [1.0.0] - 2023-07-04

### Added

- Added `prefix` and `postfix` arguments to `ClasswiseWrapper` ([#1866](https://github.com/Lightning-AI/torchmetrics/pull/1866))
- Added speech-to-reverberation modulation energy ratio (SRMR) metric ([#1792](https://github.com/Lightning-AI/torchmetrics/pull/1792), [#1872](https://github.com/Lightning-AI/torchmetrics/pull/1872))
- Added new global arg `compute_with_cache` to control caching behaviour after `compute` method ([#1754](https://github.com/Lightning-AI/torchmetrics/pull/1754))
- Added `ComplexScaleInvariantSignalNoiseRatio` for audio package ([#1785](https://github.com/Lightning-AI/torchmetrics/pull/1785))
- Added `Running` wrapper for calculate running statistics ([#1752](https://github.com/Lightning-AI/torchmetrics/pull/1752))
- Added`RelativeAverageSpectralError` and `RootMeanSquaredErrorUsingSlidingWindow` to image package ([#816](https://github.com/Lightning-AI/torchmetrics/pull/816))
- Added support for `SpecificityAtSensitivity` Metric ([#1432](https://github.com/Lightning-AI/torchmetrics/pull/1432))
- Added support for plotting of metrics through `.plot()` method (
    [#1328](https://github.com/Lightning-AI/torchmetrics/pull/1328),
    [#1481](https://github.com/Lightning-AI/torchmetrics/pull/1481),
    [#1480](https://github.com/Lightning-AI/torchmetrics/pull/1480),
    [#1490](https://github.com/Lightning-AI/torchmetrics/pull/1490),
    [#1581](https://github.com/Lightning-AI/torchmetrics/pull/1581),
    [#1585](https://github.com/Lightning-AI/torchmetrics/pull/1585),
    [#1593](https://github.com/Lightning-AI/torchmetrics/pull/1593),
    [#1600](https://github.com/Lightning-AI/torchmetrics/pull/1600),
    [#1605](https://github.com/Lightning-AI/torchmetrics/pull/1605),
    [#1610](https://github.com/Lightning-AI/torchmetrics/pull/1610),
    [#1609](https://github.com/Lightning-AI/torchmetrics/pull/1609),
    [#1621](https://github.com/Lightning-AI/torchmetrics/pull/1621),
    [#1624](https://github.com/Lightning-AI/torchmetrics/pull/1624),
    [#1623](https://github.com/Lightning-AI/torchmetrics/pull/1623),
    [#1638](https://github.com/Lightning-AI/torchmetrics/pull/1638),
    [#1631](https://github.com/Lightning-AI/torchmetrics/pull/1631),
    [#1650](https://github.com/Lightning-AI/torchmetrics/pull/1650),
    [#1639](https://github.com/Lightning-AI/torchmetrics/pull/1639),
    [#1660](https://github.com/Lightning-AI/torchmetrics/pull/1660),
    [#1682](https://github.com/Lightning-AI/torchmetrics/pull/1682),
    [#1786](https://github.com/Lightning-AI/torchmetrics/pull/1786),
)
- Added support for plotting of audio metrics through `.plot()` method ([#1434](https://github.com/Lightning-AI/torchmetrics/pull/1434))
- Added `classes` to output from `MAP` metric ([#1419](https://github.com/Lightning-AI/torchmetrics/pull/1419))
- Added Binary group fairness metrics to classification package ([#1404](https://github.com/Lightning-AI/torchmetrics/pull/1404))
- Added `MinkowskiDistance` to regression package ([#1362](https://github.com/Lightning-AI/torchmetrics/pull/1362))
- Added `pairwise_minkowski_distance` to pairwise package ([#1362](https://github.com/Lightning-AI/torchmetrics/pull/1362))
- Added new detection metric `PanopticQuality` (
    [#929](https://github.com/Lightning-AI/torchmetrics/pull/929),
    [#1527](https://github.com/Lightning-AI/torchmetrics/pull/1527),
)
- Added `PSNRB` metric ([#1421](https://github.com/Lightning-AI/torchmetrics/pull/1421))
- Added `ClassificationTask` Enum and use in metrics ([#1479](https://github.com/Lightning-AI/torchmetrics/pull/1479))
- Added `ignore_index` option to `exact_match` metric ([#1540](https://github.com/Lightning-AI/torchmetrics/pull/1540))
- Add parameter `top_k` to `RetrievalMAP` ([#1501](https://github.com/Lightning-AI/torchmetrics/pull/1501))
- Added support for deterministic evaluation on GPU for metrics that uses `torch.cumsum` operator ([#1499](https://github.com/Lightning-AI/torchmetrics/pull/1499))
- Added support for plotting of aggregation metrics through `.plot()` method ([#1485](https://github.com/Lightning-AI/torchmetrics/pull/1485))
- Added support for python 3.11 ([#1612](https://github.com/Lightning-AI/torchmetrics/pull/1612))
- Added support for auto clamping of input for metrics that uses the `data_range` ([#1606](argument https://github.com/Lightning-AI/torchmetrics/pull/1606))
- Added `ModifiedPanopticQuality` metric to detection package ([#1627](https://github.com/Lightning-AI/torchmetrics/pull/1627))
- Added `PrecisionAtFixedRecall` metric to classification package ([#1683](https://github.com/Lightning-AI/torchmetrics/pull/1683))
- Added multiple metrics to detection package ([#1284](https://github.com/Lightning-AI/torchmetrics/pull/1284))
  * `IntersectionOverUnion`
  * `GeneralizedIntersectionOverUnion`
  * `CompleteIntersectionOverUnion`
  * `DistanceIntersectionOverUnion`
- Added `MultitaskWrapper` to wrapper package ([#1762](https://github.com/Lightning-AI/torchmetrics/pull/1762))
- Added `RelativeSquaredError` metric to regression package ([#1765](https://github.com/Lightning-AI/torchmetrics/pull/1765))
- Added `MemorizationInformedFrechetInceptionDistance` metric to image package ([#1580](https://github.com/Lightning-AI/torchmetrics/pull/1580))


### Changed

- Changed `permutation_invariant_training` to allow using a `'permutation-wise'` metric function ([#1794](https://github.com/Lightning-AI/torchmetrics/pull/1794))
- Changed `update_count` and `update_called` from private to public methods ([#1370](https://github.com/Lightning-AI/torchmetrics/pull/1370))
- Raise exception for invalid kwargs in Metric base class ([#1427](https://github.com/Lightning-AI/torchmetrics/pull/1427))
- Extend `EnumStr` raising `ValueError` for invalid value ([#1479](https://github.com/Lightning-AI/torchmetrics/pull/1479))
- Improve speed and memory consumption of binned `PrecisionRecallCurve` with large number of samples ([#1493](https://github.com/Lightning-AI/torchmetrics/pull/1493))
- Changed `__iter__` method from raising `NotImplementedError` to `TypeError` by setting to `None` ([#1538](https://github.com/Lightning-AI/torchmetrics/pull/1538))
- `FID` metric will now raise an error if too few samples are provided ([#1655](https://github.com/Lightning-AI/torchmetrics/pull/1655))
- Allowed FID with `torch.float64` ([#1628](https://github.com/Lightning-AI/torchmetrics/pull/1628))
- Changed `LPIPS` implementation to no more rely on third-party package ([#1575](https://github.com/Lightning-AI/torchmetrics/pull/1575))
- Changed FID matrix square root calculation from `scipy` to `torch` ([#1708](https://github.com/Lightning-AI/torchmetrics/pull/1708))
- Changed calculation in `PearsonCorrCoeff` to be more robust in certain cases  ([#1729](https://github.com/Lightning-AI/torchmetrics/pull/1729))
- Changed `MeanAveragePrecision` to `pycocotools` backend ([#1832](https://github.com/Lightning-AI/torchmetrics/pull/1832))


### Deprecated

- Deprecated domain metrics import from package root (
    [#1685](https://github.com/Lightning-AI/torchmetrics/pull/1685),
    [#1694](https://github.com/Lightning-AI/torchmetrics/pull/1694),
    [#1696](https://github.com/Lightning-AI/torchmetrics/pull/1696),
    [#1699](https://github.com/Lightning-AI/torchmetrics/pull/1699),
    [#1703](https://github.com/Lightning-AI/torchmetrics/pull/1703),
)


### Removed

- Support for python 3.7 ([#1640](https://github.com/Lightning-AI/torchmetrics/pull/1640))


### Fixed

- Fixed support in `MetricTracker` for `MultioutputWrapper` and nested structures ([#1608](https://github.com/Lightning-AI/torchmetrics/pull/1608))
- Fixed restrictive check in `PearsonCorrCoef` ([#1649](https://github.com/Lightning-AI/torchmetrics/pull/1649))
- Fixed integration with `jsonargparse` and `LightningCLI` ([#1651](https://github.com/Lightning-AI/torchmetrics/pull/1651))
- Fixed corner case in calibration error for zero confidence input ([#1648](https://github.com/Lightning-AI/torchmetrics/pull/1648))
- Fix precision-recall curve based computations for float target ([#1642](https://github.com/Lightning-AI/torchmetrics/pull/1642))
- Fixed missing kwarg squeeze in `MultiOutputWrapper` ([#1675](https://github.com/Lightning-AI/torchmetrics/pull/1675))
- Fixed padding removal for 3d input in `MSSSIM` ([#1674](https://github.com/Lightning-AI/torchmetrics/pull/1674))
- Fixed `max_det_threshold` in MAP detection ([#1712](https://github.com/Lightning-AI/torchmetrics/pull/1712))
- Fixed states being saved in metrics that use `register_buffer` ([#1728](https://github.com/Lightning-AI/torchmetrics/pull/1728))
- Fixed states not being correctly synced and device transferred in `MeanAveragePrecision` for `iou_type="segm"` ([#1763](https://github.com/Lightning-AI/torchmetrics/pull/1763))
- Fixed use of `prefix` and `postfix` in nested `MetricCollection` ([#1773](https://github.com/Lightning-AI/torchmetrics/pull/1773))
- Fixed `ax` plotting logging in `MetricCollection ([#1783](https://github.com/Lightning-AI/torchmetrics/pull/1783))
- Fixed lookup for punkt sources being downloaded in `RougeScore` ([#1789](https://github.com/Lightning-AI/torchmetrics/pull/1789))
- Fixed integration with lightning for `CompositionalMetric` ([#1761](https://github.com/Lightning-AI/torchmetrics/pull/1761))
- Fixed several bugs in `SpectralDistortionIndex` metric ([#1808](https://github.com/Lightning-AI/torchmetrics/pull/1808))
- Fixed bug for corner cases in `MatthewsCorrCoef` (
    [#1812](https://github.com/Lightning-AI/torchmetrics/pull/1812),
    [#1863](https://github.com/Lightning-AI/torchmetrics/pull/1863)
)
- Fixed support for half precision in `PearsonCorrCoef` ([#1819](https://github.com/Lightning-AI/torchmetrics/pull/1819))
- Fixed number of bugs related to `average="macro"` in classification metrics ([#1821](https://github.com/Lightning-AI/torchmetrics/pull/1821))
- Fixed off-by-one issue when `ignore_index = num_classes + 1` in Multiclass-jaccard ([#1860](https://github.com/Lightning-AI/torchmetrics/pull/1860))

---

## [0.11.4] - 2023-03-10

### Fixed

- Fixed evaluation of `R2Score` with near constant target ([#1576](https://github.com/Lightning-AI/torchmetrics/pull/1576))
- Fixed dtype conversion when metric is submodule ([#1583](https://github.com/Lightning-AI/torchmetrics/pull/1583))
- Fixed bug related to `top_k>1` and `ignore_index!=None` in `StatScores` based metrics ([#1589](https://github.com/Lightning-AI/torchmetrics/pull/1589))
- Fixed corner case for `PearsonCorrCoef` when running in ddp mode but only on single device ([#1587](https://github.com/Lightning-AI/torchmetrics/pull/1587))
- Fixed overflow error for specific cases in `MAP` when big areas are calculated ([#1607](https://github.com/Lightning-AI/torchmetrics/pull/1607))


## [0.11.3] - 2023-02-28

### Fixed

- Fixed classification metrics for `byte` input ([#1521](https://github.com/Lightning-AI/torchmetrics/pull/1474))
- Fixed the use of `ignore_index` in `MulticlassJaccardIndex` ([#1386](https://github.com/Lightning-AI/torchmetrics/pull/1386))


## [0.11.2] - 2023-02-21

### Fixed

- Fixed compatibility between XLA in `_bincount` function ([#1471](https://github.com/Lightning-AI/torchmetrics/pull/1471))
- Fixed type hints in methods belonging to `MetricTracker` wrapper ([#1472](https://github.com/Lightning-AI/torchmetrics/pull/1472))
- Fixed `multilabel` in `ExactMatch` ([#1474](https://github.com/Lightning-AI/torchmetrics/pull/1474))


## [0.11.1] - 2023-01-30

### Fixed

- Fixed type checking on the `maximize` parameter at the initialization of `MetricTracker` ([#1428](https://github.com/Lightning-AI/torchmetrics/pull/1430))
- Fixed mixed precision autocast for `SSIM` metric ([#1454](https://github.com/Lightning-AI/torchmetrics/pull/1454))
- Fixed checking for `nltk.punkt` in `RougeScore` if a machine is not online ([#1456](https://github.com/Lightning-AI/torchmetrics/pull/1456))
- Fixed wrongly reset method in `MultioutputWrapper` ([#1460](https://github.com/Lightning-AI/torchmetrics/pull/1460))
- Fixed dtype checking in `PrecisionRecallCurve` for `target` tensor ([#1457](https://github.com/Lightning-AI/torchmetrics/pull/1457))


## [0.11.0] - 2022-11-30

### Added

- Added `MulticlassExactMatch` to classification metrics ([#1343](https://github.com/Lightning-AI/torchmetrics/pull/1343))
- Added `TotalVariation` to image package ([#978](https://github.com/Lightning-AI/torchmetrics/pull/978))
- Added `CLIPScore` to new multimodal package ([#1314](https://github.com/Lightning-AI/torchmetrics/pull/1314))
- Added regression metrics:
   * `KendallRankCorrCoef` ([#1271](https://github.com/Lightning-AI/torchmetrics/pull/1271))
   * `LogCoshError` ([#1316](https://github.com/Lightning-AI/torchmetrics/pull/1316))
- Added new nominal metrics:
  * `CramersV` ([#1298](https://github.com/Lightning-AI/torchmetrics/pull/1298))
  * `PearsonsContingencyCoefficient` ([#1334](https://github.com/Lightning-AI/torchmetrics/pull/1334))
  * `TschuprowsT` ([#1334](https://github.com/Lightning-AI/torchmetrics/pull/1334))
  * `TheilsU` ([#1337](https://github.com/Lightning-AI/torchmetrics/pull/1334))
- Added option to pass `distributed_available_fn` to metrics to allow checks for custom communication backend for making `dist_sync_fn` actually useful ([#1301](https://github.com/Lightning-AI/torchmetrics/pull/1301))
- Added `normalize` argument to `Inception`, `FID`, `KID` metrics ([#1246](https://github.com/Lightning-AI/torchmetrics/pull/1246))

### Changed

- Changed minimum Pytorch version to be 1.8 ([#1263](https://github.com/Lightning-AI/torchmetrics/pull/1263))
- Changed interface for all functional and modular classification metrics after refactor ([#1252](https://github.com/Lightning-AI/torchmetrics/pull/1252))

### Removed

- Removed deprecated `BinnedAveragePrecision`, `BinnedPrecisionRecallCurve`, `RecallAtFixedPrecision` ([#1251](https://github.com/Lightning-AI/torchmetrics/pull/1251))
- Removed deprecated `LabelRankingAveragePrecision`, `LabelRankingLoss` and `CoverageError` ([#1251](https://github.com/Lightning-AI/torchmetrics/pull/1251))
- Removed deprecated `KLDivergence` and `AUC` ([#1251](https://github.com/Lightning-AI/torchmetrics/pull/1251))

### Fixed

- Fixed precision bug in `pairwise_euclidean_distance` ([#1352](https://github.com/Lightning-AI/torchmetrics/pull/1352))

---

## [0.10.3] - 2022-11-16

### Fixed

- Fixed bug in `Metrictracker.best_metric` when `return_step=False` ([#1306](https://github.com/Lightning-AI/torchmetrics/pull/1306))
- Fixed bug to prevent users from going into an infinite loop if trying to iterate of a single metric ([#1320](https://github.com/Lightning-AI/torchmetrics/pull/1320))

## [0.10.2] - 2022-10-31

### Changed

- Changed in-place operation to out-of-place operation in `pairwise_cosine_similarity` ([#1288](https://github.com/Lightning-AI/torchmetrics/pull/1288))

### Fixed

- Fixed high memory usage for certain classification metrics when `average='micro'` ([#1286](https://github.com/Lightning-AI/torchmetrics/pull/1286))
- Fixed precision problems when `structural_similarity_index_measure` was used with autocast ([#1291](https://github.com/Lightning-AI/torchmetrics/pull/1291))
- Fixed slow performance for confusion matrix based metrics ([#1302](https://github.com/Lightning-AI/torchmetrics/pull/1302))
- Fixed restrictive dtype checking in `spearman_corrcoef` when used with autocast ([#1303](https://github.com/Lightning-AI/torchmetrics/pull/1303))


## [0.10.1] - 2022-10-21

### Fixed

- Fixed broken clone method for classification metrics ([#1250](https://github.com/Lightning-AI/torchmetrics/pull/1250))
- Fixed unintentional downloading of `nltk.punkt` when `lsum` not in `rouge_keys` ([#1258](https://github.com/Lightning-AI/torchmetrics/pull/1258))
- Fixed type casting in `MAP` metric between `bool` and `float32` ([#1150](https://github.com/Lightning-AI/torchmetrics/pull/1150))


## [0.10.0] - 2022-10-04

### Added

- Added a new NLP metric `InfoLM` ([#915](https://github.com/Lightning-AI/torchmetrics/pull/915))
- Added `Perplexity` metric ([#922](https://github.com/Lightning-AI/torchmetrics/pull/922))
- Added `ConcordanceCorrCoef` metric to regression package ([#1201](https://github.com/Lightning-AI/torchmetrics/pull/1201))
- Added argument `normalize` to `LPIPS` metric ([#1216](https://github.com/Lightning-AI/torchmetrics/pull/1216))
- Added support for multiprocessing of batches in `PESQ` metric ([#1227](https://github.com/Lightning-AI/torchmetrics/pull/1227))
- Added support for multioutput in `PearsonCorrCoef` and `SpearmanCorrCoef` ([#1200](https://github.com/Lightning-AI/torchmetrics/pull/1200))

### Changed

- Classification refactor (
    [#1054](https://github.com/Lightning-AI/torchmetrics/pull/1054),
    [#1143](https://github.com/Lightning-AI/torchmetrics/pull/1143),
    [#1145](https://github.com/Lightning-AI/torchmetrics/pull/1145),
    [#1151](https://github.com/Lightning-AI/torchmetrics/pull/1151),
    [#1159](https://github.com/Lightning-AI/torchmetrics/pull/1159),
    [#1163](https://github.com/Lightning-AI/torchmetrics/pull/1163),
    [#1167](https://github.com/Lightning-AI/torchmetrics/pull/1167),
    [#1175](https://github.com/Lightning-AI/torchmetrics/pull/1175),
    [#1189](https://github.com/Lightning-AI/torchmetrics/pull/1189),
    [#1197](https://github.com/Lightning-AI/torchmetrics/pull/1197),
    [#1215](https://github.com/Lightning-AI/torchmetrics/pull/1215),
    [#1195](https://github.com/Lightning-AI/torchmetrics/pull/1195)
)
- Changed update in `FID` metric to be done in online fashion to save memory ([#1199](https://github.com/Lightning-AI/torchmetrics/pull/1199))
- Improved performance of retrieval metrics ([#1242](https://github.com/Lightning-AI/torchmetrics/pull/1242))
- Changed `SSIM` and `MSSSIM` update to be online to reduce memory usage ([#1231](https://github.com/Lightning-AI/torchmetrics/pull/1231))

### Deprecated

- Deprecated `BinnedAveragePrecision`, `BinnedPrecisionRecallCurve`, `BinnedRecallAtFixedPrecision` ([#1163](https://github.com/Lightning-AI/torchmetrics/pull/1163))
  * `BinnedAveragePrecision` -> use `AveragePrecision` with `thresholds` arg
  * `BinnedPrecisionRecallCurve` -> use `AveragePrecisionRecallCurve` with `thresholds` arg
  * `BinnedRecallAtFixedPrecision` -> use `RecallAtFixedPrecision` with `thresholds` arg
- Renamed and refactored `LabelRankingAveragePrecision`, `LabelRankingLoss` and `CoverageError` ([#1167](https://github.com/Lightning-AI/torchmetrics/pull/1167))
  * `LabelRankingAveragePrecision` -> `MultilabelRankingAveragePrecision`
  * `LabelRankingLoss` -> `MultilabelRankingLoss`
  * `CoverageError` -> `MultilabelCoverageError`
- Deprecated `KLDivergence` and `AUC` from classification package ([#1189](https://github.com/Lightning-AI/torchmetrics/pull/1189))
  * `KLDivergence` moved to `regression` package
  * Instead of `AUC` use `torchmetrics.utils.compute.auc`

### Fixed

- Fixed a bug in `ssim` when `return_full_image=True` where the score was still reduced ([#1204](https://github.com/Lightning-AI/torchmetrics/pull/1204))
- Fixed MPS support for:
  * MAE metric ([#1210](https://github.com/Lightning-AI/torchmetrics/pull/1210))
  * Jaccard index ([#1205](https://github.com/Lightning-AI/torchmetrics/pull/1205))
- Fixed bug in `ClasswiseWrapper` such that `compute` gave wrong result ([#1225](https://github.com/Lightning-AI/torchmetrics/pull/1225))
- Fixed synchronization of empty list states ([#1219](https://github.com/Lightning-AI/torchmetrics/pull/1219))

---

## [0.9.3] - 2022-08-22

### Added

- Added global option `sync_on_compute` to disable automatic synchronization when `compute` is called ([#1107](https://github.dev/Lightning-AI/torchmetrics/pull/1107))

### Fixed

- Fixed missing reset in `ClasswiseWrapper` ([#1129](https://github.com/Lightning-AI/torchmetrics/pull/1129))
- Fixed `JaccardIndex` multi-label compute ([#1125](https://github.com/Lightning-AI/torchmetrics/pull/1125))
- Fix SSIM propagate device if `gaussian_kernel` is False, add test ([#1149](https://github.com/Lightning-AI/torchmetrics/pull/1149))


## [0.9.2] - 2022-06-29

### Fixed

- Fixed mAP calculation for areas with 0 predictions ([#1080](https://github.com/Lightning-AI/torchmetrics/pull/1080))
- Fixed bug where avg precision state and auroc state was not merge when using MetricCollections ([#1086](https://github.com/Lightning-AI/torchmetrics/pull/1086))
- Skip box conversion if no boxes are present in `MeanAveragePrecision` ([#1097](https://github.com/Lightning-AI/torchmetrics/pull/1097))
- Fixed inconsistency in docs and code when setting `average="none"` in `AveragePrecision` metric ([#1116](https://github.com/Lightning-AI/torchmetrics/pull/1116))


## [0.9.1] - 2022-06-08

### Added

- Added specific `RuntimeError` when metric object is on the wrong device ([#1056](https://github.com/Lightning-AI/torchmetrics/pull/1056))
- Added an option to specify own n-gram weights for `BLEUScore` and `SacreBLEUScore` instead of using uniform weights only. ([#1075](https://github.com/Lightning-AI/torchmetrics/pull/1075))

### Fixed

- Fixed aggregation metrics when input only contains zero ([#1070](https://github.com/Lightning-AI/torchmetrics/pull/1070))
- Fixed `TypeError` when providing superclass arguments as `kwargs` ([#1069](https://github.com/Lightning-AI/torchmetrics/pull/1069))
- Fixed bug related to state reference in metric collection when using compute groups ([#1076](https://github.com/Lightning-AI/torchmetrics/pull/1076))


## [0.9.0] - 2022-05-30

### Added

- Added `RetrievalPrecisionRecallCurve` and `RetrievalRecallAtFixedPrecision` to retrieval package ([#951](https://github.com/Lightning-AI/torchmetrics/pull/951))
- Added class property `full_state_update` that determines `forward` should call `update` once or twice (
    [#984](https://github.com/Lightning-AI/torchmetrics/pull/984),
    [#1033](https://github.com/Lightning-AI/torchmetrics/pull/1033))
- Added support for nested metric collections ([#1003](https://github.com/Lightning-AI/torchmetrics/pull/1003))
- Added `Dice` to classification package ([#1021](https://github.com/Lightning-AI/torchmetrics/pull/1021))
- Added support to segmentation type `segm` as IOU for mean average precision ([#822](https://github.com/Lightning-AI/torchmetrics/pull/822))

### Changed

- Renamed `reduction` argument to `average` in Jaccard score and added additional options ([#874](https://github.com/Lightning-AI/torchmetrics/pull/874))

### Removed

- Removed deprecated `compute_on_step` argument (
    [#962](https://github.com/Lightning-AI/torchmetrics/pull/962),
    [#967](https://github.com/Lightning-AI/torchmetrics/pull/967),
    [#979](https://github.com/Lightning-AI/torchmetrics/pull/979),
    [#990](https://github.com/Lightning-AI/torchmetrics/pull/990),
    [#991](https://github.com/Lightning-AI/torchmetrics/pull/991),
    [#993](https://github.com/Lightning-AI/torchmetrics/pull/993),
    [#1005](https://github.com/Lightning-AI/torchmetrics/pull/1005),
    [#1004](https://github.com/Lightning-AI/torchmetrics/pull/1004),
    [#1007](https://github.com/Lightning-AI/torchmetrics/pull/1007)
)

### Fixed

- Fixed non-empty state dict for a few metrics ([#1012](https://github.com/Lightning-AI/torchmetrics/pull/1012))
- Fixed bug when comparing states while finding compute groups ([#1022](https://github.com/Lightning-AI/torchmetrics/pull/1022))
- Fixed `torch.double` support in stat score metrics ([#1023](https://github.com/Lightning-AI/torchmetrics/pull/1023))
- Fixed `FID` calculation for non-equal size real and fake input ([#1028](https://github.com/Lightning-AI/torchmetrics/pull/1028))
- Fixed case where `KLDivergence` could output `Nan` ([#1030](https://github.com/Lightning-AI/torchmetrics/pull/1030))
- Fixed deterministic for PyTorch<1.8 ([#1035](https://github.com/Lightning-AI/torchmetrics/pull/1035))
- Fixed default value for `mdmc_average` in `Accuracy` ([#1036](https://github.com/Lightning-AI/torchmetrics/pull/1036))
- Fixed missing copy of property when using compute groups in `MetricCollection` ([#1052](https://github.com/Lightning-AI/torchmetrics/pull/1052))

---

## [0.8.2] - 2022-05-06


### Fixed

- Fixed multi device aggregation in `PearsonCorrCoef` ([#998](https://github.com/Lightning-AI/torchmetrics/pull/998))
- Fixed MAP metric when using custom list of thresholds ([#995](https://github.com/Lightning-AI/torchmetrics/pull/995))
- Fixed compatibility between compute groups in `MetricCollection` and prefix/postfix arg ([#1007](https://github.com/Lightning-AI/torchmetrics/pull/1008))
- Fixed compatibility with future Pytorch 1.12 in `safe_matmul` ([#1011](https://github.com/Lightning-AI/torchmetrics/pull/1011), [#1014](https://github.com/Lightning-AI/torchmetrics/pull/1014))


## [0.8.1] - 2022-04-27

### Changed

- Reimplemented the `signal_distortion_ratio` metric, which removed the absolute requirement of `fast-bss-eval` ([#964](https://github.com/Lightning-AI/torchmetrics/pull/964))

### Fixed

- Fixed "Sort currently does not support bool dtype on CUDA" error in MAP for empty preds ([#983](https://github.com/Lightning-AI/torchmetrics/pull/983))
- Fixed `BinnedPrecisionRecallCurve` when `thresholds` argument is not provided ([#968](https://github.com/Lightning-AI/torchmetrics/pull/968))
- Fixed `CalibrationError` to work on logit input ([#985](https://github.com/Lightning-AI/torchmetrics/pull/985))


## [0.8.0] - 2022-04-14

### Added

- Added `WeightedMeanAbsolutePercentageError` to regression package ([#948](https://github.com/Lightning-AI/torchmetrics/pull/948))
- Added new classification metrics:
  * `CoverageError` ([#787](https://github.com/Lightning-AI/torchmetrics/pull/787))
  * `LabelRankingAveragePrecision` and `LabelRankingLoss` ([#787](https://github.com/Lightning-AI/torchmetrics/pull/787))
- Added new image metric:
  * `SpectralAngleMapper` ([#885](https://github.com/Lightning-AI/torchmetrics/pull/885))
  * `ErrorRelativeGlobalDimensionlessSynthesis` ([#894](https://github.com/Lightning-AI/torchmetrics/pull/894))
  * `UniversalImageQualityIndex` ([#824](https://github.com/Lightning-AI/torchmetrics/pull/824))
  * `SpectralDistortionIndex` ([#873](https://github.com/Lightning-AI/torchmetrics/pull/873))
- Added support for `MetricCollection` in `MetricTracker` ([#718](https://github.com/Lightning-AI/torchmetrics/pull/718))
- Added support for 3D image and uniform kernel in `StructuralSimilarityIndexMeasure` ([#818](https://github.com/Lightning-AI/torchmetrics/pull/818))
- Added smart update of `MetricCollection` ([#709](https://github.com/Lightning-AI/torchmetrics/pull/709))
- Added `ClasswiseWrapper` for better logging of classification metrics with multiple output values ([#832](https://github.com/Lightning-AI/torchmetrics/pull/832))
- Added `**kwargs` argument for passing additional arguments to base class ([#833](https://github.com/Lightning-AI/torchmetrics/pull/833))
- Added negative `ignore_index` for the Accuracy metric ([#362](https://github.com/Lightning-AI/torchmetrics/pull/362))
- Added `adaptive_k` for the `RetrievalPrecision` metric ([#910](https://github.com/Lightning-AI/torchmetrics/pull/910))
- Added `reset_real_features` argument image quality assessment metrics ([#722](https://github.com/Lightning-AI/torchmetrics/pull/722))
- Added new keyword argument `compute_on_cpu` to all metrics ([#867](https://github.com/Lightning-AI/torchmetrics/pull/867))

### Changed

- Made `num_classes` in `jaccard_index` a required argument ([#853](https://github.com/Lightning-AI/torchmetrics/pull/853), [#914](https://github.com/Lightning-AI/torchmetrics/pull/914))
- Added normalizer, tokenizer to ROUGE metric ([#838](https://github.com/Lightning-AI/torchmetrics/pull/838))
- Improved shape checking of `permutation_invariant_training` ([#864](https://github.com/Lightning-AI/torchmetrics/pull/864))
- Allowed reduction `None` ([#891](https://github.com/Lightning-AI/torchmetrics/pull/891))
- `MetricTracker.best_metric` will now give a warning when computing on metric that do not have a best ([#913](https://github.com/Lightning-AI/torchmetrics/pull/913))

### Deprecated

- Deprecated argument `compute_on_step` ([#792](https://github.com/Lightning-AI/torchmetrics/pull/792))
- Deprecated passing in `dist_sync_on_step`, `process_group`, `dist_sync_fn` direct argument ([#833](https://github.com/Lightning-AI/torchmetrics/pull/833))

### Removed

- Removed support for versions of [Pytorch-Lightning](https://github.com/Lightning-AI/lightning) lower than v1.5 ([#788](https://github.com/Lightning-AI/torchmetrics/pull/788))
- Removed deprecated functions, and warnings in Text ([#773](https://github.com/Lightning-AI/torchmetrics/pull/773))
  * `WER` and `functional.wer`
- Removed deprecated functions and warnings in Image ([#796](https://github.com/Lightning-AI/torchmetrics/pull/796))
  * `SSIM` and `functional.ssim`
  * `PSNR` and `functional.psnr`
- Removed deprecated functions, and warnings in classification and regression ([#806](https://github.com/Lightning-AI/torchmetrics/pull/806))
  * `FBeta` and `functional.fbeta`
  * `F1` and `functional.f1`
  * `Hinge` and `functional.hinge`
  * `IoU` and `functional.iou`
  * `MatthewsCorrcoef`
  * `PearsonCorrcoef`
  * `SpearmanCorrcoef`
- Removed deprecated functions, and warnings in detection and pairwise ([#804](https://github.com/Lightning-AI/torchmetrics/pull/804))
  * `MAP` and `functional.pairwise.manhattan`
- Removed deprecated functions, and warnings in Audio ([#805](https://github.com/Lightning-AI/torchmetrics/pull/805))
  * `PESQ` and `functional.audio.pesq`
  * `PIT` and `functional.audio.pit`
  * `SDR` and `functional.audio.sdr` and `functional.audio.si_sdr`
  * `SNR` and `functional.audio.snr` and `functional.audio.si_snr`
  * `STOI` and `functional.audio.stoi`
- Removed unused `get_num_classes` from `torchmetrics.utilities.data` ([#914](https://github.com/Lightning-AI/torchmetrics/pull/914))

### Fixed

- Fixed device mismatch for `MAP` metric in specific cases ([#950](https://github.com/Lightning-AI/torchmetrics/pull/950))
- Improved testing speed ([#820](https://github.com/Lightning-AI/torchmetrics/pull/820))
- Fixed compatibility of `ClasswiseWrapper` with the `prefix` argument of `MetricCollection` ([#843](https://github.com/Lightning-AI/torchmetrics/pull/843))
- Fixed `BestScore` on GPU ([#912](https://github.com/Lightning-AI/torchmetrics/pull/912))
- Fixed Lsum computation for `ROUGEScore` ([#944](https://github.com/Lightning-AI/torchmetrics/pull/944))

---

## [0.7.3] - 2022-03-23

### Fixed

- Fixed unsafe log operation in `TweedieDeviace` for power=1 ([#847](https://github.com/Lightning-AI/torchmetrics/pull/847))
- Fixed bug in MAP metric related to either no ground truth or no predictions ([#884](https://github.com/Lightning-AI/torchmetrics/pull/884))
- Fixed `ConfusionMatrix`, `AUROC` and `AveragePrecision` on GPU when running in deterministic mode ([#900](https://github.com/Lightning-AI/torchmetrics/pull/900))
- Fixed NaN or Inf results returned by `signal_distortion_ratio` ([#899](https://github.com/Lightning-AI/torchmetrics/pull/899))
- Fixed memory leak when using `update` method with tensor where `requires_grad=True` ([#902](https://github.com/Lightning-AI/torchmetrics/pull/902))


## [0.7.2] - 2022-02-10

### Fixed

- Minor patches in JOSS paper.


## [0.7.1] - 2022-02-03

### Changed

- Used `torch.bucketize` in calibration error when `torch>1.8` for faster computations ([#769](https://github.com/Lightning-AI/torchmetrics/pull/769))
- Improve mAP performance ([#742](https://github.com/Lightning-AI/torchmetrics/pull/742))

### Fixed

- Fixed check for available modules ([#772](https://github.com/Lightning-AI/torchmetrics/pull/772))
- Fixed Matthews correlation coefficient when the denominator is 0 ([#781](https://github.com/Lightning-AI/torchmetrics/pull/781))


## [0.7.0] - 2022-01-17

### Added

- Added NLP metrics:
  - `MatchErrorRate` ([#619](https://github.com/Lightning-AI/torchmetrics/pull/619))
  - `WordInfoLost` and `WordInfoPreserved` ([#630](https://github.com/Lightning-AI/torchmetrics/pull/630))
  - `SQuAD` ([#623](https://github.com/Lightning-AI/torchmetrics/pull/623))
  - `CHRFScore` ([#641](https://github.com/Lightning-AI/torchmetrics/pull/641))
  - `TranslationEditRate` ([#646](https://github.com/Lightning-AI/torchmetrics/pull/646))
  - `ExtendedEditDistance` ([#668](https://github.com/Lightning-AI/torchmetrics/pull/668))
- Added `MultiScaleSSIM` into image metrics ([#679](https://github.com/Lightning-AI/torchmetrics/pull/679))
- Added Signal to Distortion Ratio (`SDR`) to audio package ([#565](https://github.com/Lightning-AI/torchmetrics/pull/565))
- Added `MinMaxMetric` to wrappers ([#556](https://github.com/Lightning-AI/torchmetrics/pull/556))
- Added `ignore_index` to retrieval metrics ([#676](https://github.com/Lightning-AI/torchmetrics/pull/676))
- Added support for multi references in `ROUGEScore` ([#680](https://github.com/Lightning-AI/torchmetrics/pull/680))
- Added a default VSCode devcontainer configuration ([#621](https://github.com/Lightning-AI/torchmetrics/pull/621))

### Changed

- Scalar metrics will now consistently have additional dimensions squeezed ([#622](https://github.com/Lightning-AI/torchmetrics/pull/622))
- Metrics having third party dependencies removed from global import ([#463](https://github.com/Lightning-AI/torchmetrics/pull/463))
- Untokenized for `BLEUScore` input stay consistent with all the other text metrics ([#640](https://github.com/Lightning-AI/torchmetrics/pull/640))
- Arguments reordered for `TER`, `BLEUScore`, `SacreBLEUScore`, `CHRFScore` now expect input order as predictions first and target second ([#696](https://github.com/Lightning-AI/torchmetrics/pull/696))
- Changed dtype of metric state from `torch.float` to `torch.long` in `ConfusionMatrix` to accommodate larger values ([#715](https://github.com/Lightning-AI/torchmetrics/pull/715))
- Unify `preds`, `target` input argument's naming across all text metrics ([#723](https://github.com/Lightning-AI/torchmetrics/pull/723), [#727](https://github.com/Lightning-AI/torchmetrics/pull/727))
  * `bert`, `bleu`, `chrf`, `sacre_bleu`, `wip`, `wil`, `cer`, `ter`, `wer`, `mer`, `rouge`, `squad`

### Deprecated

- Renamed IoU -> Jaccard Index ([#662](https://github.com/Lightning-AI/torchmetrics/pull/662))
- Renamed text WER metric ([#714](https://github.com/Lightning-AI/torchmetrics/pull/714))
  * `functional.wer` -> `functional.word_error_rate`
  * `WER` -> `WordErrorRate`
- Renamed correlation coefficient classes: ([#710](https://github.com/Lightning-AI/torchmetrics/pull/710))
  * `MatthewsCorrcoef` -> `MatthewsCorrCoef`
  * `PearsonCorrcoef` -> `PearsonCorrCoef`
  * `SpearmanCorrcoef` -> `SpearmanCorrCoef`
- Renamed audio STOI metric: ([#753](https://github.com/Lightning-AI/torchmetrics/pull/753), [#758](https://github.com/Lightning-AI/torchmetrics/pull/758))
  * `audio.STOI` to `audio.ShortTimeObjectiveIntelligibility`
  * `functional.audio.stoi` to `functional.audio.short_time_objective_intelligibility`
- Renamed audio PESQ metrics: ([#751](https://github.com/Lightning-AI/torchmetrics/pull/751))
  * `functional.audio.pesq` -> `functional.audio.perceptual_evaluation_speech_quality`
  * `audio.PESQ` -> `audio.PerceptualEvaluationSpeechQuality`
- Renamed audio SDR metrics: ([#711](https://github.com/Lightning-AI/torchmetrics/pull/711))
  * `functional.sdr` -> `functional.signal_distortion_ratio`
  * `functional.si_sdr` -> `functional.scale_invariant_signal_distortion_ratio`
  * `SDR` -> `SignalDistortionRatio`
  * `SI_SDR` -> `ScaleInvariantSignalDistortionRatio`
- Renamed audio SNR metrics: ([#712](https://github.com/Lightning-AI/torchmetrics/pull/712))
  * `functional.snr` -> `functional.signal_distortion_ratio`
  * `functional.si_snr` -> `functional.scale_invariant_signal_noise_ratio`
  * `SNR` -> `SignalNoiseRatio`
  * `SI_SNR` -> `ScaleInvariantSignalNoiseRatio`
- Renamed F-score metrics: ([#731](https://github.com/Lightning-AI/torchmetrics/pull/731), [#740](https://github.com/Lightning-AI/torchmetrics/pull/740))
  * `functional.f1` ->  `functional.f1_score`
  * `F1` ->  `F1Score`
  * `functional.fbeta` ->  `functional.fbeta_score`
  * `FBeta` ->  `FBetaScore`
- Renamed Hinge metric: ([#734](https://github.com/Lightning-AI/torchmetrics/pull/734))
  * `functional.hinge` ->  `functional.hinge_loss`
  * `Hinge` ->  `HingeLoss`
- Renamed image PSNR metrics ([#732](https://github.com/Lightning-AI/torchmetrics/pull/732))
  * `functional.psnr` -> `functional.peak_signal_noise_ratio`
  * `PSNR` -> `PeakSignalNoiseRatio`
- Renamed image PIT metric: ([#737](https://github.com/Lightning-AI/torchmetrics/pull/737))
  * `functional.pit` ->  `functional.permutation_invariant_training`
  * `PIT` ->  `PermutationInvariantTraining`
- Renamed image SSIM metric: ([#747](https://github.com/Lightning-AI/torchmetrics/pull/747))
  * `functional.ssim` ->  `functional.scale_invariant_signal_noise_ratio`
  * `SSIM` ->  `StructuralSimilarityIndexMeasure`
- Renamed detection `MAP` to `MeanAveragePrecision` metric ([#754](https://github.com/Lightning-AI/torchmetrics/pull/754))
- Renamed Fidelity & LPIPS image metric: ([#752](https://github.com/Lightning-AI/torchmetrics/pull/752))
  * `image.FID` ->  `image.FrechetInceptionDistance`
  * `image.KID` ->  `image.KernelInceptionDistance`
  * `image.LPIPS` ->  `image.LearnedPerceptualImagePatchSimilarity`

### Removed

- Removed `embedding_similarity` metric ([#638](https://github.com/Lightning-AI/torchmetrics/pull/638))
- Removed argument `concatenate_texts` from `wer` metric ([#638](https://github.com/Lightning-AI/torchmetrics/pull/638))
- Removed arguments `newline_sep` and `decimal_places` from `rouge` metric ([#638](https://github.com/Lightning-AI/torchmetrics/pull/638))

### Fixed

- Fixed MetricCollection kwargs filtering when no `kwargs` are present in update signature ([#707](https://github.com/Lightning-AI/torchmetrics/pull/707))

---

## [0.6.2] - 2021-12-15

### Fixed

- Fixed `torch.sort` currently does not support bool `dtype` on CUDA ([#665](https://github.com/Lightning-AI/torchmetrics/pull/665))
- Fixed mAP properly checks if ground truths are empty ([#684](https://github.com/Lightning-AI/torchmetrics/pull/684))
- Fixed initialization of tensors to be on correct device for `MAP` metric ([#673](https://github.com/Lightning-AI/torchmetrics/pull/673))


## [0.6.1] - 2021-12-06

### Changed

- Migrate MAP metrics from pycocotools to PyTorch ([#632](https://github.com/Lightning-AI/torchmetrics/pull/632))
- Use `torch.topk` instead of `torch.argsort` in retrieval precision for speedup ([#627](https://github.com/Lightning-AI/torchmetrics/pull/627))

### Fixed

- Fix empty predictions in MAP metric ([#594](https://github.com/Lightning-AI/torchmetrics/pull/594), [#610](https://github.com/Lightning-AI/torchmetrics/pull/610), [#624](https://github.com/Lightning-AI/torchmetrics/pull/624))
- Fix edge case of AUROC with `average=weighted` on GPU ([#606](https://github.com/Lightning-AI/torchmetrics/pull/606))
- Fixed `forward` in compositional metrics ([#645](https://github.com/Lightning-AI/torchmetrics/pull/645))


## [0.6.0] - 2021-10-28

### Added

- Added audio metrics:
  - Perceptual Evaluation of Speech Quality (PESQ) ([#353](https://github.com/Lightning-AI/torchmetrics/pull/353))
  - Short-Time Objective Intelligibility (STOI) ([#353](https://github.com/Lightning-AI/torchmetrics/pull/353))
- Added Information retrieval metrics:
  - `RetrievalRPrecision` ([#577](https://github.com/Lightning-AI/torchmetrics/pull/577))
  - `RetrievalHitRate` ([#576](https://github.com/Lightning-AI/torchmetrics/pull/576))
- Added NLP metrics:
  - `SacreBLEUScore` ([#546](https://github.com/Lightning-AI/torchmetrics/pull/546))
  - `CharErrorRate` ([#575](https://github.com/Lightning-AI/torchmetrics/pull/575))
- Added other metrics:
  - Tweedie Deviance Score ([#499](https://github.com/Lightning-AI/torchmetrics/pull/499))
  - Learned Perceptual Image Patch Similarity (LPIPS) ([#431](https://github.com/Lightning-AI/torchmetrics/pull/431))
- Added `MAP` (mean average precision) metric to new detection package ([#467](https://github.com/Lightning-AI/torchmetrics/pull/467))
- Added support for float targets in `nDCG` metric ([#437](https://github.com/Lightning-AI/torchmetrics/pull/437))
- Added `average` argument to `AveragePrecision` metric for reducing multi-label and multi-class problems ([#477](https://github.com/Lightning-AI/torchmetrics/pull/477))
- Added `MultioutputWrapper` ([#510](https://github.com/Lightning-AI/torchmetrics/pull/510))
- Added metric sweeping:
  - `higher_is_better` as constant attribute ([#544](https://github.com/Lightning-AI/torchmetrics/pull/544))
  - `higher_is_better` to rest of codebase ([#584](https://github.com/Lightning-AI/torchmetrics/pull/584))
- Added simple aggregation metrics: `SumMetric`, `MeanMetric`, `CatMetric`, `MinMetric`, `MaxMetric` ([#506](https://github.com/Lightning-AI/torchmetrics/pull/506))
- Added pairwise submodule with metrics ([#553](https://github.com/Lightning-AI/torchmetrics/pull/553))
  - `pairwise_cosine_similarity`
  - `pairwise_euclidean_distance`
  - `pairwise_linear_similarity`
  - `pairwise_manhattan_distance`

### Changed

- `AveragePrecision` will now as default output the `macro` average for multilabel and multiclass problems ([#477](https://github.com/Lightning-AI/torchmetrics/pull/477))
- `half`, `double`, `float` will no longer change the dtype of the metric states. Use `metric.set_dtype` instead ([#493](https://github.com/Lightning-AI/torchmetrics/pull/493))
- Renamed `AverageMeter` to `MeanMetric` ([#506](https://github.com/Lightning-AI/torchmetrics/pull/506))
- Changed `is_differentiable` from property to a constant attribute ([#551](https://github.com/Lightning-AI/torchmetrics/pull/551))
- `ROC` and `AUROC` will no longer throw an error when either the positive or negative class is missing. Instead return 0 score and give a warning

### Deprecated

- Deprecated  `functional.self_supervised.embedding_similarity` in favour of new pairwise submodule

### Removed

- Removed `dtype` property ([#493](https://github.com/Lightning-AI/torchmetrics/pull/493))

### Fixed

- Fixed bug in `F1` with `average='macro'` and `ignore_index!=None` ([#495](https://github.com/Lightning-AI/torchmetrics/pull/495))
- Fixed bug in `pit` by using the returned first result to initialize device and type ([#533](https://github.com/Lightning-AI/torchmetrics/pull/533))
- Fixed `SSIM` metric using too much memory ([#539](https://github.com/Lightning-AI/torchmetrics/pull/539))
- Fixed bug where `device` property was not properly update when metric was a child of a module (#542)

---

## [0.5.1] - 2021-08-30

### Added

- Added `device` and `dtype` properties ([#462](https://github.com/Lightning-AI/torchmetrics/pull/462))
- Added `TextTester` class for robustly testing text metrics ([#450](https://github.com/Lightning-AI/torchmetrics/pull/450))

### Changed

- Added support for float targets in `nDCG` metric ([#437](https://github.com/Lightning-AI/torchmetrics/pull/437))

### Removed

- Removed `rouge-score` as dependency for text package ([#443](https://github.com/Lightning-AI/torchmetrics/pull/443))
- Removed `jiwer` as dependency for text package ([#446](https://github.com/Lightning-AI/torchmetrics/pull/446))
- Removed `bert-score` as dependency for text package ([#473](https://github.com/Lightning-AI/torchmetrics/pull/473))

### Fixed

- Fixed ranking of samples in `SpearmanCorrCoef` metric ([#448](https://github.com/Lightning-AI/torchmetrics/pull/448))
- Fixed bug where compositional metrics where unable to sync because of type mismatch ([#454](https://github.com/Lightning-AI/torchmetrics/pull/454))
- Fixed metric hashing ([#478](https://github.com/Lightning-AI/torchmetrics/pull/478))
- Fixed `BootStrapper` metrics not working on GPU ([#462](https://github.com/Lightning-AI/torchmetrics/pull/462))
- Fixed the semantic ordering of kernel height and width in `SSIM` metric ([#474](https://github.com/Lightning-AI/torchmetrics/pull/474))


## [0.5.0] - 2021-08-09

### Added

- Added **Text-related (NLP) metrics**:
  - Word Error Rate (WER) ([#383](https://github.com/Lightning-AI/torchmetrics/pull/383))
  - ROUGE ([#399](https://github.com/Lightning-AI/torchmetrics/pull/399))
  - BERT score ([#424](https://github.com/Lightning-AI/torchmetrics/pull/424))
  - BLUE score ([#360](https://github.com/Lightning-AI/torchmetrics/pull/360))
- Added `MetricTracker` wrapper metric for keeping track of the same metric over multiple epochs ([#238](https://github.com/Lightning-AI/torchmetrics/pull/238))
- Added other metrics:
  - Symmetric Mean Absolute Percentage error (SMAPE) ([#375](https://github.com/Lightning-AI/torchmetrics/pull/375))
  - Calibration error ([#394](https://github.com/Lightning-AI/torchmetrics/pull/394))
  - Permutation Invariant Training (PIT) ([#384](https://github.com/Lightning-AI/torchmetrics/pull/384))
- Added support in `nDCG` metric for target with values larger than 1 ([#349](https://github.com/Lightning-AI/torchmetrics/pull/349))
- Added support for negative targets in `nDCG` metric ([#378](https://github.com/Lightning-AI/torchmetrics/pull/378))
- Added `None` as reduction option in `CosineSimilarity` metric ([#400](https://github.com/Lightning-AI/torchmetrics/pull/400))
- Allowed passing labels in (n_samples, n_classes) to `AveragePrecision` ([#386](https://github.com/Lightning-AI/torchmetrics/pull/386))

### Changed

- Moved `psnr` and `ssim` from `functional.regression.*` to `functional.image.*` ([#382](https://github.com/Lightning-AI/torchmetrics/pull/382))
- Moved `image_gradient` from `functional.image_gradients` to `functional.image.gradients` ([#381](https://github.com/Lightning-AI/torchmetrics/pull/381))
- Moved `R2Score` from `regression.r2score` to `regression.r2` ([#371](https://github.com/Lightning-AI/torchmetrics/pull/371))
- Pearson metric now only store 6 statistics instead of all predictions and targets ([#380](https://github.com/Lightning-AI/torchmetrics/pull/380))
- Use `torch.argmax` instead of `torch.topk` when `k=1` for better performance ([#419](https://github.com/Lightning-AI/torchmetrics/pull/419))
- Moved check for number of samples in R2 score to support single sample updating ([#426](https://github.com/Lightning-AI/torchmetrics/pull/426))

### Deprecated

- Rename `r2score` >> `r2_score` and `kldivergence` >> `kl_divergence` in `functional` ([#371](https://github.com/Lightning-AI/torchmetrics/pull/371))
- Moved `bleu_score` from `functional.nlp` to `functional.text.bleu` ([#360](https://github.com/Lightning-AI/torchmetrics/pull/360))

### Removed

- Removed restriction that `threshold` has to be in (0,1) range to support logit input (
    [#351](https://github.com/Lightning-AI/torchmetrics/pull/351)
    [#401](https://github.com/Lightning-AI/torchmetrics/pull/401))
- Removed restriction that `preds` could not be bigger than `num_classes` to support logit input ([#357](https://github.com/Lightning-AI/torchmetrics/pull/357))
- Removed module `regression.psnr` and `regression.ssim` ([#382](https://github.com/Lightning-AI/torchmetrics/pull/382)):
- Removed ([#379](https://github.com/Lightning-AI/torchmetrics/pull/379)):
    * function `functional.mean_relative_error`
    * `num_thresholds` argument in `BinnedPrecisionRecallCurve`

### Fixed

- Fixed bug where classification metrics with `average='macro'` would lead to wrong result if a class was missing ([#303](https://github.com/Lightning-AI/torchmetrics/pull/303))
- Fixed `weighted`, `multi-class` AUROC computation to allow for 0 observations of some class, as contribution to final AUROC is 0 ([#376](https://github.com/Lightning-AI/torchmetrics/pull/376))
- Fixed that `_forward_cache` and `_computed` attributes are also moved to the correct device if metric is moved ([#413](https://github.com/Lightning-AI/torchmetrics/pull/413))
- Fixed calculation in `IoU` metric when using `ignore_index` argument ([#328](https://github.com/Lightning-AI/torchmetrics/pull/328))

---

## [0.4.1] - 2021-07-05

### Changed

- Extend typing ([#330](https://github.com/Lightning-AI/torchmetrics/pull/330),
    [#332](https://github.com/Lightning-AI/torchmetrics/pull/332),
    [#333](https://github.com/Lightning-AI/torchmetrics/pull/333),
    [#335](https://github.com/Lightning-AI/torchmetrics/pull/335),
    [#314](https://github.com/Lightning-AI/torchmetrics/pull/314))

### Fixed

- Fixed DDP by `is_sync` logic to `Metric` ([#339](https://github.com/Lightning-AI/torchmetrics/pull/339))


## [0.4.0] - 2021-06-29

### Added

- Added **Image-related metrics**:
  - Fréchet inception distance (FID) ([#213](https://github.com/Lightning-AI/torchmetrics/pull/213))
  - Kernel Inception Distance (KID) ([#301](https://github.com/Lightning-AI/torchmetrics/pull/301))
  - Inception Score ([#299](https://github.com/Lightning-AI/torchmetrics/pull/299))
  - KL divergence ([#247](https://github.com/Lightning-AI/torchmetrics/pull/247))
- Added **Audio metrics**: SNR, SI_SDR, SI_SNR ([#292](https://github.com/Lightning-AI/torchmetrics/pull/292))
- Added other metrics:
  - Cosine Similarity ([#305](https://github.com/Lightning-AI/torchmetrics/pull/305))
  - Specificity ([#210](https://github.com/Lightning-AI/torchmetrics/pull/210))
  - Mean Absolute Percentage error (MAPE) ([#248](https://github.com/Lightning-AI/torchmetrics/pull/248))
- Added `add_metrics` method to `MetricCollection` for adding additional metrics after initialization ([#221](https://github.com/Lightning-AI/torchmetrics/pull/221))
- Added pre-gather reduction in the case of `dist_reduce_fx="cat"` to reduce communication cost ([#217](https://github.com/Lightning-AI/torchmetrics/pull/217))
- Added better error message for `AUROC` when `num_classes` is not provided for multiclass input ([#244](https://github.com/Lightning-AI/torchmetrics/pull/244))
- Added support for unnormalized scores (e.g. logits) in `Accuracy`, `Precision`, `Recall`, `FBeta`, `F1`, `StatScore`, `Hamming`, `ConfusionMatrix` metrics ([#200](https://github.com/Lightning-AI/torchmetrics/pull/200))
- Added `squared` argument to `MeanSquaredError` for computing `RMSE` ([#249](https://github.com/Lightning-AI/torchmetrics/pull/249))
- Added `is_differentiable` property to `ConfusionMatrix`, `F1`, `FBeta`, `Hamming`, `Hinge`, `IOU`, `MatthewsCorrcoef`, `Precision`, `Recall`, `PrecisionRecallCurve`, `ROC`, `StatScores` ([#253](https://github.com/Lightning-AI/torchmetrics/pull/253))
- Added `sync` and `sync_context` methods for manually controlling when metric states are synced ([#302](https://github.com/Lightning-AI/torchmetrics/pull/302))

### Changed

- Forward cache is reset when `reset` method is called ([#260](https://github.com/Lightning-AI/torchmetrics/pull/260))
- Improved per-class metric handling for imbalanced datasets for `precision`, `recall`, `precision_recall`, `fbeta`, `f1`, `accuracy`, and `specificity` ([#204](https://github.com/Lightning-AI/torchmetrics/pull/204))
- Decorated `torch.jit.unused` to `MetricCollection` forward ([#307](https://github.com/Lightning-AI/torchmetrics/pull/307))
- Renamed `thresholds` argument to binned metrics for manually controlling the thresholds ([#322](https://github.com/Lightning-AI/torchmetrics/pull/322))
- Extend typing ([#324](https://github.com/Lightning-AI/torchmetrics/pull/324),
    [#326](https://github.com/Lightning-AI/torchmetrics/pull/326),
    [#327](https://github.com/Lightning-AI/torchmetrics/pull/327))

### Deprecated

- Deprecated `functional.mean_relative_error`, use `functional.mean_absolute_percentage_error` ([#248](https://github.com/Lightning-AI/torchmetrics/pull/248))
- Deprecated `num_thresholds` argument in `BinnedPrecisionRecallCurve` ([#322](https://github.com/Lightning-AI/torchmetrics/pull/322))

### Removed

- Removed argument `is_multiclass` ([#319](https://github.com/Lightning-AI/torchmetrics/pull/319))

### Fixed

- AUC can also support more dimensional inputs when all but one dimension are of size 1 ([#242](https://github.com/Lightning-AI/torchmetrics/pull/242))
- Fixed `dtype` of modular metrics after reset has been called ([#243](https://github.com/Lightning-AI/torchmetrics/pull/243))
- Fixed calculation in `matthews_corrcoef` to correctly match formula ([#321](https://github.com/Lightning-AI/torchmetrics/pull/321))

---

## [0.3.2] - 2021-05-10

### Added

- Added `is_differentiable` property:
    * To `AUC`, `AUROC`, `CohenKappa` and `AveragePrecision` ([#178](https://github.com/Lightning-AI/torchmetrics/pull/178))
    * To `PearsonCorrCoef`, `SpearmanCorrcoef`, `R2Score` and `ExplainedVariance` ([#225](https://github.com/Lightning-AI/torchmetrics/pull/225))

### Changed

- `MetricCollection` should return metrics with prefix on `items()`, `keys()` ([#209](https://github.com/Lightning-AI/torchmetrics/pull/209))
- Calling `compute` before `update` will now give warning ([#164](https://github.com/Lightning-AI/torchmetrics/pull/164))

### Removed

- Removed `numpy` as direct dependency ([#212](https://github.com/Lightning-AI/torchmetrics/pull/212))

### Fixed

- Fixed auc calculation and add tests ([#197](https://github.com/Lightning-AI/torchmetrics/pull/197))
- Fixed loading persisted metric states using `load_state_dict()` ([#202](https://github.com/Lightning-AI/torchmetrics/pull/202))
- Fixed `PSNR` not working with `DDP` ([#214](https://github.com/Lightning-AI/torchmetrics/pull/214))
- Fixed metric calculation with unequal batch sizes ([#220](https://github.com/Lightning-AI/torchmetrics/pull/220))
- Fixed metric concatenation for list states for zero-dim input ([#229](https://github.com/Lightning-AI/torchmetrics/pull/229))
- Fixed numerical instability in `AUROC` metric for large input ([#230](https://github.com/Lightning-AI/torchmetrics/pull/230))

## [0.3.1] - 2021-04-21

- Cleaning remaining inconsistency and fix PL develop integration (
    [#191](https://github.com/Lightning-AI/torchmetrics/pull/191),
    [#192](https://github.com/Lightning-AI/torchmetrics/pull/192),
    [#193](https://github.com/Lightning-AI/torchmetrics/pull/193),
    [#194](https://github.com/Lightning-AI/torchmetrics/pull/194)
)


## [0.3.0] - 2021-04-20

### Added

- Added `BootStrapper` to easily calculate confidence intervals for metrics ([#101](https://github.com/Lightning-AI/torchmetrics/pull/101))
- Added Binned metrics  ([#128](https://github.com/Lightning-AI/torchmetrics/pull/128))
- Added metrics for Information Retrieval ([(PL^5032)](https://github.com/Lightning-AI/lightning/pull/5032)):
    * `RetrievalMAP` ([PL^5032](https://github.com/Lightning-AI/lightning/pull/5032))
    * `RetrievalMRR` ([#119](https://github.com/Lightning-AI/torchmetrics/pull/119))
    * `RetrievalPrecision` ([#139](https://github.com/Lightning-AI/torchmetrics/pull/139))
    * `RetrievalRecall` ([#146](https://github.com/Lightning-AI/torchmetrics/pull/146))
    * `RetrievalNormalizedDCG` ([#160](https://github.com/Lightning-AI/torchmetrics/pull/160))
    * `RetrievalFallOut` ([#161](https://github.com/Lightning-AI/torchmetrics/pull/161))
- Added other metrics:
    * `CohenKappa` ([#69](https://github.com/Lightning-AI/torchmetrics/pull/69))
    * `MatthewsCorrcoef` ([#98](https://github.com/Lightning-AI/torchmetrics/pull/98))
    * `PearsonCorrcoef` ([#157](https://github.com/Lightning-AI/torchmetrics/pull/157))
    * `SpearmanCorrcoef` ([#158](https://github.com/Lightning-AI/torchmetrics/pull/158))
    * `Hinge` ([#120](https://github.com/Lightning-AI/torchmetrics/pull/120))
- Added `average='micro'` as an option in AUROC for multilabel problems ([#110](https://github.com/Lightning-AI/torchmetrics/pull/110))
- Added multilabel support to `ROC` metric ([#114](https://github.com/Lightning-AI/torchmetrics/pull/114))
- Added testing for `half` precision ([#77](https://github.com/Lightning-AI/torchmetrics/pull/77),
    [#135](https://github.com/Lightning-AI/torchmetrics/pull/135)
)
- Added `AverageMeter` for ad-hoc averages of values ([#138](https://github.com/Lightning-AI/torchmetrics/pull/138))
- Added `prefix` argument to `MetricCollection` ([#70](https://github.com/Lightning-AI/torchmetrics/pull/70))
- Added `__getitem__` as metric arithmetic operation ([#142](https://github.com/Lightning-AI/torchmetrics/pull/142))
- Added property `is_differentiable` to metrics and test for differentiability ([#154](https://github.com/Lightning-AI/torchmetrics/pull/154))
- Added support for `average`, `ignore_index` and `mdmc_average` in `Accuracy` metric ([#166](https://github.com/Lightning-AI/torchmetrics/pull/166))
- Added `postfix` arg to `MetricCollection` ([#188](https://github.com/Lightning-AI/torchmetrics/pull/188))

### Changed

- Changed `ExplainedVariance` from storing all preds/targets to tracking 5 statistics ([#68](https://github.com/Lightning-AI/torchmetrics/pull/68))
- Changed behaviour of `confusionmatrix` for multilabel data to better match `multilabel_confusion_matrix` from sklearn ([#134](https://github.com/Lightning-AI/torchmetrics/pull/134))
- Updated FBeta arguments ([#111](https://github.com/Lightning-AI/torchmetrics/pull/111))
- Changed `reset` method to use `detach.clone()` instead of `deepcopy` when resetting to default ([#163](https://github.com/Lightning-AI/torchmetrics/pull/163))
- Metrics passed as dict to `MetricCollection` will now always be in deterministic order ([#173](https://github.com/Lightning-AI/torchmetrics/pull/173))
- Allowed `MetricCollection` pass metrics as arguments ([#176](https://github.com/Lightning-AI/torchmetrics/pull/176))

### Deprecated

- Rename argument `is_multiclass` -> `multiclass` ([#162](https://github.com/Lightning-AI/torchmetrics/pull/162))

### Removed

- Prune remaining deprecated ([#92](https://github.com/Lightning-AI/torchmetrics/pull/92))

### Fixed

- Fixed when `_stable_1d_sort` to work when `n>=N` ([PL^6177](https://github.com/Lightning-AI/lightning/pull/6177))
- Fixed `_computed` attribute not being correctly reset ([#147](https://github.com/Lightning-AI/torchmetrics/pull/147))
- Fixed to Blau score ([#165](https://github.com/Lightning-AI/torchmetrics/pull/165))
- Fixed backwards compatibility for logging with older version of pytorch-lightning ([#182](https://github.com/Lightning-AI/torchmetrics/pull/182))

---

## [0.2.0] - 2021-03-12

### Changed

- Decoupled PL dependency ([#13](https://github.com/Lightning-AI/torchmetrics/pull/13))
- Refactored functional - mimic the module-like structure: classification, regression, etc. ([#16](https://github.com/Lightning-AI/torchmetrics/pull/16))
- Refactored utilities -  split to topics/submodules ([#14](https://github.com/Lightning-AI/torchmetrics/pull/14))
- Refactored `MetricCollection` ([#19](https://github.com/Lightning-AI/torchmetrics/pull/19))

### Removed

- Removed deprecated metrics from PL base ([#12](https://github.com/Lightning-AI/torchmetrics/pull/12),
    [#15](https://github.com/Lightning-AI/torchmetrics/pull/15))

---

## [0.1.0] - 2021-02-22

- Added `Accuracy` metric now generalizes to Top-k accuracy for (multi-dimensional) multi-class inputs using the `top_k` parameter ([PL^4838](https://github.com/Lightning-AI/lightning/pull/4838))
- Added `Accuracy` metric now enables the computation of subset accuracy for multi-label or multi-dimensional multi-class inputs with the `subset_accuracy` parameter ([PL^4838](https://github.com/Lightning-AI/lightning/pull/4838))
- Added `HammingDistance` metric to compute the hamming distance (loss) ([PL^4838](https://github.com/Lightning-AI/lightning/pull/4838))
- Added `StatScores` metric to compute the number of true positives, false positives, true negatives and false negatives ([PL^4839](https://github.com/Lightning-AI/lightning/pull/4839))
- Added `R2Score` metric ([PL^5241](https://github.com/Lightning-AI/lightning/pull/5241))
- Added `MetricCollection` ([PL^4318](https://github.com/Lightning-AI/lightning/pull/4318))
- Added `.clone()` method to metrics ([PL^4318](https://github.com/Lightning-AI/lightning/pull/4318))
- Added `IoU` class interface ([PL^4704](https://github.com/Lightning-AI/lightning/pull/4704))
- The `Recall` and `Precision` metrics (and their functional counterparts `recall` and `precision`) can now be generalized to Recall@K and Precision@K with the use of `top_k` parameter ([PL^4842](https://github.com/Lightning-AI/lightning/pull/4842))
- Added compositional metrics ([PL^5464](https://github.com/Lightning-AI/lightning/pull/5464))
- Added AUC/AUROC class interface ([PL^5479](https://github.com/Lightning-AI/lightning/pull/5479))
- Added `QuantizationAwareTraining` callback ([PL^5706](https://github.com/Lightning-AI/lightning/pull/5706))
- Added `ConfusionMatrix` class interface ([PL^4348](https://github.com/Lightning-AI/lightning/pull/4348))
- Added multiclass AUROC metric ([PL^4236](https://github.com/Lightning-AI/lightning/pull/4236))
- Added `PrecisionRecallCurve, ROC, AveragePrecision` class metric ([PL^4549](https://github.com/Lightning-AI/lightning/pull/4549))
- Classification metrics overhaul ([PL^4837](https://github.com/Lightning-AI/lightning/pull/4837))
- Added `F1` class metric ([PL^4656](https://github.com/Lightning-AI/lightning/pull/4656))
- Added metrics aggregation in Horovod and fixed early stopping ([PL^3775](https://github.com/Lightning-AI/lightning/pull/3775))
- Added `persistent(mode)` method to metrics, to enable and disable metric states being added to `state_dict` ([PL^4482](https://github.com/Lightning-AI/lightning/pull/4482))
- Added unification of regression metrics ([PL^4166](https://github.com/Lightning-AI/lightning/pull/4166))
- Added persistent flag to `Metric.add_state` ([PL^4195](https://github.com/Lightning-AI/lightning/pull/4195))
- Added classification metrics ([PL^4043](https://github.com/Lightning-AI/lightning/pull/4043))
- Added new Metrics API. ([PL^3868](https://github.com/Lightning-AI/lightning/pull/3868), [PL^3921](https://github.com/Lightning-AI/lightning/pull/3921))
- Added EMB similarity ([PL^3349](https://github.com/Lightning-AI/lightning/pull/3349))
- Added SSIM metrics ([PL^2671](https://github.com/Lightning-AI/lightning/pull/2671))
- Added BLEU metrics ([PL^2535](https://github.com/Lightning-AI/lightning/pull/2535))<|MERGE_RESOLUTION|>--- conflicted
+++ resolved
@@ -23,10 +23,8 @@
 
 ### Fixed
 
-<<<<<<< HEAD
 - Fixed multiclass recall macro avg. ignore index ([#2710](https://github.com/Lightning-AI/torchmetrics/pull/2710))
-=======
->>>>>>> 444126b7
+
 
 ---
 
