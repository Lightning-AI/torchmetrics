--- conflicted
+++ resolved
@@ -27,11 +27,10 @@
 
 ### Fixed
 
-<<<<<<< HEAD
 - Fixed `DiceScore` when there is zero overlap between predictions and targets ([#2860](https://github.com/PyTorchLightning/metrics/pull/2860))
-=======
+
+
 - Fixed plotting of multilabel confusion matrix ([#2858](https://github.com/PyTorchLightning/metrics/pull/2858))
->>>>>>> 8827e64b
 
 
 - Delete `Device2Host` caused by comm with device and host ([#2840](https://github.com/PyTorchLightning/metrics/pull/2840))
