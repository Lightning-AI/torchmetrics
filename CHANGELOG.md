# Changelog

All notable changes to this project will be documented in this file.

The format is based on [Keep a Changelog](https://keepachangelog.com/en/1.0.0/),
and this project adheres to [Semantic Versioning](https://semver.org/spec/v2.0.0.html).

**Note: we move fast, but still we preserve 0.1 version (one feature release) back compatibility.**

---

## [Unreleased] - YYYY-MM-DD

### Added

-


### Changed

- Defaulting Dice score `average="macro"` ([#3042](https://github.com/Lightning-AI/torchmetrics/pull/3042))


### Deprecated

-


### Removed

-


### Fixed

-


---

## [1.8.0] - 2025-07-23

### Added

- Added `VMAF` metric to new video domain ([#2991](https://github.com/Lightning-AI/torchmetrics/pull/2991))
- Added `CRPS` in regression domain ([#3024](https://github.com/Lightning-AI/torchmetrics/pull/3024))
- Added `aggregation_level` argument to `DiceScore` ([#3018](https://github.com/Lightning-AI/torchmetrics/pull/3018))
- Added support for `reduction="none"` to `LearnedPerceptualImagePatchSimilarity` ([#3053](https://github.com/Lightning-AI/torchmetrics/pull/3053))
- Added support single `str` input for functional interface of `bert_score` ([#3056](https://github.com/Lightning-AI/torchmetrics/pull/3056))
- Enhance: `BERTScore` to evaluate hypotheses against multiple references ([#3069](https://github.com/Lightning-AI/torchmetrics/pull/3069))
- Added `Lip Vertex Error (LVE)` in multimodal domain ([#3090](https://github.com/Lightning-AI/torchmetrics/pull/3090))
- Added `antialias` argument to `FID` metric ([#3177](https://github.com/Lightning-AI/torchmetrics/pull/3177))
- Added `mixed` input format to segmentation metrics ([#3176](https://github.com/Lightning-AI/torchmetrics/pull/3176))

### Changed

- Changed `data_range` argument in `PSNR` metric to be a required argument ([#3178](https://github.com/Lightning-AI/torchmetrics/pull/3178))

### Removed

- Removed `zero_division` argument from `DiceScore` ([#3018](https://github.com/Lightning-AI/torchmetrics/pull/3018))


<<<<<<< HEAD
### Fixed

- Fixed unintended `sigmoid` normalization in `BinaryPrecisionRecallCurve`, which might cause incorrect ROC computation when updating incrementally with raw logits. ([#3179](https://github.com/Lightning-AI/torchmetrics/pull/3179)). This fix will only take effect when setting `disable_softmax` to False (defaults to True for compatibility).


=======
>>>>>>> 565f5713
---

## [1.7.4] - 2025-07-03

### Changed

- Improved numerical stability of pearson's correlation coefficient ([#3152](https://github.com/Lightning-AI/torchmetrics/pull/3152))

### Fixed

- Fixed: Ignore zero and negative predictions in retrieval metrics ([#3160](https://github.com/Lightning-AI/torchmetrics/pull/3160))
- Fixed SSIM `dist_reduce_fx` when `reduction=None` for distributed training (
    [#3162](https://github.com/Lightning-AI/torchmetrics/pull/3162), [#3166](https://github.com/Lightning-AI/torchmetrics/pull/3166))
- Fixed attribute error ([#3154](https://github.com/Lightning-AI/torchmetrics/pull/3154))
- Fixed incorrect shape in `_pearson_corrcoef_update` ([#3168](https://github.com/Lightning-AI/torchmetrics/pull/3168))


## [1.7.3] - 2025-06-13

### Fixed

- Fixed: Ensure `WrapperMetric` Resets `wrapped_metric` State ([#3123](https://github.com/Lightning-AI/torchmetrics/pull/3123))
- Fixed `top_k` in `multiclass_accuracy` ([#3117](https://github.com/Lightning-AI/torchmetrics/pull/3117))
- Fixed compatibility to COCO format for `pycocotools` 2.0.10 ([#3131](https://github.com/Lightning-AI/torchmetrics/pull/3131))


## [1.7.2] - 2025-05-27

### Changed

- Enhance: improve performance of `_rank_data` ([#3103](https://github.com/Lightning-AI/torchmetrics/pull/3103))

### Fixed

- Fixed `UnboundLocalError` in `MatthewsCorrCoef` ([#3059](https://github.com/Lightning-AI/torchmetrics/pull/3059))
- Fixed  MIFID incorrectly converts inputs to `byte` dtype with custom encoders ([#3064](https://github.com/Lightning-AI/torchmetrics/pull/3064))
- Fixed `ignore_index` in `MultilabelExactMatch` ([#3085](https://github.com/Lightning-AI/torchmetrics/pull/3085))
- Fixed: disable non-blocking on MPS ([#3101](https://github.com/Lightning-AI/torchmetrics/pull/3101))


## [1.7.1] - 2025-04-06

### Changed

- Enhance Support Adding a `MetricCollection` to Another `MetricCollection` in `add_metrics` Function ([#3032](https://github.com/Lightning-AI/torchmetrics/pull/3032))

### Fixed

- Fixed absent class `MeanIOU` ([#2892](https://github.com/Lightning-AI/torchmetrics/pull/2892))
- Fixed detection IoU ignores predictions without ground truth ([#3025](https://github.com/Lightning-AI/torchmetrics/pull/3025))
- Fixed error raised in `MulticlassAccuracy` when top_k>1 ([#3039](https://github.com/Lightning-AI/torchmetrics/pull/3039))

## [1.7.0] - 2025-03-20

### Added

- Additions to image domain:
  - Added `ARNIQA` metric ([#2953](https://github.com/Lightning-AI/torchmetrics/pull/2953))
  - Added `DeepImageStructureAndTextureSimilarity` ([#2993](https://github.com/Lightning-AI/torchmetrics/pull/2993))
  - Added support for more models and processors in `CLIPScore` ([#2978](https://github.com/Lightning-AI/torchmetrics/pull/2978))
- Added `JensenShannonDivergence` metric to regression package ([#2992](https://github.com/Lightning-AI/torchmetrics/pull/2992))
- Added `ClusterAccuracy` metric to cluster package ([#2777](https://github.com/Lightning-AI/torchmetrics/pull/2777))
- Added `Equal Error Rate (EER)` to classification package ([#3013](https://github.com/Lightning-AI/torchmetrics/pull/3013))
- Added functional interface to `MeanAveragePrecision` metric ([#3011](https://github.com/Lightning-AI/torchmetrics/pull/3011))

### Changed

- Making `num_classes` optional for `one-hot` inputs in `MeanIoU` ([#3012](https://github.com/Lightning-AI/torchmetrics/pull/3012))

### Removed

- Removed `Dice` from classification ([#3017](https://github.com/Lightning-AI/torchmetrics/pull/3017))

### Fixed

- Fixed edge case in integration between class-wise wrapper and metric tracker ([#3008](https://github.com/Lightning-AI/torchmetrics/pull/3008))
- Fixed `IndexError` in `MultiClassAccuracy` when using `top_k` with single sample  ([#3021](https://github.com/Lightning-AI/torchmetrics/pull/3021))

---

## [1.6.3] - 2024-03-13

### Fixed

- Fixed logic in how metric states referencing is handled in `MetricCollection` ([#2990](https://github.com/Lightning-AI/torchmetrics/pull/2990))
- Fixed integration between class-wise wrapper and metric tracker ([#3004](https://github.com/Lightning-AI/torchmetrics/pull/3004))


## [1.6.2] - 2024-02-28

### Added

- Added `zero_division` argument to `DiceScore` in segmentation package ([#2860](https://github.com/Lightning-AI/torchmetrics/pull/2860))
- Added `cache_session` to `DNSMOS` metric to control caching behavior ([#2974](https://github.com/Lightning-AI/torchmetrics/pull/2974))
- Added `disable` option to `nan_strategy` in basic aggregation metrics ([#2943](https://github.com/Lightning-AI/torchmetrics/pull/2943))

### Changed

- Make `num_classes` optional for classification in case of micro averaging ([#2841](https://github.com/Lightning-AI/torchmetrics/pull/2841))
- Enhance `Clip_Score` to calculate similarities between same modalities ([#2875](https://github.com/Lightning-AI/torchmetrics/pull/2875))

### Fixed

- Fixed `DiceScore` when there is zero overlap between predictions and targets ([#2860](https://github.com/Lightning-AI/torchmetrics/pull/2860))
- Fixed `MeanAveragePrecision` for `average="micro"` when 0 label is not present ([#2968](https://github.com/Lightning-AI/torchmetrics/pull/2968))
- Fixed corner-case in `PearsonCorrCoef` when input is constant ([#2975](https://github.com/Lightning-AI/torchmetrics/pull/2975))
- Fixed `MetricCollection.update` gives identical results ([#2944](https://github.com/Lightning-AI/torchmetrics/pull/2944))
- Fixed missing `kwargs` in `PIT` metric for permutation wise mode ([#2977](https://github.com/Lightning-AI/torchmetrics/pull/2977))
- Fixed multiple errors in the `_final_aggregation` function for `PearsonCorrCoef` ([#2980](https://github.com/Lightning-AI/torchmetrics/pull/2980))
- Fixed incorrect CLIP-IQA type hints ([#2952](https://github.com/Lightning-AI/torchmetrics/pull/2952))


## [1.6.1] - 2024-12-24

### Changed

- Enabled specifying weights path for FID ([#2867](https://github.com/Lightning-AI/torchmetrics/pull/2867))
- Delete `Device2Host` caused by comm with device and host ([#2840](https://github.com/Lightning-AI/torchmetrics/pull/2840))

### Fixed

- Fixed plotting of multilabel confusion matrix ([#2858](https://github.com/Lightning-AI/torchmetrics/pull/2858))
- Fixed issue with shared state in metric collection when using dice score ([#2848](https://github.com/Lightning-AI/torchmetrics/pull/2848))
- Fixed `top_k` for `multiclassf1score` with one-hot encoding ([#2839](https://github.com/Lightning-AI/torchmetrics/pull/2839))
- Fixed slow calculations of classification metrics with MPS ([#2876](https://github.com/Lightning-AI/torchmetrics/pull/2876))


## [1.6.0] - 2024-11-12

### Added

- Added audio metric `NISQA` ([#2792](https://github.com/Lightning-AI/torchmetrics/pull/2792))
- Added classification metric `LogAUC` ([#2377](https://github.com/Lightning-AI/torchmetrics/pull/2377))
- Added classification metric `NegativePredictiveValue` ([#2433](https://github.com/Lightning-AI/torchmetrics/pull/2433))
- Added regression metric `NormalizedRootMeanSquaredError` ([#2442](https://github.com/Lightning-AI/torchmetrics/pull/2442))
- Added segmentation metric `Dice` ([#2725](https://github.com/Lightning-AI/torchmetrics/pull/2725))
- Added method `merge_state` to `Metric` ([#2786](https://github.com/Lightning-AI/torchmetrics/pull/2786))
- Added support for propagation of the autograd graph in ddp setting ([#2754](https://github.com/Lightning-AI/torchmetrics/pull/2754))

### Changed

- Changed naming and input order arguments in `KLDivergence` ([#2800](https://github.com/Lightning-AI/torchmetrics/pull/2800))

### Deprecated

- Deprecated Dice from classification metrics ([#2725](https://github.com/Lightning-AI/torchmetrics/pull/2725))

### Removed

- Changed minimum supported Pytorch version to 2.0 ([#2671](https://github.com/Lightning-AI/torchmetrics/pull/2671))
- Dropped support for Python 3.8 ([#2827](https://github.com/Lightning-AI/torchmetrics/pull/2827))
- Removed `num_outputs` in `R2Score` ([#2800](https://github.com/Lightning-AI/torchmetrics/pull/2800))

### Fixed

- Fixed segmentation `Dice` + `GeneralizedDice` for 2d index tensors ([#2832](https://github.com/Lightning-AI/torchmetrics/pull/2832))
- Fixed mixed results of `rouge_score` with `accumulate='best'` ([#2830](https://github.com/Lightning-AI/torchmetrics/pull/2830))

---

## [1.5.2] - 2024-11-07

### Changed

- Re-adding `numpy` 2+ support ([#2804](https://github.com/Lightning-AI/torchmetrics/pull/2804))

### Fixed

- Fixed iou scores in detection for either empty predictions/targets leading to wrong scores ([#2805](https://github.com/Lightning-AI/torchmetrics/pull/2805))
- Fixed `MetricCollection` compatibility with `torch.jit.script` ([#2813](https://github.com/Lightning-AI/torchmetrics/pull/2813))
- Fixed assert in PIT ([#2811](https://github.com/Lightning-AI/torchmetrics/pull/2811))
- Patched `np.Inf` for `numpy` 2.0+ ([#2826](https://github.com/Lightning-AI/torchmetrics/pull/2826))


## [1.5.1] - 2024-10-22

### Fixed

- Changing `_modules` dict type in Pytorch 2.5 preventing to fail collections metrics ([#2793](https://github.com/Lightning-AI/torchmetrics/pull/2793))


## [1.5.0] - 2024-10-18

### Added

- Added segmentation metric `HausdorffDistance` ([#2122](https://github.com/Lightning-AI/torchmetrics/pull/2122))
- Added audio metric `DNSMOS` ([#2525](https://github.com/Lightning-AI/torchmetrics/pull/2525))
- Added shape metric `ProcrustesDistance` ([#2723](https://github.com/Lightning-AI/torchmetrics/pull/2723)
- Added `MetricInputTransformer` wrapper ([#2392](https://github.com/Lightning-AI/torchmetrics/pull/2392))
- Added `input_format` argument to segmentation metrics ([#2572](https://github.com/Lightning-AI/torchmetrics/pull/2572))
- Added `multi-output` support for MAE metric ([#2605](https://github.com/Lightning-AI/torchmetrics/pull/2605))
- Added `truncation` argument to `BERTScore` ([#2776](https://github.com/Lightning-AI/torchmetrics/pull/2776))

### Changed

- Tracker higher is better integration ([#2649](https://github.com/Lightning-AI/torchmetrics/pull/2649))
- Updated `InfoLM` class to dynamically set `higher_is_better` ([#2674](https://github.com/Lightning-AI/torchmetrics/pull/2674))

### Deprecated

- Deprecated `num_outputs` in `R2Score` ([#2705](https://github.com/Lightning-AI/torchmetrics/pull/2705))

### Fixed

- Fixed corner case in `IoU` metric for single empty prediction tensors ([#2780](https://github.com/Lightning-AI/torchmetrics/pull/2780))
- Fixed `PSNR` calculation for integer type input images ([#2788](https://github.com/Lightning-AI/torchmetrics/pull/2788))

---

## [1.4.3] - 2024-10-10

### Fixed

- Fixed for Pearson changes inputs ([#2765](https://github.com/Lightning-AI/torchmetrics/pull/2765))
- Fixed bug in `PESQ` metric where `NoUtterancesError` prevented calculating on a batch of data ([#2753](https://github.com/Lightning-AI/torchmetrics/pull/2753))
- Fixed corner case in `MatthewsCorrCoef` ([#2743](https://github.com/Lightning-AI/torchmetrics/pull/2743))


## [1.4.2] - 2022-09-12

### Added

- Re-adding `Chrf` implementation ([#2701](https://github.com/Lightning-AI/torchmetrics/pull/2701))

### Fixed

- Fixed wrong aggregation in `segmentation.MeanIoU` ([#2698](https://github.com/Lightning-AI/torchmetrics/pull/2698))
- Fixed handling zero division error in binary IoU (Jaccard index) calculation ([#2726](https://github.com/Lightning-AI/torchmetrics/pull/2726))
- Corrected the padding related calculation errors in SSIM ([#2721](https://github.com/Lightning-AI/torchmetrics/pull/2721))
- Fixed compatibility of audio domain with new `scipy` ([#2733](https://github.com/Lightning-AI/torchmetrics/pull/2733))
- Fixed how `prefix`/`postfix` works in `MultitaskWrapper` ([#2722](https://github.com/Lightning-AI/torchmetrics/pull/2722))
- Fixed flakiness in tests related to `torch.unique` with `dim=None` ([#2650](https://github.com/Lightning-AI/torchmetrics/pull/2650))


## [1.4.1] - 2024-08-02

### Changed

- Calculate text color of `ConfusionMatrix` plot based on luminance ([#2590](https://github.com/Lightning-AI/torchmetrics/pull/2590))
- Updated `_safe_divide` to allow `Accuracy` to run on the GPU ([#2640](https://github.com/Lightning-AI/torchmetrics/pull/2640))
- Improved error messages for intersection detection metrics for wrong user input ([#2577](https://github.com/Lightning-AI/torchmetrics/pull/2577))

### Removed

- Dropped `Chrf` implementation due to licensing issues with the upstream package ([#2668](https://github.com/Lightning-AI/torchmetrics/pull/2668))

### Fixed

- Fixed bug in `MetricCollection` when using compute groups and `compute` is called more than once ([#2571](https://github.com/Lightning-AI/torchmetrics/pull/2571))
- Fixed class order of `panoptic_quality(..., return_per_class=True)` output ([#2548](https://github.com/Lightning-AI/torchmetrics/pull/2548))
- Fixed `BootstrapWrapper` not being reset correctly ([#2574](https://github.com/Lightning-AI/torchmetrics/pull/2574))
- Fixed integration between `ClasswiseWrapper` and `MetricCollection` with custom `_filter_kwargs` method ([#2575](https://github.com/Lightning-AI/torchmetrics/pull/2575))
- Fixed BertScore calculation: pred target misalignment ([#2347](https://github.com/Lightning-AI/torchmetrics/pull/2347))
- Fixed `_cumsum` helper function in multi-gpu ([#2636](https://github.com/Lightning-AI/torchmetrics/pull/2636))
- Fixed bug in `MeanAveragePrecision.coco_to_tm` ([#2588](https://github.com/Lightning-AI/torchmetrics/pull/2588))
- Fixed missed f-strings in exceptions/warnings ([#2667](https://github.com/Lightning-AI/torchmetrics/pull/2667))


## [1.4.0] - 2024-05-03

### Added

- Added `SensitivityAtSpecificity` metric to classification subpackage ([#2217](https://github.com/Lightning-AI/torchmetrics/pull/2217))
- Added `QualityWithNoReference` metric to image subpackage ([#2288](https://github.com/Lightning-AI/torchmetrics/pull/2288))
- Added a new segmentation metric:
    - `MeanIoU` ([#1236](https://github.com/Lightning-AI/torchmetrics/pull/1236))
    - `GeneralizedDiceScore` ([#1090](https://github.com/Lightning-AI/torchmetrics/pull/1090))
- Added support for calculating segmentation quality and recognition quality in `PanopticQuality` metric ([#2381](https://github.com/Lightning-AI/torchmetrics/pull/2381))
- Added `pretty-errors` for improving error prints ([#2431](https://github.com/Lightning-AI/torchmetrics/pull/2431))
- Added support for `torch.float` weighted networks for FID and KID calculations ([#2483](https://github.com/Lightning-AI/torchmetrics/pull/2483))
- Added `zero_division` argument to selected classification metrics ([#2198](https://github.com/Lightning-AI/torchmetrics/pull/2198))

### Changed

- Made `__getattr__` and `__setattr__` of `ClasswiseWrapper` more general ([#2424](https://github.com/Lightning-AI/torchmetrics/pull/2424))

### Fixed

- Fix getitem for metric collection when prefix/postfix is set ([#2430](https://github.com/Lightning-AI/torchmetrics/pull/2430))
- Fixed axis names with Precision-Recall curve ([#2462](https://github.com/Lightning-AI/torchmetrics/pull/2462))
- Fixed list synchronization with partly empty lists ([#2468](https://github.com/Lightning-AI/torchmetrics/pull/2468))
- Fixed memory leak in metrics using list states ([#2492](https://github.com/Lightning-AI/torchmetrics/pull/2492))
- Fixed bug in computation of `ERGAS` metric ([#2498](https://github.com/Lightning-AI/torchmetrics/pull/2498))
- Fixed `BootStrapper` wrapper not working with `kwargs` provided argument ([#2503](https://github.com/Lightning-AI/torchmetrics/pull/2503))
- Fixed warnings being suppressed in `MeanAveragePrecision` when requested ([#2501](https://github.com/Lightning-AI/torchmetrics/pull/2501))
- Fixed corner-case in `binary_average_precision` when only negative samples are provided ([#2507](https://github.com/Lightning-AI/torchmetrics/pull/2507))

---

## [1.3.2] - 2024-03-18

### Fixed

- Fixed negative variance estimates in certain image metrics ([#2378](https://github.com/Lightning-AI/torchmetrics/pull/2378))
- Fixed dtype being changed by deepspeed for certain regression metrics ([#2379](https://github.com/Lightning-AI/torchmetrics/pull/2379))
- Fixed plotting of metric collection when prefix/postfix is set ([#2429](https://github.com/Lightning-AI/torchmetrics/pull/2429))
- Fixed bug when `top_k>1` and `average="macro"` for classification metrics ([#2423](https://github.com/Lightning-AI/torchmetrics/pull/2423))
- Fixed case where label prediction tensors in classification metrics were not validated correctly ([#2427](https://github.com/Lightning-AI/torchmetrics/pull/2427))
- Fixed how auc scores are calculated in `PrecisionRecallCurve.plot` methods ([#2437](https://github.com/Lightning-AI/torchmetrics/pull/2437))


## [1.3.1] - 2024-02-12

### Fixed

- Fixed how backprop is handled in `LPIPS` metric ([#2326](https://github.com/Lightning-AI/torchmetrics/pull/2326))
- Fixed `MultitaskWrapper` not being able to be logged in lightning when using metric collections ([#2349](https://github.com/Lightning-AI/torchmetrics/pull/2349))
- Fixed high memory consumption in `Perplexity` metric ([#2346](https://github.com/Lightning-AI/torchmetrics/pull/2346))
- Fixed cached network in `FeatureShare` not being moved to the correct device ([#2348](https://github.com/Lightning-AI/torchmetrics/pull/2348))
- Fix naming of statistics in `MeanAveragePrecision` with custom max det thresholds ([#2367](https://github.com/Lightning-AI/torchmetrics/pull/2367))
- Fixed custom aggregation in retrieval metrics ([#2364](https://github.com/Lightning-AI/torchmetrics/pull/2364))
- Fixed initialize aggregation metrics with default floating type ([#2366](https://github.com/Lightning-AI/torchmetrics/pull/2366))
- Fixed plotting of confusion matrices ([#2358](https://github.com/Lightning-AI/torchmetrics/pull/2358))


## [1.3.0] - 2024-01-10

### Added

- Added more tokenizers for `SacreBLEU` metric ([#2068](https://github.com/Lightning-AI/torchmetrics/pull/2068))
- Added support for logging `MultiTaskWrapper` directly with lightnings `log_dict` method ([#2213](https://github.com/Lightning-AI/torchmetrics/pull/2213))
- Added `FeatureShare` wrapper to share submodules containing feature extractors between metrics ([#2120](https://github.com/Lightning-AI/torchmetrics/pull/2120))
- Added new metrics to image domain:
  * `SpatialDistortionIndex` ([#2260](https://github.com/Lightning-AI/torchmetrics/pull/2260))
  * Added `CriticalSuccessIndex` ([#2257](https://github.com/Lightning-AI/torchmetrics/pull/2257))
  * `Spatial Correlation Coefficient` ([#2248](https://github.com/Lightning-AI/torchmetrics/pull/2248))
- Added `average` argument to multiclass versions of `PrecisionRecallCurve` and `ROC` ([#2084](https://github.com/Lightning-AI/torchmetrics/pull/2084))
- Added confidence scores when `extended_summary=True` in `MeanAveragePrecision` ([#2212](https://github.com/Lightning-AI/torchmetrics/pull/2212))
- Added `RetrievalAUROC` metric ([#2251](https://github.com/Lightning-AI/torchmetrics/pull/2251))
- Added `aggregate` argument to retrieval metrics ([#2220](https://github.com/Lightning-AI/torchmetrics/pull/2220))
- Added utility functions in `segmentation.utils` for future segmentation metrics ([#2105](https://github.com/Lightning-AI/torchmetrics/pull/2105))


### Changed

- Changed minimum supported Pytorch version from 1.8 to 1.10 ([#2145](https://github.com/Lightning-AI/torchmetrics/pull/2145))
- Changed x-/y-axis order for `PrecisionRecallCurve` to be consistent with scikit-learn ([#2183](https://github.com/Lightning-AI/torchmetrics/pull/2183))

### Deprecated

- Deprecated `metric._update_called` ([#2141](https://github.com/Lightning-AI/torchmetrics/pull/2141))
- Deprecated `specicity_at_sensitivity` in favour of `specificity_at_sensitivity` ([#2199](https://github.com/Lightning-AI/torchmetrics/pull/2199))

### Fixed

- Fixed support for half precision + CPU in metrics requiring topk operator ([#2252](https://github.com/Lightning-AI/torchmetrics/pull/2252))
- Fixed warning incorrectly being raised in `Running` metrics ([#2256](https://github.com/Lightning-AI/torchmetrics/pull/2265))
- Fixed integration with custom feature extractor in `FID` metric ([#2277](https://github.com/Lightning-AI/torchmetrics/pull/2277))

---

## [1.2.1] - 2023-11-30

### Added

- Added error if `NoTrainInceptionV3` is being initialized without `torch-fidelity` not being installed ([#2143](https://github.com/Lightning-AI/torchmetrics/pull/2143))
- Added support for Pytorch v2.1 ([#2142](https://github.com/Lightning-AI/torchmetrics/pull/2142))

### Changed

- Change default state of `SpectralAngleMapper` and `UniversalImageQualityIndex` to be tensors ([#2089](https://github.com/Lightning-AI/torchmetrics/pull/2089))
- Use `torch` range func and repeat for deterministic bincount ([#2184](https://github.com/Lightning-AI/torchmetrics/pull/2184))

### Removed

- Removed unused `lpips` third-party package as dependency of `LearnedPerceptualImagePatchSimilarity` metric ([#2230](https://github.com/Lightning-AI/torchmetrics/pull/2230))

### Fixed

- Fixed numerical stability bug in `LearnedPerceptualImagePatchSimilarity` metric ([#2144](https://github.com/Lightning-AI/torchmetrics/pull/2144))
- Fixed numerical stability issue in `UniversalImageQualityIndex` metric ([#2222](https://github.com/Lightning-AI/torchmetrics/pull/2222))
- Fixed incompatibility for `MeanAveragePrecision` with `pycocotools` backend when too little `max_detection_thresholds` are provided ([#2219](https://github.com/Lightning-AI/torchmetrics/pull/2219))
- Fixed support for half precision in Perplexity metric ([#2235](https://github.com/Lightning-AI/torchmetrics/pull/2235))
- Fixed device and dtype for `LearnedPerceptualImagePatchSimilarity` functional metric ([#2234](https://github.com/Lightning-AI/torchmetrics/pull/2234))
- Fixed bug in `Metric._reduce_states(...)` when using `dist_sync_fn="cat"` ([#2226](https://github.com/Lightning-AI/torchmetrics/pull/2226))
- Fixed bug in `CosineSimilarity` where 2d is expected but 1d input was given ([#2241](https://github.com/Lightning-AI/torchmetrics/pull/2241))
- Fixed bug in `MetricCollection` when using compute groups and `compute` is called more than once ([#2211](https://github.com/Lightning-AI/torchmetrics/pull/2211))


## [1.2.0] - 2023-09-22

### Added

- Added metric to cluster package:
    - `MutualInformationScore` ([#2008](https://github.com/Lightning-AI/torchmetrics/pull/2008))
    - `RandScore` ([#2025](https://github.com/Lightning-AI/torchmetrics/pull/2025))
    - `NormalizedMutualInfoScore` ([#2029](https://github.com/Lightning-AI/torchmetrics/pull/2029))
    - `AdjustedRandScore` ([#2032](https://github.com/Lightning-AI/torchmetrics/pull/2032))
    - `CalinskiHarabaszScore` ([#2036](https://github.com/Lightning-AI/torchmetrics/pull/2036))
    - `DunnIndex` ([#2049](https://github.com/Lightning-AI/torchmetrics/pull/2049))
    - `HomogeneityScore` ([#2053](https://github.com/Lightning-AI/torchmetrics/pull/2053))
    - `CompletenessScore` ([#2053](https://github.com/Lightning-AI/torchmetrics/pull/2053))
    - `VMeasureScore` ([#2053](https://github.com/Lightning-AI/torchmetrics/pull/2053))
    - `FowlkesMallowsIndex` ([#2066](https://github.com/Lightning-AI/torchmetrics/pull/2066))
    - `AdjustedMutualInfoScore` ([#2058](https://github.com/Lightning-AI/torchmetrics/pull/2058))
    - `DaviesBouldinScore` ([#2071](https://github.com/Lightning-AI/torchmetrics/pull/2071))
- Added `backend` argument to `MeanAveragePrecision` ([#2034](https://github.com/Lightning-AI/torchmetrics/pull/2034))

---

## [1.1.2] - 2023-09-11

### Fixed

- Fixed tie breaking in ndcg metric ([#2031](https://github.com/Lightning-AI/torchmetrics/pull/2031))
- Fixed bug in `BootStrapper` when very few samples were evaluated that could lead to crash ([#2052](https://github.com/Lightning-AI/torchmetrics/pull/2052))
- Fixed bug when creating multiple plots that lead to not all plots being shown ([#2060](https://github.com/Lightning-AI/torchmetrics/pull/2060))
- Fixed performance issues in `RecallAtFixedPrecision` for large batch sizes ([#2042](https://github.com/Lightning-AI/torchmetrics/pull/2042))
- Fixed bug related to `MetricCollection` used with custom metrics have `prefix`/`postfix` attributes ([#2070](https://github.com/Lightning-AI/torchmetrics/pull/2070))


## [1.1.1] - 2023-08-29

### Added

- Added `average` argument to `MeanAveragePrecision` ([#2018](https://github.com/Lightning-AI/torchmetrics/pull/2018))

### Fixed

- Fixed bug in `PearsonCorrCoef` is updated on single samples at a time ([#2019](https://github.com/Lightning-AI/torchmetrics/pull/2019))
- Fixed support for pixel-wise MSE ([#2017](https://github.com/Lightning-AI/torchmetrics/pull/2017))
- Fixed bug in `MetricCollection` when used with multiple metrics that return dicts with same keys ([#2027](https://github.com/Lightning-AI/torchmetrics/pull/2027))
- Fixed bug in detection intersection metrics when `class_metrics=True` resulting in wrong values ([#1924](https://github.com/Lightning-AI/torchmetrics/pull/1924))
- Fixed missing attributes `higher_is_better`, `is_differentiable` for some metrics ([#2028](https://github.com/Lightning-AI/torchmetrics/pull/2028))


## [1.1.0] - 2023-08-22

### Added

- Added source aggregated signal-to-distortion ratio (SA-SDR) metric ([#1882](https://github.com/Lightning-AI/torchmetrics/pull/1882)
- Added `VisualInformationFidelity` to image package ([#1830](https://github.com/Lightning-AI/torchmetrics/pull/1830))
- Added `EditDistance` to text package ([#1906](https://github.com/Lightning-AI/torchmetrics/pull/1906))
- Added `top_k` argument to `RetrievalMRR` in retrieval package ([#1961](https://github.com/Lightning-AI/torchmetrics/pull/1961))
- Added support for evaluating `"segm"` and `"bbox"` detection in `MeanAveragePrecision` at the same time ([#1928](https://github.com/Lightning-AI/torchmetrics/pull/1928))
- Added `PerceptualPathLength` to image package ([#1939](https://github.com/Lightning-AI/torchmetrics/pull/1939))
- Added support for multioutput evaluation in `MeanSquaredError` ([#1937](https://github.com/Lightning-AI/torchmetrics/pull/1937))
- Added argument `extended_summary` to `MeanAveragePrecision` such that precision, recall, iou can be easily returned ([#1983](https://github.com/Lightning-AI/torchmetrics/pull/1983))
- Added warning to `ClipScore` if long captions are detected and truncate ([#2001](https://github.com/Lightning-AI/torchmetrics/pull/2001))
- Added `CLIPImageQualityAssessment` to multimodal package ([#1931](https://github.com/Lightning-AI/torchmetrics/pull/1931))
- Added new property `metric_state` to all metrics for users to investigate currently stored tensors in memory ([#2006](https://github.com/Lightning-AI/torchmetrics/pull/2006))

---

## [1.0.3] - 2023-08-08

### Added

- Added warning to `MeanAveragePrecision` if too many detections are observed ([#1978](https://github.com/Lightning-AI/torchmetrics/pull/1978))

### Fixed

- Fix support for int input for when `multidim_average="samplewise"` in classification metrics  ([#1977](https://github.com/Lightning-AI/torchmetrics/pull/1977))
- Fixed x/y labels when plotting confusion matrices ([#1976](https://github.com/Lightning-AI/torchmetrics/pull/1976))
- Fixed IOU compute in cuda ([#1982](https://github.com/Lightning-AI/torchmetrics/pull/1982))


## [1.0.2] - 2023-08-02

### Added

- Added warning to `PearsonCorrCoeff` if input has a very small variance for its given dtype ([#1926](https://github.com/Lightning-AI/torchmetrics/pull/1926))

### Changed

- Changed all non-task specific classification metrics to be true subtypes of `Metric` ([#1963](https://github.com/Lightning-AI/torchmetrics/pull/1963))

### Fixed

- Fixed bug in `CalibrationError` where calculations for double precision input was performed in float precision ([#1919](https://github.com/Lightning-AI/torchmetrics/pull/1919))
- Fixed bug related to the `prefix/postfix` arguments in `MetricCollection` and `ClasswiseWrapper` being duplicated ([#1918](https://github.com/Lightning-AI/torchmetrics/pull/1918))
- Fixed missing AUC score when plotting classification metrics that support the `score` argument ([#1948](https://github.com/Lightning-AI/torchmetrics/pull/1948))


## [1.0.1] - 2023-07-13

### Fixed
- Fixes corner case when using `MetricCollection` together with aggregation metrics ([#1896](https://github.com/Lightning-AI/torchmetrics/pull/1896))
- Fixed the use of `max_fpr` in `AUROC` metric when only one class is present ([#1895](https://github.com/Lightning-AI/torchmetrics/pull/1895))
- Fixed bug related to empty predictions for `IntersectionOverUnion` metric ([#1892](https://github.com/Lightning-AI/torchmetrics/pull/1892))
- Fixed bug related to `MeanMetric` and broadcasting of weights when Nans are present ([#1898](https://github.com/Lightning-AI/torchmetrics/pull/1898))
- Fixed bug related to expected input format of pycoco in `MeanAveragePrecision` ([#1913](https://github.com/Lightning-AI/torchmetrics/pull/1913))


## [1.0.0] - 2023-07-04

### Added

- Added `prefix` and `postfix` arguments to `ClasswiseWrapper` ([#1866](https://github.com/Lightning-AI/torchmetrics/pull/1866))
- Added speech-to-reverberation modulation energy ratio (SRMR) metric ([#1792](https://github.com/Lightning-AI/torchmetrics/pull/1792), [#1872](https://github.com/Lightning-AI/torchmetrics/pull/1872))
- Added new global arg `compute_with_cache` to control caching behaviour after `compute` method ([#1754](https://github.com/Lightning-AI/torchmetrics/pull/1754))
- Added `ComplexScaleInvariantSignalNoiseRatio` for audio package ([#1785](https://github.com/Lightning-AI/torchmetrics/pull/1785))
- Added `Running` wrapper for calculate running statistics ([#1752](https://github.com/Lightning-AI/torchmetrics/pull/1752))
- Added`RelativeAverageSpectralError` and `RootMeanSquaredErrorUsingSlidingWindow` to image package ([#816](https://github.com/Lightning-AI/torchmetrics/pull/816))
- Added support for `SpecificityAtSensitivity` Metric ([#1432](https://github.com/Lightning-AI/torchmetrics/pull/1432))
- Added support for plotting of metrics through `.plot()` method (
    [#1328](https://github.com/Lightning-AI/torchmetrics/pull/1328),
    [#1481](https://github.com/Lightning-AI/torchmetrics/pull/1481),
    [#1480](https://github.com/Lightning-AI/torchmetrics/pull/1480),
    [#1490](https://github.com/Lightning-AI/torchmetrics/pull/1490),
    [#1581](https://github.com/Lightning-AI/torchmetrics/pull/1581),
    [#1585](https://github.com/Lightning-AI/torchmetrics/pull/1585),
    [#1593](https://github.com/Lightning-AI/torchmetrics/pull/1593),
    [#1600](https://github.com/Lightning-AI/torchmetrics/pull/1600),
    [#1605](https://github.com/Lightning-AI/torchmetrics/pull/1605),
    [#1610](https://github.com/Lightning-AI/torchmetrics/pull/1610),
    [#1609](https://github.com/Lightning-AI/torchmetrics/pull/1609),
    [#1621](https://github.com/Lightning-AI/torchmetrics/pull/1621),
    [#1624](https://github.com/Lightning-AI/torchmetrics/pull/1624),
    [#1623](https://github.com/Lightning-AI/torchmetrics/pull/1623),
    [#1638](https://github.com/Lightning-AI/torchmetrics/pull/1638),
    [#1631](https://github.com/Lightning-AI/torchmetrics/pull/1631),
    [#1650](https://github.com/Lightning-AI/torchmetrics/pull/1650),
    [#1639](https://github.com/Lightning-AI/torchmetrics/pull/1639),
    [#1660](https://github.com/Lightning-AI/torchmetrics/pull/1660),
    [#1682](https://github.com/Lightning-AI/torchmetrics/pull/1682),
    [#1786](https://github.com/Lightning-AI/torchmetrics/pull/1786),
)
- Added support for plotting of audio metrics through `.plot()` method ([#1434](https://github.com/Lightning-AI/torchmetrics/pull/1434))
- Added `classes` to output from `MAP` metric ([#1419](https://github.com/Lightning-AI/torchmetrics/pull/1419))
- Added Binary group fairness metrics to classification package ([#1404](https://github.com/Lightning-AI/torchmetrics/pull/1404))
- Added `MinkowskiDistance` to regression package ([#1362](https://github.com/Lightning-AI/torchmetrics/pull/1362))
- Added `pairwise_minkowski_distance` to pairwise package ([#1362](https://github.com/Lightning-AI/torchmetrics/pull/1362))
- Added new detection metric `PanopticQuality` (
    [#929](https://github.com/Lightning-AI/torchmetrics/pull/929),
    [#1527](https://github.com/Lightning-AI/torchmetrics/pull/1527),
)
- Added `PSNRB` metric ([#1421](https://github.com/Lightning-AI/torchmetrics/pull/1421))
- Added `ClassificationTask` Enum and use in metrics ([#1479](https://github.com/Lightning-AI/torchmetrics/pull/1479))
- Added `ignore_index` option to `exact_match` metric ([#1540](https://github.com/Lightning-AI/torchmetrics/pull/1540))
- Add parameter `top_k` to `RetrievalMAP` ([#1501](https://github.com/Lightning-AI/torchmetrics/pull/1501))
- Added support for deterministic evaluation on GPU for metrics that uses `torch.cumsum` operator ([#1499](https://github.com/Lightning-AI/torchmetrics/pull/1499))
- Added support for plotting of aggregation metrics through `.plot()` method ([#1485](https://github.com/Lightning-AI/torchmetrics/pull/1485))
- Added support for python 3.11 ([#1612](https://github.com/Lightning-AI/torchmetrics/pull/1612))
- Added support for auto clamping of input for metrics that uses the `data_range` ([#1606](argument https://github.com/Lightning-AI/torchmetrics/pull/1606))
- Added `ModifiedPanopticQuality` metric to detection package ([#1627](https://github.com/Lightning-AI/torchmetrics/pull/1627))
- Added `PrecisionAtFixedRecall` metric to classification package ([#1683](https://github.com/Lightning-AI/torchmetrics/pull/1683))
- Added multiple metrics to detection package ([#1284](https://github.com/Lightning-AI/torchmetrics/pull/1284))
  * `IntersectionOverUnion`
  * `GeneralizedIntersectionOverUnion`
  * `CompleteIntersectionOverUnion`
  * `DistanceIntersectionOverUnion`
- Added `MultitaskWrapper` to wrapper package ([#1762](https://github.com/Lightning-AI/torchmetrics/pull/1762))
- Added `RelativeSquaredError` metric to regression package ([#1765](https://github.com/Lightning-AI/torchmetrics/pull/1765))
- Added `MemorizationInformedFrechetInceptionDistance` metric to image package ([#1580](https://github.com/Lightning-AI/torchmetrics/pull/1580))


### Changed

- Changed `permutation_invariant_training` to allow using a `'permutation-wise'` metric function ([#1794](https://github.com/Lightning-AI/torchmetrics/pull/1794))
- Changed `update_count` and `update_called` from private to public methods ([#1370](https://github.com/Lightning-AI/torchmetrics/pull/1370))
- Raise exception for invalid kwargs in Metric base class ([#1427](https://github.com/Lightning-AI/torchmetrics/pull/1427))
- Extend `EnumStr` raising `ValueError` for invalid value ([#1479](https://github.com/Lightning-AI/torchmetrics/pull/1479))
- Improve speed and memory consumption of binned `PrecisionRecallCurve` with large number of samples ([#1493](https://github.com/Lightning-AI/torchmetrics/pull/1493))
- Changed `__iter__` method from raising `NotImplementedError` to `TypeError` by setting to `None` ([#1538](https://github.com/Lightning-AI/torchmetrics/pull/1538))
- `FID` metric will now raise an error if too few samples are provided ([#1655](https://github.com/Lightning-AI/torchmetrics/pull/1655))
- Allowed FID with `torch.float64` ([#1628](https://github.com/Lightning-AI/torchmetrics/pull/1628))
- Changed `LPIPS` implementation to no more rely on third-party package ([#1575](https://github.com/Lightning-AI/torchmetrics/pull/1575))
- Changed FID matrix square root calculation from `scipy` to `torch` ([#1708](https://github.com/Lightning-AI/torchmetrics/pull/1708))
- Changed calculation in `PearsonCorrCoeff` to be more robust in certain cases  ([#1729](https://github.com/Lightning-AI/torchmetrics/pull/1729))
- Changed `MeanAveragePrecision` to `pycocotools` backend ([#1832](https://github.com/Lightning-AI/torchmetrics/pull/1832))


### Deprecated

- Deprecated domain metrics import from package root (
    [#1685](https://github.com/Lightning-AI/torchmetrics/pull/1685),
    [#1694](https://github.com/Lightning-AI/torchmetrics/pull/1694),
    [#1696](https://github.com/Lightning-AI/torchmetrics/pull/1696),
    [#1699](https://github.com/Lightning-AI/torchmetrics/pull/1699),
    [#1703](https://github.com/Lightning-AI/torchmetrics/pull/1703),
)


### Removed

- Support for python 3.7 ([#1640](https://github.com/Lightning-AI/torchmetrics/pull/1640))


### Fixed

- Fixed support in `MetricTracker` for `MultioutputWrapper` and nested structures ([#1608](https://github.com/Lightning-AI/torchmetrics/pull/1608))
- Fixed restrictive check in `PearsonCorrCoef` ([#1649](https://github.com/Lightning-AI/torchmetrics/pull/1649))
- Fixed integration with `jsonargparse` and `LightningCLI` ([#1651](https://github.com/Lightning-AI/torchmetrics/pull/1651))
- Fixed corner case in calibration error for zero confidence input ([#1648](https://github.com/Lightning-AI/torchmetrics/pull/1648))
- Fix precision-recall curve based computations for float target ([#1642](https://github.com/Lightning-AI/torchmetrics/pull/1642))
- Fixed missing kwarg squeeze in `MultiOutputWrapper` ([#1675](https://github.com/Lightning-AI/torchmetrics/pull/1675))
- Fixed padding removal for 3d input in `MSSSIM` ([#1674](https://github.com/Lightning-AI/torchmetrics/pull/1674))
- Fixed `max_det_threshold` in MAP detection ([#1712](https://github.com/Lightning-AI/torchmetrics/pull/1712))
- Fixed states being saved in metrics that use `register_buffer` ([#1728](https://github.com/Lightning-AI/torchmetrics/pull/1728))
- Fixed states not being correctly synced and device transferred in `MeanAveragePrecision` for `iou_type="segm"` ([#1763](https://github.com/Lightning-AI/torchmetrics/pull/1763))
- Fixed use of `prefix` and `postfix` in nested `MetricCollection` ([#1773](https://github.com/Lightning-AI/torchmetrics/pull/1773))
- Fixed `ax` plotting logging in `MetricCollection ([#1783](https://github.com/Lightning-AI/torchmetrics/pull/1783))
- Fixed lookup for punkt sources being downloaded in `RougeScore` ([#1789](https://github.com/Lightning-AI/torchmetrics/pull/1789))
- Fixed integration with lightning for `CompositionalMetric` ([#1761](https://github.com/Lightning-AI/torchmetrics/pull/1761))
- Fixed several bugs in `SpectralDistortionIndex` metric ([#1808](https://github.com/Lightning-AI/torchmetrics/pull/1808))
- Fixed bug for corner cases in `MatthewsCorrCoef` (
    [#1812](https://github.com/Lightning-AI/torchmetrics/pull/1812),
    [#1863](https://github.com/Lightning-AI/torchmetrics/pull/1863)
)
- Fixed support for half precision in `PearsonCorrCoef` ([#1819](https://github.com/Lightning-AI/torchmetrics/pull/1819))
- Fixed number of bugs related to `average="macro"` in classification metrics ([#1821](https://github.com/Lightning-AI/torchmetrics/pull/1821))
- Fixed off-by-one issue when `ignore_index = num_classes + 1` in Multiclass-jaccard ([#1860](https://github.com/Lightning-AI/torchmetrics/pull/1860))

---

## [0.11.4] - 2023-03-10

### Fixed

- Fixed evaluation of `R2Score` with near constant target ([#1576](https://github.com/Lightning-AI/torchmetrics/pull/1576))
- Fixed dtype conversion when metric is submodule ([#1583](https://github.com/Lightning-AI/torchmetrics/pull/1583))
- Fixed bug related to `top_k>1` and `ignore_index!=None` in `StatScores` based metrics ([#1589](https://github.com/Lightning-AI/torchmetrics/pull/1589))
- Fixed corner case for `PearsonCorrCoef` when running in ddp mode but only on single device ([#1587](https://github.com/Lightning-AI/torchmetrics/pull/1587))
- Fixed overflow error for specific cases in `MAP` when big areas are calculated ([#1607](https://github.com/Lightning-AI/torchmetrics/pull/1607))


## [0.11.3] - 2023-02-28

### Fixed

- Fixed classification metrics for `byte` input ([#1521](https://github.com/Lightning-AI/torchmetrics/pull/1474))
- Fixed the use of `ignore_index` in `MulticlassJaccardIndex` ([#1386](https://github.com/Lightning-AI/torchmetrics/pull/1386))


## [0.11.2] - 2023-02-21

### Fixed

- Fixed compatibility between XLA in `_bincount` function ([#1471](https://github.com/Lightning-AI/torchmetrics/pull/1471))
- Fixed type hints in methods belonging to `MetricTracker` wrapper ([#1472](https://github.com/Lightning-AI/torchmetrics/pull/1472))
- Fixed `multilabel` in `ExactMatch` ([#1474](https://github.com/Lightning-AI/torchmetrics/pull/1474))


## [0.11.1] - 2023-01-30

### Fixed

- Fixed type checking on the `maximize` parameter at the initialization of `MetricTracker` ([#1428](https://github.com/Lightning-AI/torchmetrics/pull/1430))
- Fixed mixed precision autocast for `SSIM` metric ([#1454](https://github.com/Lightning-AI/torchmetrics/pull/1454))
- Fixed checking for `nltk.punkt` in `RougeScore` if a machine is not online ([#1456](https://github.com/Lightning-AI/torchmetrics/pull/1456))
- Fixed wrongly reset method in `MultioutputWrapper` ([#1460](https://github.com/Lightning-AI/torchmetrics/pull/1460))
- Fixed dtype checking in `PrecisionRecallCurve` for `target` tensor ([#1457](https://github.com/Lightning-AI/torchmetrics/pull/1457))


## [0.11.0] - 2022-11-30

### Added

- Added `MulticlassExactMatch` to classification metrics ([#1343](https://github.com/Lightning-AI/torchmetrics/pull/1343))
- Added `TotalVariation` to image package ([#978](https://github.com/Lightning-AI/torchmetrics/pull/978))
- Added `CLIPScore` to new multimodal package ([#1314](https://github.com/Lightning-AI/torchmetrics/pull/1314))
- Added regression metrics:
   * `KendallRankCorrCoef` ([#1271](https://github.com/Lightning-AI/torchmetrics/pull/1271))
   * `LogCoshError` ([#1316](https://github.com/Lightning-AI/torchmetrics/pull/1316))
- Added new nominal metrics:
  * `CramersV` ([#1298](https://github.com/Lightning-AI/torchmetrics/pull/1298))
  * `PearsonsContingencyCoefficient` ([#1334](https://github.com/Lightning-AI/torchmetrics/pull/1334))
  * `TschuprowsT` ([#1334](https://github.com/Lightning-AI/torchmetrics/pull/1334))
  * `TheilsU` ([#1337](https://github.com/Lightning-AI/torchmetrics/pull/1334))
- Added option to pass `distributed_available_fn` to metrics to allow checks for custom communication backend for making `dist_sync_fn` actually useful ([#1301](https://github.com/Lightning-AI/torchmetrics/pull/1301))
- Added `normalize` argument to `Inception`, `FID`, `KID` metrics ([#1246](https://github.com/Lightning-AI/torchmetrics/pull/1246))

### Changed

- Changed minimum Pytorch version to be 1.8 ([#1263](https://github.com/Lightning-AI/torchmetrics/pull/1263))
- Changed interface for all functional and modular classification metrics after refactor ([#1252](https://github.com/Lightning-AI/torchmetrics/pull/1252))

### Removed

- Removed deprecated `BinnedAveragePrecision`, `BinnedPrecisionRecallCurve`, `RecallAtFixedPrecision` ([#1251](https://github.com/Lightning-AI/torchmetrics/pull/1251))
- Removed deprecated `LabelRankingAveragePrecision`, `LabelRankingLoss` and `CoverageError` ([#1251](https://github.com/Lightning-AI/torchmetrics/pull/1251))
- Removed deprecated `KLDivergence` and `AUC` ([#1251](https://github.com/Lightning-AI/torchmetrics/pull/1251))

### Fixed

- Fixed precision bug in `pairwise_euclidean_distance` ([#1352](https://github.com/Lightning-AI/torchmetrics/pull/1352))

---

## [0.10.3] - 2022-11-16

### Fixed

- Fixed bug in `Metrictracker.best_metric` when `return_step=False` ([#1306](https://github.com/Lightning-AI/torchmetrics/pull/1306))
- Fixed bug to prevent users from going into an infinite loop if trying to iterate of a single metric ([#1320](https://github.com/Lightning-AI/torchmetrics/pull/1320))

## [0.10.2] - 2022-10-31

### Changed

- Changed in-place operation to out-of-place operation in `pairwise_cosine_similarity` ([#1288](https://github.com/Lightning-AI/torchmetrics/pull/1288))

### Fixed

- Fixed high memory usage for certain classification metrics when `average='micro'` ([#1286](https://github.com/Lightning-AI/torchmetrics/pull/1286))
- Fixed precision problems when `structural_similarity_index_measure` was used with autocast ([#1291](https://github.com/Lightning-AI/torchmetrics/pull/1291))
- Fixed slow performance for confusion matrix based metrics ([#1302](https://github.com/Lightning-AI/torchmetrics/pull/1302))
- Fixed restrictive dtype checking in `spearman_corrcoef` when used with autocast ([#1303](https://github.com/Lightning-AI/torchmetrics/pull/1303))


## [0.10.1] - 2022-10-21

### Fixed

- Fixed broken clone method for classification metrics ([#1250](https://github.com/Lightning-AI/torchmetrics/pull/1250))
- Fixed unintentional downloading of `nltk.punkt` when `lsum` not in `rouge_keys` ([#1258](https://github.com/Lightning-AI/torchmetrics/pull/1258))
- Fixed type casting in `MAP` metric between `bool` and `float32` ([#1150](https://github.com/Lightning-AI/torchmetrics/pull/1150))


## [0.10.0] - 2022-10-04

### Added

- Added a new NLP metric `InfoLM` ([#915](https://github.com/Lightning-AI/torchmetrics/pull/915))
- Added `Perplexity` metric ([#922](https://github.com/Lightning-AI/torchmetrics/pull/922))
- Added `ConcordanceCorrCoef` metric to regression package ([#1201](https://github.com/Lightning-AI/torchmetrics/pull/1201))
- Added argument `normalize` to `LPIPS` metric ([#1216](https://github.com/Lightning-AI/torchmetrics/pull/1216))
- Added support for multiprocessing of batches in `PESQ` metric ([#1227](https://github.com/Lightning-AI/torchmetrics/pull/1227))
- Added support for multioutput in `PearsonCorrCoef` and `SpearmanCorrCoef` ([#1200](https://github.com/Lightning-AI/torchmetrics/pull/1200))

### Changed

- Classification refactor (
    [#1054](https://github.com/Lightning-AI/torchmetrics/pull/1054),
    [#1143](https://github.com/Lightning-AI/torchmetrics/pull/1143),
    [#1145](https://github.com/Lightning-AI/torchmetrics/pull/1145),
    [#1151](https://github.com/Lightning-AI/torchmetrics/pull/1151),
    [#1159](https://github.com/Lightning-AI/torchmetrics/pull/1159),
    [#1163](https://github.com/Lightning-AI/torchmetrics/pull/1163),
    [#1167](https://github.com/Lightning-AI/torchmetrics/pull/1167),
    [#1175](https://github.com/Lightning-AI/torchmetrics/pull/1175),
    [#1189](https://github.com/Lightning-AI/torchmetrics/pull/1189),
    [#1197](https://github.com/Lightning-AI/torchmetrics/pull/1197),
    [#1215](https://github.com/Lightning-AI/torchmetrics/pull/1215),
    [#1195](https://github.com/Lightning-AI/torchmetrics/pull/1195)
)
- Changed update in `FID` metric to be done in online fashion to save memory ([#1199](https://github.com/Lightning-AI/torchmetrics/pull/1199))
- Improved performance of retrieval metrics ([#1242](https://github.com/Lightning-AI/torchmetrics/pull/1242))
- Changed `SSIM` and `MSSSIM` update to be online to reduce memory usage ([#1231](https://github.com/Lightning-AI/torchmetrics/pull/1231))

### Deprecated

- Deprecated `BinnedAveragePrecision`, `BinnedPrecisionRecallCurve`, `BinnedRecallAtFixedPrecision` ([#1163](https://github.com/Lightning-AI/torchmetrics/pull/1163))
  * `BinnedAveragePrecision` -> use `AveragePrecision` with `thresholds` arg
  * `BinnedPrecisionRecallCurve` -> use `AveragePrecisionRecallCurve` with `thresholds` arg
  * `BinnedRecallAtFixedPrecision` -> use `RecallAtFixedPrecision` with `thresholds` arg
- Renamed and refactored `LabelRankingAveragePrecision`, `LabelRankingLoss` and `CoverageError` ([#1167](https://github.com/Lightning-AI/torchmetrics/pull/1167))
  * `LabelRankingAveragePrecision` -> `MultilabelRankingAveragePrecision`
  * `LabelRankingLoss` -> `MultilabelRankingLoss`
  * `CoverageError` -> `MultilabelCoverageError`
- Deprecated `KLDivergence` and `AUC` from classification package ([#1189](https://github.com/Lightning-AI/torchmetrics/pull/1189))
  * `KLDivergence` moved to `regression` package
  * Instead of `AUC` use `torchmetrics.utils.compute.auc`

### Fixed

- Fixed a bug in `ssim` when `return_full_image=True` where the score was still reduced ([#1204](https://github.com/Lightning-AI/torchmetrics/pull/1204))
- Fixed MPS support for:
  * MAE metric ([#1210](https://github.com/Lightning-AI/torchmetrics/pull/1210))
  * Jaccard index ([#1205](https://github.com/Lightning-AI/torchmetrics/pull/1205))
- Fixed bug in `ClasswiseWrapper` such that `compute` gave wrong result ([#1225](https://github.com/Lightning-AI/torchmetrics/pull/1225))
- Fixed synchronization of empty list states ([#1219](https://github.com/Lightning-AI/torchmetrics/pull/1219))

---

## [0.9.3] - 2022-08-22

### Added

- Added global option `sync_on_compute` to disable automatic synchronization when `compute` is called ([#1107](https://github.dev/Lightning-AI/torchmetrics/pull/1107))

### Fixed

- Fixed missing reset in `ClasswiseWrapper` ([#1129](https://github.com/Lightning-AI/torchmetrics/pull/1129))
- Fixed `JaccardIndex` multi-label compute ([#1125](https://github.com/Lightning-AI/torchmetrics/pull/1125))
- Fix SSIM propagate device if `gaussian_kernel` is False, add test ([#1149](https://github.com/Lightning-AI/torchmetrics/pull/1149))


## [0.9.2] - 2022-06-29

### Fixed

- Fixed mAP calculation for areas with 0 predictions ([#1080](https://github.com/Lightning-AI/torchmetrics/pull/1080))
- Fixed bug where avg precision state and auroc state was not merge when using MetricCollections ([#1086](https://github.com/Lightning-AI/torchmetrics/pull/1086))
- Skip box conversion if no boxes are present in `MeanAveragePrecision` ([#1097](https://github.com/Lightning-AI/torchmetrics/pull/1097))
- Fixed inconsistency in docs and code when setting `average="none"` in `AveragePrecision` metric ([#1116](https://github.com/Lightning-AI/torchmetrics/pull/1116))


## [0.9.1] - 2022-06-08

### Added

- Added specific `RuntimeError` when metric object is on the wrong device ([#1056](https://github.com/Lightning-AI/torchmetrics/pull/1056))
- Added an option to specify own n-gram weights for `BLEUScore` and `SacreBLEUScore` instead of using uniform weights only. ([#1075](https://github.com/Lightning-AI/torchmetrics/pull/1075))

### Fixed

- Fixed aggregation metrics when input only contains zero ([#1070](https://github.com/Lightning-AI/torchmetrics/pull/1070))
- Fixed `TypeError` when providing superclass arguments as `kwargs` ([#1069](https://github.com/Lightning-AI/torchmetrics/pull/1069))
- Fixed bug related to state reference in metric collection when using compute groups ([#1076](https://github.com/Lightning-AI/torchmetrics/pull/1076))


## [0.9.0] - 2022-05-30

### Added

- Added `RetrievalPrecisionRecallCurve` and `RetrievalRecallAtFixedPrecision` to retrieval package ([#951](https://github.com/Lightning-AI/torchmetrics/pull/951))
- Added class property `full_state_update` that determines `forward` should call `update` once or twice (
    [#984](https://github.com/Lightning-AI/torchmetrics/pull/984),
    [#1033](https://github.com/Lightning-AI/torchmetrics/pull/1033))
- Added support for nested metric collections ([#1003](https://github.com/Lightning-AI/torchmetrics/pull/1003))
- Added `Dice` to classification package ([#1021](https://github.com/Lightning-AI/torchmetrics/pull/1021))
- Added support to segmentation type `segm` as IOU for mean average precision ([#822](https://github.com/Lightning-AI/torchmetrics/pull/822))

### Changed

- Renamed `reduction` argument to `average` in Jaccard score and added additional options ([#874](https://github.com/Lightning-AI/torchmetrics/pull/874))

### Removed

- Removed deprecated `compute_on_step` argument (
    [#962](https://github.com/Lightning-AI/torchmetrics/pull/962),
    [#967](https://github.com/Lightning-AI/torchmetrics/pull/967),
    [#979](https://github.com/Lightning-AI/torchmetrics/pull/979),
    [#990](https://github.com/Lightning-AI/torchmetrics/pull/990),
    [#991](https://github.com/Lightning-AI/torchmetrics/pull/991),
    [#993](https://github.com/Lightning-AI/torchmetrics/pull/993),
    [#1005](https://github.com/Lightning-AI/torchmetrics/pull/1005),
    [#1004](https://github.com/Lightning-AI/torchmetrics/pull/1004),
    [#1007](https://github.com/Lightning-AI/torchmetrics/pull/1007)
)

### Fixed

- Fixed non-empty state dict for a few metrics ([#1012](https://github.com/Lightning-AI/torchmetrics/pull/1012))
- Fixed bug when comparing states while finding compute groups ([#1022](https://github.com/Lightning-AI/torchmetrics/pull/1022))
- Fixed `torch.double` support in stat score metrics ([#1023](https://github.com/Lightning-AI/torchmetrics/pull/1023))
- Fixed `FID` calculation for non-equal size real and fake input ([#1028](https://github.com/Lightning-AI/torchmetrics/pull/1028))
- Fixed case where `KLDivergence` could output `Nan` ([#1030](https://github.com/Lightning-AI/torchmetrics/pull/1030))
- Fixed deterministic for PyTorch<1.8 ([#1035](https://github.com/Lightning-AI/torchmetrics/pull/1035))
- Fixed default value for `mdmc_average` in `Accuracy` ([#1036](https://github.com/Lightning-AI/torchmetrics/pull/1036))
- Fixed missing copy of property when using compute groups in `MetricCollection` ([#1052](https://github.com/Lightning-AI/torchmetrics/pull/1052))

---

## [0.8.2] - 2022-05-06


### Fixed

- Fixed multi device aggregation in `PearsonCorrCoef` ([#998](https://github.com/Lightning-AI/torchmetrics/pull/998))
- Fixed MAP metric when using custom list of thresholds ([#995](https://github.com/Lightning-AI/torchmetrics/pull/995))
- Fixed compatibility between compute groups in `MetricCollection` and prefix/postfix arg ([#1007](https://github.com/Lightning-AI/torchmetrics/pull/1008))
- Fixed compatibility with future Pytorch 1.12 in `safe_matmul` ([#1011](https://github.com/Lightning-AI/torchmetrics/pull/1011), [#1014](https://github.com/Lightning-AI/torchmetrics/pull/1014))


## [0.8.1] - 2022-04-27

### Changed

- Reimplemented the `signal_distortion_ratio` metric, which removed the absolute requirement of `fast-bss-eval` ([#964](https://github.com/Lightning-AI/torchmetrics/pull/964))

### Fixed

- Fixed "Sort currently does not support bool dtype on CUDA" error in MAP for empty preds ([#983](https://github.com/Lightning-AI/torchmetrics/pull/983))
- Fixed `BinnedPrecisionRecallCurve` when `thresholds` argument is not provided ([#968](https://github.com/Lightning-AI/torchmetrics/pull/968))
- Fixed `CalibrationError` to work on logit input ([#985](https://github.com/Lightning-AI/torchmetrics/pull/985))


## [0.8.0] - 2022-04-14

### Added

- Added `WeightedMeanAbsolutePercentageError` to regression package ([#948](https://github.com/Lightning-AI/torchmetrics/pull/948))
- Added new classification metrics:
  * `CoverageError` ([#787](https://github.com/Lightning-AI/torchmetrics/pull/787))
  * `LabelRankingAveragePrecision` and `LabelRankingLoss` ([#787](https://github.com/Lightning-AI/torchmetrics/pull/787))
- Added new image metric:
  * `SpectralAngleMapper` ([#885](https://github.com/Lightning-AI/torchmetrics/pull/885))
  * `ErrorRelativeGlobalDimensionlessSynthesis` ([#894](https://github.com/Lightning-AI/torchmetrics/pull/894))
  * `UniversalImageQualityIndex` ([#824](https://github.com/Lightning-AI/torchmetrics/pull/824))
  * `SpectralDistortionIndex` ([#873](https://github.com/Lightning-AI/torchmetrics/pull/873))
- Added support for `MetricCollection` in `MetricTracker` ([#718](https://github.com/Lightning-AI/torchmetrics/pull/718))
- Added support for 3D image and uniform kernel in `StructuralSimilarityIndexMeasure` ([#818](https://github.com/Lightning-AI/torchmetrics/pull/818))
- Added smart update of `MetricCollection` ([#709](https://github.com/Lightning-AI/torchmetrics/pull/709))
- Added `ClasswiseWrapper` for better logging of classification metrics with multiple output values ([#832](https://github.com/Lightning-AI/torchmetrics/pull/832))
- Added `**kwargs` argument for passing additional arguments to base class ([#833](https://github.com/Lightning-AI/torchmetrics/pull/833))
- Added negative `ignore_index` for the Accuracy metric ([#362](https://github.com/Lightning-AI/torchmetrics/pull/362))
- Added `adaptive_k` for the `RetrievalPrecision` metric ([#910](https://github.com/Lightning-AI/torchmetrics/pull/910))
- Added `reset_real_features` argument image quality assessment metrics ([#722](https://github.com/Lightning-AI/torchmetrics/pull/722))
- Added new keyword argument `compute_on_cpu` to all metrics ([#867](https://github.com/Lightning-AI/torchmetrics/pull/867))

### Changed

- Made `num_classes` in `jaccard_index` a required argument ([#853](https://github.com/Lightning-AI/torchmetrics/pull/853), [#914](https://github.com/Lightning-AI/torchmetrics/pull/914))
- Added normalizer, tokenizer to ROUGE metric ([#838](https://github.com/Lightning-AI/torchmetrics/pull/838))
- Improved shape checking of `permutation_invariant_training` ([#864](https://github.com/Lightning-AI/torchmetrics/pull/864))
- Allowed reduction `None` ([#891](https://github.com/Lightning-AI/torchmetrics/pull/891))
- `MetricTracker.best_metric` will now give a warning when computing on metric that do not have a best ([#913](https://github.com/Lightning-AI/torchmetrics/pull/913))

### Deprecated

- Deprecated argument `compute_on_step` ([#792](https://github.com/Lightning-AI/torchmetrics/pull/792))
- Deprecated passing in `dist_sync_on_step`, `process_group`, `dist_sync_fn` direct argument ([#833](https://github.com/Lightning-AI/torchmetrics/pull/833))

### Removed

- Removed support for versions of [Pytorch-Lightning](https://github.com/Lightning-AI/lightning) lower than v1.5 ([#788](https://github.com/Lightning-AI/torchmetrics/pull/788))
- Removed deprecated functions, and warnings in Text ([#773](https://github.com/Lightning-AI/torchmetrics/pull/773))
  * `WER` and `functional.wer`
- Removed deprecated functions and warnings in Image ([#796](https://github.com/Lightning-AI/torchmetrics/pull/796))
  * `SSIM` and `functional.ssim`
  * `PSNR` and `functional.psnr`
- Removed deprecated functions, and warnings in classification and regression ([#806](https://github.com/Lightning-AI/torchmetrics/pull/806))
  * `FBeta` and `functional.fbeta`
  * `F1` and `functional.f1`
  * `Hinge` and `functional.hinge`
  * `IoU` and `functional.iou`
  * `MatthewsCorrcoef`
  * `PearsonCorrcoef`
  * `SpearmanCorrcoef`
- Removed deprecated functions, and warnings in detection and pairwise ([#804](https://github.com/Lightning-AI/torchmetrics/pull/804))
  * `MAP` and `functional.pairwise.manhattan`
- Removed deprecated functions, and warnings in Audio ([#805](https://github.com/Lightning-AI/torchmetrics/pull/805))
  * `PESQ` and `functional.audio.pesq`
  * `PIT` and `functional.audio.pit`
  * `SDR` and `functional.audio.sdr` and `functional.audio.si_sdr`
  * `SNR` and `functional.audio.snr` and `functional.audio.si_snr`
  * `STOI` and `functional.audio.stoi`
- Removed unused `get_num_classes` from `torchmetrics.utilities.data` ([#914](https://github.com/Lightning-AI/torchmetrics/pull/914))

### Fixed

- Fixed device mismatch for `MAP` metric in specific cases ([#950](https://github.com/Lightning-AI/torchmetrics/pull/950))
- Improved testing speed ([#820](https://github.com/Lightning-AI/torchmetrics/pull/820))
- Fixed compatibility of `ClasswiseWrapper` with the `prefix` argument of `MetricCollection` ([#843](https://github.com/Lightning-AI/torchmetrics/pull/843))
- Fixed `BestScore` on GPU ([#912](https://github.com/Lightning-AI/torchmetrics/pull/912))
- Fixed Lsum computation for `ROUGEScore` ([#944](https://github.com/Lightning-AI/torchmetrics/pull/944))

---

## [0.7.3] - 2022-03-23

### Fixed

- Fixed unsafe log operation in `TweedieDeviace` for power=1 ([#847](https://github.com/Lightning-AI/torchmetrics/pull/847))
- Fixed bug in MAP metric related to either no ground truth or no predictions ([#884](https://github.com/Lightning-AI/torchmetrics/pull/884))
- Fixed `ConfusionMatrix`, `AUROC` and `AveragePrecision` on GPU when running in deterministic mode ([#900](https://github.com/Lightning-AI/torchmetrics/pull/900))
- Fixed NaN or Inf results returned by `signal_distortion_ratio` ([#899](https://github.com/Lightning-AI/torchmetrics/pull/899))
- Fixed memory leak when using `update` method with tensor where `requires_grad=True` ([#902](https://github.com/Lightning-AI/torchmetrics/pull/902))


## [0.7.2] - 2022-02-10

### Fixed

- Minor patches in JOSS paper.


## [0.7.1] - 2022-02-03

### Changed

- Used `torch.bucketize` in calibration error when `torch>1.8` for faster computations ([#769](https://github.com/Lightning-AI/torchmetrics/pull/769))
- Improve mAP performance ([#742](https://github.com/Lightning-AI/torchmetrics/pull/742))

### Fixed

- Fixed check for available modules ([#772](https://github.com/Lightning-AI/torchmetrics/pull/772))
- Fixed Matthews correlation coefficient when the denominator is 0 ([#781](https://github.com/Lightning-AI/torchmetrics/pull/781))


## [0.7.0] - 2022-01-17

### Added

- Added NLP metrics:
  - `MatchErrorRate` ([#619](https://github.com/Lightning-AI/torchmetrics/pull/619))
  - `WordInfoLost` and `WordInfoPreserved` ([#630](https://github.com/Lightning-AI/torchmetrics/pull/630))
  - `SQuAD` ([#623](https://github.com/Lightning-AI/torchmetrics/pull/623))
  - `CHRFScore` ([#641](https://github.com/Lightning-AI/torchmetrics/pull/641))
  - `TranslationEditRate` ([#646](https://github.com/Lightning-AI/torchmetrics/pull/646))
  - `ExtendedEditDistance` ([#668](https://github.com/Lightning-AI/torchmetrics/pull/668))
- Added `MultiScaleSSIM` into image metrics ([#679](https://github.com/Lightning-AI/torchmetrics/pull/679))
- Added Signal to Distortion Ratio (`SDR`) to audio package ([#565](https://github.com/Lightning-AI/torchmetrics/pull/565))
- Added `MinMaxMetric` to wrappers ([#556](https://github.com/Lightning-AI/torchmetrics/pull/556))
- Added `ignore_index` to retrieval metrics ([#676](https://github.com/Lightning-AI/torchmetrics/pull/676))
- Added support for multi references in `ROUGEScore` ([#680](https://github.com/Lightning-AI/torchmetrics/pull/680))
- Added a default VSCode devcontainer configuration ([#621](https://github.com/Lightning-AI/torchmetrics/pull/621))

### Changed

- Scalar metrics will now consistently have additional dimensions squeezed ([#622](https://github.com/Lightning-AI/torchmetrics/pull/622))
- Metrics having third party dependencies removed from global import ([#463](https://github.com/Lightning-AI/torchmetrics/pull/463))
- Untokenized for `BLEUScore` input stay consistent with all the other text metrics ([#640](https://github.com/Lightning-AI/torchmetrics/pull/640))
- Arguments reordered for `TER`, `BLEUScore`, `SacreBLEUScore`, `CHRFScore` now expect input order as predictions first and target second ([#696](https://github.com/Lightning-AI/torchmetrics/pull/696))
- Changed dtype of metric state from `torch.float` to `torch.long` in `ConfusionMatrix` to accommodate larger values ([#715](https://github.com/Lightning-AI/torchmetrics/pull/715))
- Unify `preds`, `target` input argument's naming across all text metrics ([#723](https://github.com/Lightning-AI/torchmetrics/pull/723), [#727](https://github.com/Lightning-AI/torchmetrics/pull/727))
  * `bert`, `bleu`, `chrf`, `sacre_bleu`, `wip`, `wil`, `cer`, `ter`, `wer`, `mer`, `rouge`, `squad`

### Deprecated

- Renamed IoU -> Jaccard Index ([#662](https://github.com/Lightning-AI/torchmetrics/pull/662))
- Renamed text WER metric ([#714](https://github.com/Lightning-AI/torchmetrics/pull/714))
  * `functional.wer` -> `functional.word_error_rate`
  * `WER` -> `WordErrorRate`
- Renamed correlation coefficient classes: ([#710](https://github.com/Lightning-AI/torchmetrics/pull/710))
  * `MatthewsCorrcoef` -> `MatthewsCorrCoef`
  * `PearsonCorrcoef` -> `PearsonCorrCoef`
  * `SpearmanCorrcoef` -> `SpearmanCorrCoef`
- Renamed audio STOI metric: ([#753](https://github.com/Lightning-AI/torchmetrics/pull/753), [#758](https://github.com/Lightning-AI/torchmetrics/pull/758))
  * `audio.STOI` to `audio.ShortTimeObjectiveIntelligibility`
  * `functional.audio.stoi` to `functional.audio.short_time_objective_intelligibility`
- Renamed audio PESQ metrics: ([#751](https://github.com/Lightning-AI/torchmetrics/pull/751))
  * `functional.audio.pesq` -> `functional.audio.perceptual_evaluation_speech_quality`
  * `audio.PESQ` -> `audio.PerceptualEvaluationSpeechQuality`
- Renamed audio SDR metrics: ([#711](https://github.com/Lightning-AI/torchmetrics/pull/711))
  * `functional.sdr` -> `functional.signal_distortion_ratio`
  * `functional.si_sdr` -> `functional.scale_invariant_signal_distortion_ratio`
  * `SDR` -> `SignalDistortionRatio`
  * `SI_SDR` -> `ScaleInvariantSignalDistortionRatio`
- Renamed audio SNR metrics: ([#712](https://github.com/Lightning-AI/torchmetrics/pull/712))
  * `functional.snr` -> `functional.signal_distortion_ratio`
  * `functional.si_snr` -> `functional.scale_invariant_signal_noise_ratio`
  * `SNR` -> `SignalNoiseRatio`
  * `SI_SNR` -> `ScaleInvariantSignalNoiseRatio`
- Renamed F-score metrics: ([#731](https://github.com/Lightning-AI/torchmetrics/pull/731), [#740](https://github.com/Lightning-AI/torchmetrics/pull/740))
  * `functional.f1` ->  `functional.f1_score`
  * `F1` ->  `F1Score`
  * `functional.fbeta` ->  `functional.fbeta_score`
  * `FBeta` ->  `FBetaScore`
- Renamed Hinge metric: ([#734](https://github.com/Lightning-AI/torchmetrics/pull/734))
  * `functional.hinge` ->  `functional.hinge_loss`
  * `Hinge` ->  `HingeLoss`
- Renamed image PSNR metrics ([#732](https://github.com/Lightning-AI/torchmetrics/pull/732))
  * `functional.psnr` -> `functional.peak_signal_noise_ratio`
  * `PSNR` -> `PeakSignalNoiseRatio`
- Renamed image PIT metric: ([#737](https://github.com/Lightning-AI/torchmetrics/pull/737))
  * `functional.pit` ->  `functional.permutation_invariant_training`
  * `PIT` ->  `PermutationInvariantTraining`
- Renamed image SSIM metric: ([#747](https://github.com/Lightning-AI/torchmetrics/pull/747))
  * `functional.ssim` ->  `functional.scale_invariant_signal_noise_ratio`
  * `SSIM` ->  `StructuralSimilarityIndexMeasure`
- Renamed detection `MAP` to `MeanAveragePrecision` metric ([#754](https://github.com/Lightning-AI/torchmetrics/pull/754))
- Renamed Fidelity & LPIPS image metric: ([#752](https://github.com/Lightning-AI/torchmetrics/pull/752))
  * `image.FID` ->  `image.FrechetInceptionDistance`
  * `image.KID` ->  `image.KernelInceptionDistance`
  * `image.LPIPS` ->  `image.LearnedPerceptualImagePatchSimilarity`

### Removed

- Removed `embedding_similarity` metric ([#638](https://github.com/Lightning-AI/torchmetrics/pull/638))
- Removed argument `concatenate_texts` from `wer` metric ([#638](https://github.com/Lightning-AI/torchmetrics/pull/638))
- Removed arguments `newline_sep` and `decimal_places` from `rouge` metric ([#638](https://github.com/Lightning-AI/torchmetrics/pull/638))

### Fixed

- Fixed MetricCollection kwargs filtering when no `kwargs` are present in update signature ([#707](https://github.com/Lightning-AI/torchmetrics/pull/707))

---

## [0.6.2] - 2021-12-15

### Fixed

- Fixed `torch.sort` currently does not support bool `dtype` on CUDA ([#665](https://github.com/Lightning-AI/torchmetrics/pull/665))
- Fixed mAP properly checks if ground truths are empty ([#684](https://github.com/Lightning-AI/torchmetrics/pull/684))
- Fixed initialization of tensors to be on correct device for `MAP` metric ([#673](https://github.com/Lightning-AI/torchmetrics/pull/673))


## [0.6.1] - 2021-12-06

### Changed

- Migrate MAP metrics from pycocotools to PyTorch ([#632](https://github.com/Lightning-AI/torchmetrics/pull/632))
- Use `torch.topk` instead of `torch.argsort` in retrieval precision for speedup ([#627](https://github.com/Lightning-AI/torchmetrics/pull/627))

### Fixed

- Fix empty predictions in MAP metric ([#594](https://github.com/Lightning-AI/torchmetrics/pull/594), [#610](https://github.com/Lightning-AI/torchmetrics/pull/610), [#624](https://github.com/Lightning-AI/torchmetrics/pull/624))
- Fix edge case of AUROC with `average=weighted` on GPU ([#606](https://github.com/Lightning-AI/torchmetrics/pull/606))
- Fixed `forward` in compositional metrics ([#645](https://github.com/Lightning-AI/torchmetrics/pull/645))


## [0.6.0] - 2021-10-28

### Added

- Added audio metrics:
  - Perceptual Evaluation of Speech Quality (PESQ) ([#353](https://github.com/Lightning-AI/torchmetrics/pull/353))
  - Short-Time Objective Intelligibility (STOI) ([#353](https://github.com/Lightning-AI/torchmetrics/pull/353))
- Added Information retrieval metrics:
  - `RetrievalRPrecision` ([#577](https://github.com/Lightning-AI/torchmetrics/pull/577))
  - `RetrievalHitRate` ([#576](https://github.com/Lightning-AI/torchmetrics/pull/576))
- Added NLP metrics:
  - `SacreBLEUScore` ([#546](https://github.com/Lightning-AI/torchmetrics/pull/546))
  - `CharErrorRate` ([#575](https://github.com/Lightning-AI/torchmetrics/pull/575))
- Added other metrics:
  - Tweedie Deviance Score ([#499](https://github.com/Lightning-AI/torchmetrics/pull/499))
  - Learned Perceptual Image Patch Similarity (LPIPS) ([#431](https://github.com/Lightning-AI/torchmetrics/pull/431))
- Added `MAP` (mean average precision) metric to new detection package ([#467](https://github.com/Lightning-AI/torchmetrics/pull/467))
- Added support for float targets in `nDCG` metric ([#437](https://github.com/Lightning-AI/torchmetrics/pull/437))
- Added `average` argument to `AveragePrecision` metric for reducing multi-label and multi-class problems ([#477](https://github.com/Lightning-AI/torchmetrics/pull/477))
- Added `MultioutputWrapper` ([#510](https://github.com/Lightning-AI/torchmetrics/pull/510))
- Added metric sweeping:
  - `higher_is_better` as constant attribute ([#544](https://github.com/Lightning-AI/torchmetrics/pull/544))
  - `higher_is_better` to rest of codebase ([#584](https://github.com/Lightning-AI/torchmetrics/pull/584))
- Added simple aggregation metrics: `SumMetric`, `MeanMetric`, `CatMetric`, `MinMetric`, `MaxMetric` ([#506](https://github.com/Lightning-AI/torchmetrics/pull/506))
- Added pairwise submodule with metrics ([#553](https://github.com/Lightning-AI/torchmetrics/pull/553))
  - `pairwise_cosine_similarity`
  - `pairwise_euclidean_distance`
  - `pairwise_linear_similarity`
  - `pairwise_manhattan_distance`

### Changed

- `AveragePrecision` will now as default output the `macro` average for multilabel and multiclass problems ([#477](https://github.com/Lightning-AI/torchmetrics/pull/477))
- `half`, `double`, `float` will no longer change the dtype of the metric states. Use `metric.set_dtype` instead ([#493](https://github.com/Lightning-AI/torchmetrics/pull/493))
- Renamed `AverageMeter` to `MeanMetric` ([#506](https://github.com/Lightning-AI/torchmetrics/pull/506))
- Changed `is_differentiable` from property to a constant attribute ([#551](https://github.com/Lightning-AI/torchmetrics/pull/551))
- `ROC` and `AUROC` will no longer throw an error when either the positive or negative class is missing. Instead return 0 score and give a warning

### Deprecated

- Deprecated  `functional.self_supervised.embedding_similarity` in favour of new pairwise submodule

### Removed

- Removed `dtype` property ([#493](https://github.com/Lightning-AI/torchmetrics/pull/493))

### Fixed

- Fixed bug in `F1` with `average='macro'` and `ignore_index!=None` ([#495](https://github.com/Lightning-AI/torchmetrics/pull/495))
- Fixed bug in `pit` by using the returned first result to initialize device and type ([#533](https://github.com/Lightning-AI/torchmetrics/pull/533))
- Fixed `SSIM` metric using too much memory ([#539](https://github.com/Lightning-AI/torchmetrics/pull/539))
- Fixed bug where `device` property was not properly update when metric was a child of a module (#542)

---

## [0.5.1] - 2021-08-30

### Added

- Added `device` and `dtype` properties ([#462](https://github.com/Lightning-AI/torchmetrics/pull/462))
- Added `TextTester` class for robustly testing text metrics ([#450](https://github.com/Lightning-AI/torchmetrics/pull/450))

### Changed

- Added support for float targets in `nDCG` metric ([#437](https://github.com/Lightning-AI/torchmetrics/pull/437))

### Removed

- Removed `rouge-score` as dependency for text package ([#443](https://github.com/Lightning-AI/torchmetrics/pull/443))
- Removed `jiwer` as dependency for text package ([#446](https://github.com/Lightning-AI/torchmetrics/pull/446))
- Removed `bert-score` as dependency for text package ([#473](https://github.com/Lightning-AI/torchmetrics/pull/473))

### Fixed

- Fixed ranking of samples in `SpearmanCorrCoef` metric ([#448](https://github.com/Lightning-AI/torchmetrics/pull/448))
- Fixed bug where compositional metrics where unable to sync because of type mismatch ([#454](https://github.com/Lightning-AI/torchmetrics/pull/454))
- Fixed metric hashing ([#478](https://github.com/Lightning-AI/torchmetrics/pull/478))
- Fixed `BootStrapper` metrics not working on GPU ([#462](https://github.com/Lightning-AI/torchmetrics/pull/462))
- Fixed the semantic ordering of kernel height and width in `SSIM` metric ([#474](https://github.com/Lightning-AI/torchmetrics/pull/474))


## [0.5.0] - 2021-08-09

### Added

- Added **Text-related (NLP) metrics**:
  - Word Error Rate (WER) ([#383](https://github.com/Lightning-AI/torchmetrics/pull/383))
  - ROUGE ([#399](https://github.com/Lightning-AI/torchmetrics/pull/399))
  - BERT score ([#424](https://github.com/Lightning-AI/torchmetrics/pull/424))
  - BLUE score ([#360](https://github.com/Lightning-AI/torchmetrics/pull/360))
- Added `MetricTracker` wrapper metric for keeping track of the same metric over multiple epochs ([#238](https://github.com/Lightning-AI/torchmetrics/pull/238))
- Added other metrics:
  - Symmetric Mean Absolute Percentage error (SMAPE) ([#375](https://github.com/Lightning-AI/torchmetrics/pull/375))
  - Calibration error ([#394](https://github.com/Lightning-AI/torchmetrics/pull/394))
  - Permutation Invariant Training (PIT) ([#384](https://github.com/Lightning-AI/torchmetrics/pull/384))
- Added support in `nDCG` metric for target with values larger than 1 ([#349](https://github.com/Lightning-AI/torchmetrics/pull/349))
- Added support for negative targets in `nDCG` metric ([#378](https://github.com/Lightning-AI/torchmetrics/pull/378))
- Added `None` as reduction option in `CosineSimilarity` metric ([#400](https://github.com/Lightning-AI/torchmetrics/pull/400))
- Allowed passing labels in (n_samples, n_classes) to `AveragePrecision` ([#386](https://github.com/Lightning-AI/torchmetrics/pull/386))

### Changed

- Moved `psnr` and `ssim` from `functional.regression.*` to `functional.image.*` ([#382](https://github.com/Lightning-AI/torchmetrics/pull/382))
- Moved `image_gradient` from `functional.image_gradients` to `functional.image.gradients` ([#381](https://github.com/Lightning-AI/torchmetrics/pull/381))
- Moved `R2Score` from `regression.r2score` to `regression.r2` ([#371](https://github.com/Lightning-AI/torchmetrics/pull/371))
- Pearson metric now only store 6 statistics instead of all predictions and targets ([#380](https://github.com/Lightning-AI/torchmetrics/pull/380))
- Use `torch.argmax` instead of `torch.topk` when `k=1` for better performance ([#419](https://github.com/Lightning-AI/torchmetrics/pull/419))
- Moved check for number of samples in R2 score to support single sample updating ([#426](https://github.com/Lightning-AI/torchmetrics/pull/426))

### Deprecated

- Rename `r2score` >> `r2_score` and `kldivergence` >> `kl_divergence` in `functional` ([#371](https://github.com/Lightning-AI/torchmetrics/pull/371))
- Moved `bleu_score` from `functional.nlp` to `functional.text.bleu` ([#360](https://github.com/Lightning-AI/torchmetrics/pull/360))

### Removed

- Removed restriction that `threshold` has to be in (0,1) range to support logit input (
    [#351](https://github.com/Lightning-AI/torchmetrics/pull/351)
    [#401](https://github.com/Lightning-AI/torchmetrics/pull/401))
- Removed restriction that `preds` could not be bigger than `num_classes` to support logit input ([#357](https://github.com/Lightning-AI/torchmetrics/pull/357))
- Removed module `regression.psnr` and `regression.ssim` ([#382](https://github.com/Lightning-AI/torchmetrics/pull/382)):
- Removed ([#379](https://github.com/Lightning-AI/torchmetrics/pull/379)):
    * function `functional.mean_relative_error`
    * `num_thresholds` argument in `BinnedPrecisionRecallCurve`

### Fixed

- Fixed bug where classification metrics with `average='macro'` would lead to wrong result if a class was missing ([#303](https://github.com/Lightning-AI/torchmetrics/pull/303))
- Fixed `weighted`, `multi-class` AUROC computation to allow for 0 observations of some class, as contribution to final AUROC is 0 ([#376](https://github.com/Lightning-AI/torchmetrics/pull/376))
- Fixed that `_forward_cache` and `_computed` attributes are also moved to the correct device if metric is moved ([#413](https://github.com/Lightning-AI/torchmetrics/pull/413))
- Fixed calculation in `IoU` metric when using `ignore_index` argument ([#328](https://github.com/Lightning-AI/torchmetrics/pull/328))

---

## [0.4.1] - 2021-07-05

### Changed

- Extend typing ([#330](https://github.com/Lightning-AI/torchmetrics/pull/330),
    [#332](https://github.com/Lightning-AI/torchmetrics/pull/332),
    [#333](https://github.com/Lightning-AI/torchmetrics/pull/333),
    [#335](https://github.com/Lightning-AI/torchmetrics/pull/335),
    [#314](https://github.com/Lightning-AI/torchmetrics/pull/314))

### Fixed

- Fixed DDP by `is_sync` logic to `Metric` ([#339](https://github.com/Lightning-AI/torchmetrics/pull/339))


## [0.4.0] - 2021-06-29

### Added

- Added **Image-related metrics**:
  - Fréchet inception distance (FID) ([#213](https://github.com/Lightning-AI/torchmetrics/pull/213))
  - Kernel Inception Distance (KID) ([#301](https://github.com/Lightning-AI/torchmetrics/pull/301))
  - Inception Score ([#299](https://github.com/Lightning-AI/torchmetrics/pull/299))
  - KL divergence ([#247](https://github.com/Lightning-AI/torchmetrics/pull/247))
- Added **Audio metrics**: SNR, SI_SDR, SI_SNR ([#292](https://github.com/Lightning-AI/torchmetrics/pull/292))
- Added other metrics:
  - Cosine Similarity ([#305](https://github.com/Lightning-AI/torchmetrics/pull/305))
  - Specificity ([#210](https://github.com/Lightning-AI/torchmetrics/pull/210))
  - Mean Absolute Percentage error (MAPE) ([#248](https://github.com/Lightning-AI/torchmetrics/pull/248))
- Added `add_metrics` method to `MetricCollection` for adding additional metrics after initialization ([#221](https://github.com/Lightning-AI/torchmetrics/pull/221))
- Added pre-gather reduction in the case of `dist_reduce_fx="cat"` to reduce communication cost ([#217](https://github.com/Lightning-AI/torchmetrics/pull/217))
- Added better error message for `AUROC` when `num_classes` is not provided for multiclass input ([#244](https://github.com/Lightning-AI/torchmetrics/pull/244))
- Added support for unnormalized scores (e.g. logits) in `Accuracy`, `Precision`, `Recall`, `FBeta`, `F1`, `StatScore`, `Hamming`, `ConfusionMatrix` metrics ([#200](https://github.com/Lightning-AI/torchmetrics/pull/200))
- Added `squared` argument to `MeanSquaredError` for computing `RMSE` ([#249](https://github.com/Lightning-AI/torchmetrics/pull/249))
- Added `is_differentiable` property to `ConfusionMatrix`, `F1`, `FBeta`, `Hamming`, `Hinge`, `IOU`, `MatthewsCorrcoef`, `Precision`, `Recall`, `PrecisionRecallCurve`, `ROC`, `StatScores` ([#253](https://github.com/Lightning-AI/torchmetrics/pull/253))
- Added `sync` and `sync_context` methods for manually controlling when metric states are synced ([#302](https://github.com/Lightning-AI/torchmetrics/pull/302))

### Changed

- Forward cache is reset when `reset` method is called ([#260](https://github.com/Lightning-AI/torchmetrics/pull/260))
- Improved per-class metric handling for imbalanced datasets for `precision`, `recall`, `precision_recall`, `fbeta`, `f1`, `accuracy`, and `specificity` ([#204](https://github.com/Lightning-AI/torchmetrics/pull/204))
- Decorated `torch.jit.unused` to `MetricCollection` forward ([#307](https://github.com/Lightning-AI/torchmetrics/pull/307))
- Renamed `thresholds` argument to binned metrics for manually controlling the thresholds ([#322](https://github.com/Lightning-AI/torchmetrics/pull/322))
- Extend typing ([#324](https://github.com/Lightning-AI/torchmetrics/pull/324),
    [#326](https://github.com/Lightning-AI/torchmetrics/pull/326),
    [#327](https://github.com/Lightning-AI/torchmetrics/pull/327))

### Deprecated

- Deprecated `functional.mean_relative_error`, use `functional.mean_absolute_percentage_error` ([#248](https://github.com/Lightning-AI/torchmetrics/pull/248))
- Deprecated `num_thresholds` argument in `BinnedPrecisionRecallCurve` ([#322](https://github.com/Lightning-AI/torchmetrics/pull/322))

### Removed

- Removed argument `is_multiclass` ([#319](https://github.com/Lightning-AI/torchmetrics/pull/319))

### Fixed

- AUC can also support more dimensional inputs when all but one dimension are of size 1 ([#242](https://github.com/Lightning-AI/torchmetrics/pull/242))
- Fixed `dtype` of modular metrics after reset has been called ([#243](https://github.com/Lightning-AI/torchmetrics/pull/243))
- Fixed calculation in `matthews_corrcoef` to correctly match formula ([#321](https://github.com/Lightning-AI/torchmetrics/pull/321))

---

## [0.3.2] - 2021-05-10

### Added

- Added `is_differentiable` property:
    * To `AUC`, `AUROC`, `CohenKappa` and `AveragePrecision` ([#178](https://github.com/Lightning-AI/torchmetrics/pull/178))
    * To `PearsonCorrCoef`, `SpearmanCorrcoef`, `R2Score` and `ExplainedVariance` ([#225](https://github.com/Lightning-AI/torchmetrics/pull/225))

### Changed

- `MetricCollection` should return metrics with prefix on `items()`, `keys()` ([#209](https://github.com/Lightning-AI/torchmetrics/pull/209))
- Calling `compute` before `update` will now give warning ([#164](https://github.com/Lightning-AI/torchmetrics/pull/164))

### Removed

- Removed `numpy` as direct dependency ([#212](https://github.com/Lightning-AI/torchmetrics/pull/212))

### Fixed

- Fixed auc calculation and add tests ([#197](https://github.com/Lightning-AI/torchmetrics/pull/197))
- Fixed loading persisted metric states using `load_state_dict()` ([#202](https://github.com/Lightning-AI/torchmetrics/pull/202))
- Fixed `PSNR` not working with `DDP` ([#214](https://github.com/Lightning-AI/torchmetrics/pull/214))
- Fixed metric calculation with unequal batch sizes ([#220](https://github.com/Lightning-AI/torchmetrics/pull/220))
- Fixed metric concatenation for list states for zero-dim input ([#229](https://github.com/Lightning-AI/torchmetrics/pull/229))
- Fixed numerical instability in `AUROC` metric for large input ([#230](https://github.com/Lightning-AI/torchmetrics/pull/230))

## [0.3.1] - 2021-04-21

- Cleaning remaining inconsistency and fix PL develop integration (
    [#191](https://github.com/Lightning-AI/torchmetrics/pull/191),
    [#192](https://github.com/Lightning-AI/torchmetrics/pull/192),
    [#193](https://github.com/Lightning-AI/torchmetrics/pull/193),
    [#194](https://github.com/Lightning-AI/torchmetrics/pull/194)
)


## [0.3.0] - 2021-04-20

### Added

- Added `BootStrapper` to easily calculate confidence intervals for metrics ([#101](https://github.com/Lightning-AI/torchmetrics/pull/101))
- Added Binned metrics  ([#128](https://github.com/Lightning-AI/torchmetrics/pull/128))
- Added metrics for Information Retrieval ([(PL^5032)](https://github.com/Lightning-AI/lightning/pull/5032)):
    * `RetrievalMAP` ([PL^5032](https://github.com/Lightning-AI/lightning/pull/5032))
    * `RetrievalMRR` ([#119](https://github.com/Lightning-AI/torchmetrics/pull/119))
    * `RetrievalPrecision` ([#139](https://github.com/Lightning-AI/torchmetrics/pull/139))
    * `RetrievalRecall` ([#146](https://github.com/Lightning-AI/torchmetrics/pull/146))
    * `RetrievalNormalizedDCG` ([#160](https://github.com/Lightning-AI/torchmetrics/pull/160))
    * `RetrievalFallOut` ([#161](https://github.com/Lightning-AI/torchmetrics/pull/161))
- Added other metrics:
    * `CohenKappa` ([#69](https://github.com/Lightning-AI/torchmetrics/pull/69))
    * `MatthewsCorrcoef` ([#98](https://github.com/Lightning-AI/torchmetrics/pull/98))
    * `PearsonCorrcoef` ([#157](https://github.com/Lightning-AI/torchmetrics/pull/157))
    * `SpearmanCorrcoef` ([#158](https://github.com/Lightning-AI/torchmetrics/pull/158))
    * `Hinge` ([#120](https://github.com/Lightning-AI/torchmetrics/pull/120))
- Added `average='micro'` as an option in AUROC for multilabel problems ([#110](https://github.com/Lightning-AI/torchmetrics/pull/110))
- Added multilabel support to `ROC` metric ([#114](https://github.com/Lightning-AI/torchmetrics/pull/114))
- Added testing for `half` precision ([#77](https://github.com/Lightning-AI/torchmetrics/pull/77),
    [#135](https://github.com/Lightning-AI/torchmetrics/pull/135)
)
- Added `AverageMeter` for ad-hoc averages of values ([#138](https://github.com/Lightning-AI/torchmetrics/pull/138))
- Added `prefix` argument to `MetricCollection` ([#70](https://github.com/Lightning-AI/torchmetrics/pull/70))
- Added `__getitem__` as metric arithmetic operation ([#142](https://github.com/Lightning-AI/torchmetrics/pull/142))
- Added property `is_differentiable` to metrics and test for differentiability ([#154](https://github.com/Lightning-AI/torchmetrics/pull/154))
- Added support for `average`, `ignore_index` and `mdmc_average` in `Accuracy` metric ([#166](https://github.com/Lightning-AI/torchmetrics/pull/166))
- Added `postfix` arg to `MetricCollection` ([#188](https://github.com/Lightning-AI/torchmetrics/pull/188))

### Changed

- Changed `ExplainedVariance` from storing all preds/targets to tracking 5 statistics ([#68](https://github.com/Lightning-AI/torchmetrics/pull/68))
- Changed behaviour of `confusionmatrix` for multilabel data to better match `multilabel_confusion_matrix` from sklearn ([#134](https://github.com/Lightning-AI/torchmetrics/pull/134))
- Updated FBeta arguments ([#111](https://github.com/Lightning-AI/torchmetrics/pull/111))
- Changed `reset` method to use `detach.clone()` instead of `deepcopy` when resetting to default ([#163](https://github.com/Lightning-AI/torchmetrics/pull/163))
- Metrics passed as dict to `MetricCollection` will now always be in deterministic order ([#173](https://github.com/Lightning-AI/torchmetrics/pull/173))
- Allowed `MetricCollection` pass metrics as arguments ([#176](https://github.com/Lightning-AI/torchmetrics/pull/176))

### Deprecated

- Rename argument `is_multiclass` -> `multiclass` ([#162](https://github.com/Lightning-AI/torchmetrics/pull/162))

### Removed

- Prune remaining deprecated ([#92](https://github.com/Lightning-AI/torchmetrics/pull/92))

### Fixed

- Fixed when `_stable_1d_sort` to work when `n>=N` ([PL^6177](https://github.com/Lightning-AI/lightning/pull/6177))
- Fixed `_computed` attribute not being correctly reset ([#147](https://github.com/Lightning-AI/torchmetrics/pull/147))
- Fixed to Blau score ([#165](https://github.com/Lightning-AI/torchmetrics/pull/165))
- Fixed backwards compatibility for logging with older version of pytorch-lightning ([#182](https://github.com/Lightning-AI/torchmetrics/pull/182))

---

## [0.2.0] - 2021-03-12

### Changed

- Decoupled PL dependency ([#13](https://github.com/Lightning-AI/torchmetrics/pull/13))
- Refactored functional - mimic the module-like structure: classification, regression, etc. ([#16](https://github.com/Lightning-AI/torchmetrics/pull/16))
- Refactored utilities -  split to topics/submodules ([#14](https://github.com/Lightning-AI/torchmetrics/pull/14))
- Refactored `MetricCollection` ([#19](https://github.com/Lightning-AI/torchmetrics/pull/19))

### Removed

- Removed deprecated metrics from PL base ([#12](https://github.com/Lightning-AI/torchmetrics/pull/12),
    [#15](https://github.com/Lightning-AI/torchmetrics/pull/15))

---

## [0.1.0] - 2021-02-22

- Added `Accuracy` metric now generalizes to Top-k accuracy for (multi-dimensional) multi-class inputs using the `top_k` parameter ([PL^4838](https://github.com/Lightning-AI/lightning/pull/4838))
- Added `Accuracy` metric now enables the computation of subset accuracy for multi-label or multi-dimensional multi-class inputs with the `subset_accuracy` parameter ([PL^4838](https://github.com/Lightning-AI/lightning/pull/4838))
- Added `HammingDistance` metric to compute the hamming distance (loss) ([PL^4838](https://github.com/Lightning-AI/lightning/pull/4838))
- Added `StatScores` metric to compute the number of true positives, false positives, true negatives and false negatives ([PL^4839](https://github.com/Lightning-AI/lightning/pull/4839))
- Added `R2Score` metric ([PL^5241](https://github.com/Lightning-AI/lightning/pull/5241))
- Added `MetricCollection` ([PL^4318](https://github.com/Lightning-AI/lightning/pull/4318))
- Added `.clone()` method to metrics ([PL^4318](https://github.com/Lightning-AI/lightning/pull/4318))
- Added `IoU` class interface ([PL^4704](https://github.com/Lightning-AI/lightning/pull/4704))
- The `Recall` and `Precision` metrics (and their functional counterparts `recall` and `precision`) can now be generalized to Recall@K and Precision@K with the use of `top_k` parameter ([PL^4842](https://github.com/Lightning-AI/lightning/pull/4842))
- Added compositional metrics ([PL^5464](https://github.com/Lightning-AI/lightning/pull/5464))
- Added AUC/AUROC class interface ([PL^5479](https://github.com/Lightning-AI/lightning/pull/5479))
- Added `QuantizationAwareTraining` callback ([PL^5706](https://github.com/Lightning-AI/lightning/pull/5706))
- Added `ConfusionMatrix` class interface ([PL^4348](https://github.com/Lightning-AI/lightning/pull/4348))
- Added multiclass AUROC metric ([PL^4236](https://github.com/Lightning-AI/lightning/pull/4236))
- Added `PrecisionRecallCurve, ROC, AveragePrecision` class metric ([PL^4549](https://github.com/Lightning-AI/lightning/pull/4549))
- Classification metrics overhaul ([PL^4837](https://github.com/Lightning-AI/lightning/pull/4837))
- Added `F1` class metric ([PL^4656](https://github.com/Lightning-AI/lightning/pull/4656))
- Added metrics aggregation in Horovod and fixed early stopping ([PL^3775](https://github.com/Lightning-AI/lightning/pull/3775))
- Added `persistent(mode)` method to metrics, to enable and disable metric states being added to `state_dict` ([PL^4482](https://github.com/Lightning-AI/lightning/pull/4482))
- Added unification of regression metrics ([PL^4166](https://github.com/Lightning-AI/lightning/pull/4166))
- Added persistent flag to `Metric.add_state` ([PL^4195](https://github.com/Lightning-AI/lightning/pull/4195))
- Added classification metrics ([PL^4043](https://github.com/Lightning-AI/lightning/pull/4043))
- Added new Metrics API. ([PL^3868](https://github.com/Lightning-AI/lightning/pull/3868), [PL^3921](https://github.com/Lightning-AI/lightning/pull/3921))
- Added EMB similarity ([PL^3349](https://github.com/Lightning-AI/lightning/pull/3349))
- Added SSIM metrics ([PL^2671](https://github.com/Lightning-AI/lightning/pull/2671))
- Added BLEU metrics ([PL^2535](https://github.com/Lightning-AI/lightning/pull/2535))<|MERGE_RESOLUTION|>--- conflicted
+++ resolved
@@ -33,7 +33,7 @@
 
 ### Fixed
 
--
+- Fixed unintended `sigmoid` normalization in `BinaryPrecisionRecallCurve`, which might cause incorrect ROC computation when updating incrementally with raw logits. ([#3179](https://github.com/Lightning-AI/torchmetrics/pull/3179)). This fix will only take effect when setting `disable_softmax` to False (defaults to True for compatibility).
 
 
 ---
@@ -61,14 +61,6 @@
 - Removed `zero_division` argument from `DiceScore` ([#3018](https://github.com/Lightning-AI/torchmetrics/pull/3018))
 
 
-<<<<<<< HEAD
-### Fixed
-
-- Fixed unintended `sigmoid` normalization in `BinaryPrecisionRecallCurve`, which might cause incorrect ROC computation when updating incrementally with raw logits. ([#3179](https://github.com/Lightning-AI/torchmetrics/pull/3179)). This fix will only take effect when setting `disable_softmax` to False (defaults to True for compatibility).
-
-
-=======
->>>>>>> 565f5713
 ---
 
 ## [1.7.4] - 2025-07-03
