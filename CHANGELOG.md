# Changelog
All notable changes to this project will be documented in this file.

The format is based on [Keep a Changelog](https://keepachangelog.com/en/1.0.0/),
and this project adheres to [Semantic Versioning](https://semver.org/spec/v2.0.0.html).

**Note: we move fast, but still we preserve 0.1 version (one feature release) back compatibility.**

---

## [UnReleased] - 2024-MM-DD

### Added

- Added `SensitivityAtSpecificity` metric to classification subpackage ([#2217](https://github.com/Lightning-AI/torchmetrics/pull/2217))


- Added `QualityWithNoReference` metric ([#2288](https://github.com/Lightning-AI/torchmetrics/pull/2288))


### Changed

- Made `__getattr__` and `__setattr__` of `ClasswiseWrapper` more general ([#2424](https://github.com/Lightning-AI/torchmetrics/pull/2424))


### Deprecated

-


### Fixed

<<<<<<< HEAD
- Fix getitem for metric collection when prefix/postfix is set ([#2430](https://github.com/Lightning-AI/torchmetrics/pull/2430))
=======
- Fixed axis names with Precision-Recall curve ([#2462](https://github.com/Lightning-AI/torchmetrics/pull/2462))
>>>>>>> f021b034


## [1.3.2] - 2024-03-18

### Fixed

- Fixed negative variance estimates in certain image metrics ([#2378](https://github.com/Lightning-AI/torchmetrics/pull/2378))
- Fixed dtype being changed by deepspeed for certain regression metrics ([#2379](https://github.com/Lightning-AI/torchmetrics/pull/2379))
- Fixed plotting of metric collection when prefix/postfix is set ([#2429](https://github.com/Lightning-AI/torchmetrics/pull/2429))
- Fixed bug when `top_k>1` and `average="macro"` for classification metrics ([#2423](https://github.com/Lightning-AI/torchmetrics/pull/2423))
- Fixed case where label prediction tensors in classification metrics were not validated correctly ([#2427](https://github.com/Lightning-AI/torchmetrics/pull/2427))
- Fixed how auc scores are calculated in `PrecisionRecallCurve.plot` methods ([#2437](https://github.com/Lightning-AI/torchmetrics/pull/2437))


## [1.3.1] - 2024-02-12

### Fixed

- Fixed how backprop is handled in `LPIPS` metric ([#2326](https://github.com/Lightning-AI/torchmetrics/pull/2326))
- Fixed `MultitaskWrapper` not being able to be logged in lightning when using metric collections ([#2349](https://github.com/Lightning-AI/torchmetrics/pull/2349))
- Fixed high memory consumption in `Perplexity` metric ([#2346](https://github.com/Lightning-AI/torchmetrics/pull/2346))
- Fixed cached network in `FeatureShare` not being moved to the correct device ([#2348](https://github.com/Lightning-AI/torchmetrics/pull/2348))
- Fix naming of statistics in `MeanAveragePrecision` with custom max det thresholds ([#2367](https://github.com/Lightning-AI/torchmetrics/pull/2367))
- Fixed custom aggregation in retrieval metrics ([#2364](https://github.com/Lightning-AI/torchmetrics/pull/2364))
- Fixed initialize aggregation metrics with default floating type ([#2366](https://github.com/Lightning-AI/torchmetrics/pull/2366))
- Fixed plotting of confusion matrices ([#2358](https://github.com/Lightning-AI/torchmetrics/pull/2358))


## [1.3.0] - 2024-01-10

### Added

- Added more tokenizers for `SacreBLEU` metric ([#2068](https://github.com/Lightning-AI/torchmetrics/pull/2068))
- Added support for logging `MultiTaskWrapper` directly with lightnings `log_dict` method ([#2213](https://github.com/Lightning-AI/torchmetrics/pull/2213))
- Added `FeatureShare` wrapper to share submodules containing feature extractors between metrics ([#2120](https://github.com/Lightning-AI/torchmetrics/pull/2120))
- Added new metrics to image domain:
  * `SpatialDistortionIndex` ([#2260](https://github.com/Lightning-AI/torchmetrics/pull/2260))
  * Added `CriticalSuccessIndex` ([#2257](https://github.com/Lightning-AI/torchmetrics/pull/2257))
  * `Spatial Correlation Coefficient` ([#2248](https://github.com/Lightning-AI/torchmetrics/pull/2248))
- Added `average` argument to multiclass versions of `PrecisionRecallCurve` and `ROC` ([#2084](https://github.com/Lightning-AI/torchmetrics/pull/2084))
- Added confidence scores when `extended_summary=True` in `MeanAveragePrecision` ([#2212](https://github.com/Lightning-AI/torchmetrics/pull/2212))
- Added `RetrievalAUROC` metric ([#2251](https://github.com/Lightning-AI/torchmetrics/pull/2251))
- Added `aggregate` argument to retrieval metrics ([#2220](https://github.com/Lightning-AI/torchmetrics/pull/2220))
- Added utility functions in `segmentation.utils` for future segmentation metrics ([#2105](https://github.com/Lightning-AI/torchmetrics/pull/2105))


### Changed

- Changed minimum supported Pytorch version from 1.8 to 1.10 ([#2145](https://github.com/Lightning-AI/torchmetrics/pull/2145))
- Changed x-/y-axis order for `PrecisionRecallCurve` to be consistent with scikit-learn ([#2183](https://github.com/Lightning-AI/torchmetrics/pull/2183))

### Deprecated

- Deprecated `metric._update_called` ([#2141](https://github.com/Lightning-AI/torchmetrics/pull/2141))
- Deprecated `specicity_at_sensitivity` in favour of `specificity_at_sensitivity` ([#2199](https://github.com/Lightning-AI/torchmetrics/pull/2199))

### Fixed

- Fixed support for half precision + CPU in metrics requiring topk operator ([#2252](https://github.com/Lightning-AI/torchmetrics/pull/2252))
- Fixed warning incorrectly being raised in `Running` metrics ([#2256](https://github.com/Lightning-AI/torchmetrics/pull/2265))
- Fixed integration with custom feature extractor in `FID` metric ([#2277](https://github.com/Lightning-AI/torchmetrics/pull/2277))

---

## [1.2.1] - 2023-11-30

### Added

- Added error if `NoTrainInceptionV3` is being initialized without `torch-fidelity` not being installed ([#2143](https://github.com/Lightning-AI/torchmetrics/pull/2143))
- Added support for Pytorch v2.1 ([#2142](https://github.com/Lightning-AI/torchmetrics/pull/2142))

### Changed

- Change default state of `SpectralAngleMapper` and `UniversalImageQualityIndex` to be tensors ([#2089](https://github.com/Lightning-AI/torchmetrics/pull/2089))
- Use `arange` and repeat for deterministic bincount ([#2184](https://github.com/Lightning-AI/torchmetrics/pull/2184))

### Removed

- Removed unused `lpips` third-party package as dependency of `LearnedPerceptualImagePatchSimilarity` metric ([#2230](https://github.com/Lightning-AI/torchmetrics/pull/2230))

### Fixed

- Fixed numerical stability bug in `LearnedPerceptualImagePatchSimilarity` metric ([#2144](https://github.com/Lightning-AI/torchmetrics/pull/2144))
- Fixed numerical stability issue in `UniversalImageQualityIndex` metric ([#2222](https://github.com/Lightning-AI/torchmetrics/pull/2222))
- Fixed incompatibility for `MeanAveragePrecision` with `pycocotools` backend when too little `max_detection_thresholds` are provided ([#2219](https://github.com/Lightning-AI/torchmetrics/pull/2219))
- Fixed support for half precision in Perplexity metric ([#2235](https://github.com/Lightning-AI/torchmetrics/pull/2235))
- Fixed device and dtype for `LearnedPerceptualImagePatchSimilarity` functional metric ([#2234](https://github.com/Lightning-AI/torchmetrics/pull/2234))
- Fixed bug in `Metric._reduce_states(...)` when using `dist_sync_fn="cat"` ([#2226](https://github.com/Lightning-AI/torchmetrics/pull/2226))
- Fixed bug in `CosineSimilarity` where 2d is expected but 1d input was given ([#2241](https://github.com/Lightning-AI/torchmetrics/pull/2241))
- Fixed bug in `MetricCollection` when using compute groups and `compute` is called more than once ([#2211](https://github.com/Lightning-AI/torchmetrics/pull/2211))


## [1.2.0] - 2023-09-22

### Added

- Added metric to cluster package:
    - `MutualInformationScore` ([#2008](https://github.com/Lightning-AI/torchmetrics/pull/2008))
    - `RandScore` ([#2025](https://github.com/Lightning-AI/torchmetrics/pull/2025))
    - `NormalizedMutualInfoScore` ([#2029](https://github.com/Lightning-AI/torchmetrics/pull/2029))
    - `AdjustedRandScore` ([#2032](https://github.com/Lightning-AI/torchmetrics/pull/2032))
    - `CalinskiHarabaszScore` ([#2036](https://github.com/Lightning-AI/torchmetrics/pull/2036))
    - `DunnIndex` ([#2049](https://github.com/Lightning-AI/torchmetrics/pull/2049))
    - `HomogeneityScore` ([#2053](https://github.com/Lightning-AI/torchmetrics/pull/2053))
    - `CompletenessScore` ([#2053](https://github.com/Lightning-AI/torchmetrics/pull/2053))
    - `VMeasureScore` ([#2053](https://github.com/Lightning-AI/torchmetrics/pull/2053))
    - `FowlkesMallowsIndex` ([#2066](https://github.com/Lightning-AI/torchmetrics/pull/2066))
    - `AdjustedMutualInfoScore` ([#2058](https://github.com/Lightning-AI/torchmetrics/pull/2058))
    - `DaviesBouldinScore` ([#2071](https://github.com/Lightning-AI/torchmetrics/pull/2071))
- Added `backend` argument to `MeanAveragePrecision` ([#2034](https://github.com/Lightning-AI/torchmetrics/pull/2034))

---

## [1.1.2] - 2023-09-11

### Fixed

- Fixed tie breaking in ndcg metric ([#2031](https://github.com/Lightning-AI/torchmetrics/pull/2031))
- Fixed bug in `BootStrapper` when very few samples were evaluated that could lead to crash ([#2052](https://github.com/Lightning-AI/torchmetrics/pull/2052))
- Fixed bug when creating multiple plots that lead to not all plots being shown ([#2060](https://github.com/Lightning-AI/torchmetrics/pull/2060))
- Fixed performance issues in `RecallAtFixedPrecision` for large batch sizes ([#2042](https://github.com/Lightning-AI/torchmetrics/pull/2042))
- Fixed bug related to `MetricCollection` used with custom metrics have `prefix`/`postfix` attributes ([#2070](https://github.com/Lightning-AI/torchmetrics/pull/2070))


## [1.1.1] - 2023-08-29

### Added

- Added `average` argument to `MeanAveragePrecision` ([#2018](https://github.com/Lightning-AI/torchmetrics/pull/2018))

### Fixed

- Fixed bug in `PearsonCorrCoef` is updated on single samples at a time ([#2019](https://github.com/Lightning-AI/torchmetrics/pull/2019))
- Fixed support for pixel-wise MSE ([#2017](https://github.com/Lightning-AI/torchmetrics/pull/2017))
- Fixed bug in `MetricCollection` when used with multiple metrics that return dicts with same keys ([#2027](https://github.com/Lightning-AI/torchmetrics/pull/2027))
- Fixed bug in detection intersection metrics when `class_metrics=True` resulting in wrong values ([#1924](https://github.com/Lightning-AI/torchmetrics/pull/1924))
- Fixed missing attributes `higher_is_better`, `is_differentiable` for some metrics ([#2028](https://github.com/Lightning-AI/torchmetrics/pull/2028))


## [1.1.0] - 2023-08-22

### Added

- Added source aggregated signal-to-distortion ratio (SA-SDR) metric ([#1882](https://github.com/Lightning-AI/torchmetrics/pull/1882)
- Added `VisualInformationFidelity` to image package ([#1830](https://github.com/Lightning-AI/torchmetrics/pull/1830))
- Added `EditDistance` to text package ([#1906](https://github.com/Lightning-AI/torchmetrics/pull/1906))
- Added `top_k` argument to `RetrievalMRR` in retrieval package ([#1961](https://github.com/Lightning-AI/torchmetrics/pull/1961))
- Added support for evaluating `"segm"` and `"bbox"` detection in `MeanAveragePrecision` at the same time ([#1928](https://github.com/Lightning-AI/torchmetrics/pull/1928))
- Added `PerceptualPathLength` to image package ([#1939](https://github.com/Lightning-AI/torchmetrics/pull/1939))
- Added support for multioutput evaluation in `MeanSquaredError` ([#1937](https://github.com/Lightning-AI/torchmetrics/pull/1937))
- Added argument `extended_summary` to `MeanAveragePrecision` such that precision, recall, iou can be easily returned ([#1983](https://github.com/Lightning-AI/torchmetrics/pull/1983))
- Added warning to `ClipScore` if long captions are detected and truncate ([#2001](https://github.com/Lightning-AI/torchmetrics/pull/2001))
- Added `CLIPImageQualityAssessment` to multimodal package ([#1931](https://github.com/Lightning-AI/torchmetrics/pull/1931))
- Added new property `metric_state` to all metrics for users to investigate currently stored tensors in memory ([#2006](https://github.com/Lightning-AI/torchmetrics/pull/2006))

---

## [1.0.3] - 2023-08-08

### Added

- Added warning to `MeanAveragePrecision` if too many detections are observed ([#1978](https://github.com/Lightning-AI/torchmetrics/pull/1978))

### Fixed

- Fix support for int input for when `multidim_average="samplewise"` in classification metrics  ([#1977](https://github.com/Lightning-AI/torchmetrics/pull/1977))
- Fixed x/y labels when plotting confusion matrices ([#1976](https://github.com/Lightning-AI/torchmetrics/pull/1976))
- Fixed IOU compute in cuda ([#1982](https://github.com/Lightning-AI/torchmetrics/pull/1982))


## [1.0.2] - 2023-08-02

### Added

- Added warning to `PearsonCorrCoeff` if input has a very small variance for its given dtype ([#1926](https://github.com/Lightning-AI/torchmetrics/pull/1926))

### Changed

- Changed all non-task specific classification metrics to be true subtypes of `Metric` ([#1963](https://github.com/Lightning-AI/torchmetrics/pull/1963))

### Fixed

- Fixed bug in `CalibrationError` where calculations for double precision input was performed in float precision ([#1919](https://github.com/Lightning-AI/torchmetrics/pull/1919))
- Fixed bug related to the `prefix/postfix` arguments in `MetricCollection` and `ClasswiseWrapper` being duplicated ([#1918](https://github.com/Lightning-AI/torchmetrics/pull/1918))
- Fixed missing AUC score when plotting classification metrics that support the `score` argument ([#1948](https://github.com/Lightning-AI/torchmetrics/pull/1948))


## [1.0.1] - 2023-07-13

### Fixed
- Fixes corner case when using `MetricCollection` together with aggregation metrics ([#1896](https://github.com/Lightning-AI/torchmetrics/pull/1896))
- Fixed the use of `max_fpr` in `AUROC` metric when only one class is present ([#1895](https://github.com/Lightning-AI/torchmetrics/pull/1895))
- Fixed bug related to empty predictions for `IntersectionOverUnion` metric ([#1892](https://github.com/Lightning-AI/torchmetrics/pull/1892))
- Fixed bug related to `MeanMetric` and broadcasting of weights when Nans are present ([#1898](https://github.com/Lightning-AI/torchmetrics/pull/1898))
- Fixed bug related to expected input format of pycoco in `MeanAveragePrecision` ([#1913](https://github.com/Lightning-AI/torchmetrics/pull/1913))


## [1.0.0] - 2023-07-04

### Added

- Added `prefix` and `postfix` arguments to `ClasswiseWrapper` ([#1866](https://github.com/Lightning-AI/torchmetrics/pull/1866))
- Added speech-to-reverberation modulation energy ratio (SRMR) metric ([#1792](https://github.com/Lightning-AI/torchmetrics/pull/1792), [#1872](https://github.com/Lightning-AI/torchmetrics/pull/1872))
- Added new global arg `compute_with_cache` to control caching behaviour after `compute` method ([#1754](https://github.com/Lightning-AI/torchmetrics/pull/1754))
- Added `ComplexScaleInvariantSignalNoiseRatio` for audio package ([#1785](https://github.com/Lightning-AI/torchmetrics/pull/1785))
- Added `Running` wrapper for calculate running statistics ([#1752](https://github.com/Lightning-AI/torchmetrics/pull/1752))
- Added`RelativeAverageSpectralError` and `RootMeanSquaredErrorUsingSlidingWindow` to image package ([#816](https://github.com/PyTorchLightning/metrics/pull/816))
- Added support for `SpecificityAtSensitivity` Metric ([#1432](https://github.com/Lightning-AI/metrics/pull/1432))
- Added support for plotting of metrics through `.plot()` method (
    [#1328](https://github.com/Lightning-AI/metrics/pull/1328),
    [#1481](https://github.com/Lightning-AI/metrics/pull/1481),
    [#1480](https://github.com/Lightning-AI/metrics/pull/1480),
    [#1490](https://github.com/Lightning-AI/metrics/pull/1490),
    [#1581](https://github.com/Lightning-AI/metrics/pull/1581),
    [#1585](https://github.com/Lightning-AI/metrics/pull/1585),
    [#1593](https://github.com/Lightning-AI/metrics/pull/1593),
    [#1600](https://github.com/Lightning-AI/metrics/pull/1600),
    [#1605](https://github.com/Lightning-AI/metrics/pull/1605),
    [#1610](https://github.com/Lightning-AI/metrics/pull/1610),
    [#1609](https://github.com/Lightning-AI/metrics/pull/1609),
    [#1621](https://github.com/Lightning-AI/metrics/pull/1621),
    [#1624](https://github.com/Lightning-AI/metrics/pull/1624),
    [#1623](https://github.com/Lightning-AI/metrics/pull/1623),
    [#1638](https://github.com/Lightning-AI/metrics/pull/1638),
    [#1631](https://github.com/Lightning-AI/metrics/pull/1631),
    [#1650](https://github.com/Lightning-AI/metrics/pull/1650),
    [#1639](https://github.com/Lightning-AI/metrics/pull/1639),
    [#1660](https://github.com/Lightning-AI/metrics/pull/1660),
    [#1682](https://github.com/Lightning-AI/torchmetrics/pull/1682),
    [#1786](https://github.com/Lightning-AI/torchmetrics/pull/1786),
)
- Added support for plotting of audio metrics through `.plot()` method ([#1434](https://github.com/Lightning-AI/metrics/pull/1434))
- Added `classes` to output from `MAP` metric ([#1419](https://github.com/Lightning-AI/metrics/pull/1419))
- Added Binary group fairness metrics to classification package ([#1404](https://github.com/Lightning-AI/metrics/pull/1404))
- Added `MinkowskiDistance` to regression package ([#1362](https://github.com/Lightning-AI/metrics/pull/1362))
- Added `pairwise_minkowski_distance` to pairwise package ([#1362](https://github.com/Lightning-AI/metrics/pull/1362))
- Added new detection metric `PanopticQuality` (
    [#929](https://github.com/PyTorchLightning/metrics/pull/929),
    [#1527](https://github.com/PyTorchLightning/metrics/pull/1527),
)
- Added `PSNRB` metric ([#1421](https://github.com/Lightning-AI/metrics/pull/1421))
- Added `ClassificationTask` Enum and use in metrics ([#1479](https://github.com/Lightning-AI/metrics/pull/1479))
- Added `ignore_index` option to `exact_match` metric ([#1540](https://github.com/Lightning-AI/metrics/pull/1540))
- Add parameter `top_k` to `RetrievalMAP` ([#1501](https://github.com/Lightning-AI/metrics/pull/1501))
- Added support for deterministic evaluation on GPU for metrics that uses `torch.cumsum` operator ([#1499](https://github.com/Lightning-AI/metrics/pull/1499))
- Added support for plotting of aggregation metrics through `.plot()` method ([#1485](https://github.com/Lightning-AI/metrics/pull/1485))
- Added support for python 3.11 ([#1612](https://github.com/Lightning-AI/metrics/pull/1612))
- Added support for auto clamping of input for metrics that uses the `data_range` ([#1606](argument https://github.com/Lightning-AI/metrics/pull/1606))
- Added `ModifiedPanopticQuality` metric to detection package ([#1627](https://github.com/Lightning-AI/metrics/pull/1627))
- Added `PrecisionAtFixedRecall` metric to classification package ([#1683](https://github.com/Lightning-AI/torchmetrics/pull/1683))
- Added multiple metrics to detection package ([#1284](https://github.com/Lightning-AI/metrics/pull/1284))
  * `IntersectionOverUnion`
  * `GeneralizedIntersectionOverUnion`
  * `CompleteIntersectionOverUnion`
  * `DistanceIntersectionOverUnion`
- Added `MultitaskWrapper` to wrapper package ([#1762](https://github.com/Lightning-AI/torchmetrics/pull/1762))
- Added `RelativeSquaredError` metric to regression package ([#1765](https://github.com/Lightning-AI/torchmetrics/pull/1765))
- Added `MemorizationInformedFrechetInceptionDistance` metric to image package ([#1580](https://github.com/Lightning-AI/torchmetrics/pull/1580))


### Changed

- Changed `permutation_invariant_training` to allow using a `'permutation-wise'` metric function ([#1794](https://github.com/Lightning-AI/metrics/pull/1794))
- Changed `update_count` and `update_called` from private to public methods ([#1370](https://github.com/Lightning-AI/metrics/pull/1370))
- Raise exception for invalid kwargs in Metric base class ([#1427](https://github.com/Lightning-AI/metrics/pull/1427))
- Extend `EnumStr` raising `ValueError` for invalid value ([#1479](https://github.com/Lightning-AI/metrics/pull/1479))
- Improve speed and memory consumption of binned `PrecisionRecallCurve` with large number of samples ([#1493](https://github.com/Lightning-AI/metrics/pull/1493))
- Changed `__iter__` method from raising `NotImplementedError` to `TypeError` by setting to `None` ([#1538](https://github.com/Lightning-AI/metrics/pull/1538))
- `FID` metric will now raise an error if too few samples are provided ([#1655](https://github.com/Lightning-AI/metrics/pull/1655))
- Allowed FID with `torch.float64` ([#1628](https://github.com/Lightning-AI/metrics/pull/1628))
- Changed `LPIPS` implementation to no more rely on third-party package ([#1575](https://github.com/Lightning-AI/metrics/pull/1575))
- Changed FID matrix square root calculation from `scipy` to `torch` ([#1708](https://github.com/Lightning-AI/torchmetrics/pull/1708))
- Changed calculation in `PearsonCorrCoeff` to be more robust in certain cases  ([#1729](https://github.com/Lightning-AI/torchmetrics/pull/1729))
- Changed `MeanAveragePrecision` to `pycocotools` backend ([#1832](https://github.com/Lightning-AI/torchmetrics/pull/1832))


### Deprecated

- Deprecated domain metrics import from package root (
    [#1685](https://github.com/Lightning-AI/metrics/pull/1685),
    [#1694](https://github.com/Lightning-AI/metrics/pull/1694),
    [#1696](https://github.com/Lightning-AI/metrics/pull/1696),
    [#1699](https://github.com/Lightning-AI/metrics/pull/1699),
    [#1703](https://github.com/Lightning-AI/metrics/pull/1703),
)


### Removed

- Support for python 3.7 ([#1640](https://github.com/Lightning-AI/metrics/pull/1640))


### Fixed

- Fixed support in `MetricTracker` for `MultioutputWrapper` and nested structures ([#1608](https://github.com/Lightning-AI/metrics/pull/1608))
- Fixed restrictive check in `PearsonCorrCoef` ([#1649](https://github.com/Lightning-AI/metrics/pull/1649))
- Fixed integration with `jsonargparse` and `LightningCLI` ([#1651](https://github.com/Lightning-AI/metrics/pull/1651))
- Fixed corner case in calibration error for zero confidence input ([#1648](https://github.com/Lightning-AI/metrics/pull/1648))
- Fix precision-recall curve based computations for float target ([#1642](https://github.com/Lightning-AI/metrics/pull/1642))
- Fixed missing kwarg squeeze in `MultiOutputWrapper` ([#1675](https://github.com/Lightning-AI/torchmetrics/pull/1675))
- Fixed padding removal for 3d input in `MSSSIM` ([#1674](https://github.com/Lightning-AI/torchmetrics/pull/1674))
- Fixed `max_det_threshold` in MAP detection ([#1712](https://github.com/Lightning-AI/torchmetrics/pull/1712))
- Fixed states being saved in metrics that use `register_buffer` ([#1728](https://github.com/Lightning-AI/torchmetrics/pull/1728))
- Fixed states not being correctly synced and device transferred in `MeanAveragePrecision` for `iou_type="segm"` ([#1763](https://github.com/Lightning-AI/torchmetrics/pull/1763))
- Fixed use of `prefix` and `postfix` in nested `MetricCollection` ([#1773](https://github.com/Lightning-AI/torchmetrics/pull/1773))
- Fixed `ax` plotting logging in `MetricCollection ([#1783](https://github.com/Lightning-AI/torchmetrics/pull/1783))
- Fixed lookup for punkt sources being downloaded in `RougeScore` ([#1789](https://github.com/Lightning-AI/torchmetrics/pull/1789))
- Fixed integration with lightning for `CompositionalMetric` ([#1761](https://github.com/Lightning-AI/torchmetrics/pull/1761))
- Fixed several bugs in `SpectralDistortionIndex` metric ([#1808](https://github.com/Lightning-AI/torchmetrics/pull/1808))
- Fixed bug for corner cases in `MatthewsCorrCoef` (
    [#1812](https://github.com/Lightning-AI/torchmetrics/pull/1812),
    [#1863](https://github.com/Lightning-AI/torchmetrics/pull/1863)
)
- Fixed support for half precision in `PearsonCorrCoef` ([#1819](https://github.com/Lightning-AI/torchmetrics/pull/1819))
- Fixed number of bugs related to `average="macro"` in classification metrics ([#1821](https://github.com/Lightning-AI/torchmetrics/pull/1821))
- Fixed off-by-one issue when `ignore_index = num_classes + 1` in Multiclass-jaccard ([#1860](https://github.com/Lightning-AI/torchmetrics/pull/1860))

---

## [0.11.4] - 2023-03-10

### Fixed

- Fixed evaluation of `R2Score` with near constant target ([#1576](https://github.com/Lightning-AI/metrics/pull/1576))
- Fixed dtype conversion when metric is submodule ([#1583](https://github.com/Lightning-AI/metrics/pull/1583))
- Fixed bug related to `top_k>1` and `ignore_index!=None` in `StatScores` based metrics ([#1589](https://github.com/Lightning-AI/metrics/pull/1589))
- Fixed corner case for `PearsonCorrCoef` when running in ddp mode but only on single device ([#1587](https://github.com/Lightning-AI/metrics/pull/1587))
- Fixed overflow error for specific cases in `MAP` when big areas are calculated ([#1607](https://github.com/Lightning-AI/metrics/pull/1607))


## [0.11.3] - 2023-02-28

### Fixed

- Fixed classification metrics for `byte` input ([#1521](https://github.com/Lightning-AI/metrics/pull/1474))
- Fixed the use of `ignore_index` in `MulticlassJaccardIndex` ([#1386](https://github.com/Lightning-AI/metrics/pull/1386))


## [0.11.2] - 2023-02-21

### Fixed

- Fixed compatibility between XLA in `_bincount` function ([#1471](https://github.com/Lightning-AI/metrics/pull/1471))
- Fixed type hints in methods belonging to `MetricTracker` wrapper ([#1472](https://github.com/Lightning-AI/metrics/pull/1472))
- Fixed `multilabel` in `ExactMatch` ([#1474](https://github.com/Lightning-AI/metrics/pull/1474))


## [0.11.1] - 2023-01-30

### Fixed

- Fixed type checking on the `maximize` parameter at the initialization of `MetricTracker` ([#1428](https://github.com/Lightning-AI/metrics/issues/1428))
- Fixed mixed precision autocast for `SSIM` metric ([#1454](https://github.com/Lightning-AI/metrics/pull/1454))
- Fixed checking for `nltk.punkt` in `RougeScore` if a machine is not online ([#1456](https://github.com/Lightning-AI/metrics/pull/1456))
- Fixed wrongly reset method in `MultioutputWrapper` ([#1460](https://github.com/Lightning-AI/metrics/issues/1460))
- Fixed dtype checking in `PrecisionRecallCurve` for `target` tensor ([#1457](https://github.com/Lightning-AI/metrics/pull/1457))


## [0.11.0] - 2022-11-30

### Added

- Added `MulticlassExactMatch` to classification metrics ([#1343](https://github.com/Lightning-AI/metrics/pull/1343))
- Added `TotalVariation` to image package ([#978](https://github.com/Lightning-AI/metrics/pull/978))
- Added `CLIPScore` to new multimodal package ([#1314](https://github.com/Lightning-AI/metrics/pull/1314))
- Added regression metrics:
   * `KendallRankCorrCoef` ([#1271](https://github.com/Lightning-AI/metrics/pull/1271))
   * `LogCoshError` ([#1316](https://github.com/Lightning-AI/metrics/pull/1316))
- Added new nominal metrics:
  * `CramersV` ([#1298](https://github.com/Lightning-AI/metrics/pull/1298))
  * `PearsonsContingencyCoefficient` ([#1334](https://github.com/Lightning-AI/metrics/pull/1334))
  * `TschuprowsT` ([#1334](https://github.com/Lightning-AI/metrics/pull/1334))
  * `TheilsU` ([#1337](https://github.com/Lightning-AI/metrics/pull/1334))
- Added option to pass `distributed_available_fn` to metrics to allow checks for custom communication backend for making `dist_sync_fn` actually useful ([#1301](https://github.com/Lightning-AI/metrics/pull/1301))
- Added `normalize` argument to `Inception`, `FID`, `KID` metrics ([#1246](https://github.com/Lightning-AI/metrics/pull/1246))

### Changed

- Changed minimum Pytorch version to be 1.8 ([#1263](https://github.com/Lightning-AI/metrics/pull/1263))
- Changed interface for all functional and modular classification metrics after refactor ([#1252](https://github.com/Lightning-AI/metrics/pull/1252))

### Removed

- Removed deprecated `BinnedAveragePrecision`, `BinnedPrecisionRecallCurve`, `RecallAtFixedPrecision` ([#1251](https://github.com/Lightning-AI/metrics/pull/1251))
- Removed deprecated `LabelRankingAveragePrecision`, `LabelRankingLoss` and `CoverageError` ([#1251](https://github.com/Lightning-AI/metrics/pull/1251))
- Removed deprecated `KLDivergence` and `AUC` ([#1251](https://github.com/Lightning-AI/metrics/pull/1251))

### Fixed

- Fixed precision bug in `pairwise_euclidean_distance` ([#1352](https://github.com/Lightning-AI/metrics/pull/1352))

---

## [0.10.3] - 2022-11-16

### Fixed

- Fixed bug in `Metrictracker.best_metric` when `return_step=False` ([#1306](https://github.com/Lightning-AI/metrics/pull/1306))
- Fixed bug to prevent users from going into an infinite loop if trying to iterate of a single metric ([#1320](https://github.com/Lightning-AI/metrics/pull/1320))

## [0.10.2] - 2022-10-31

### Changed

- Changed in-place operation to out-of-place operation in `pairwise_cosine_similarity` ([#1288](https://github.com/Lightning-AI/metrics/pull/1288))

### Fixed

- Fixed high memory usage for certain classification metrics when `average='micro'` ([#1286](https://github.com/Lightning-AI/metrics/pull/1286))
- Fixed precision problems when `structural_similarity_index_measure` was used with autocast ([#1291](https://github.com/Lightning-AI/metrics/pull/1291))
- Fixed slow performance for confusion matrix based metrics ([#1302](https://github.com/Lightning-AI/metrics/pull/1302))
- Fixed restrictive dtype checking in `spearman_corrcoef` when used with autocast ([#1303](https://github.com/Lightning-AI/metrics/pull/1303))


## [0.10.1] - 2022-10-21

### Fixed

- Fixed broken clone method for classification metrics ([#1250](https://github.com/Lightning-AI/metrics/pull/1250))
- Fixed unintentional downloading of `nltk.punkt` when `lsum` not in `rouge_keys` ([#1258](https://github.com/Lightning-AI/metrics/pull/1258))
- Fixed type casting in `MAP` metric between `bool` and `float32` ([#1150](https://github.com/Lightning-AI/metrics/pull/1150))


## [0.10.0] - 2022-10-04

### Added

- Added a new NLP metric `InfoLM` ([#915](https://github.com/Lightning-AI/metrics/pull/915))
- Added `Perplexity` metric ([#922](https://github.com/Lightning-AI/metrics/pull/922))
- Added `ConcordanceCorrCoef` metric to regression package ([#1201](https://github.com/Lightning-AI/metrics/pull/1201))
- Added argument `normalize` to `LPIPS` metric ([#1216](https://github.com/Lightning-AI/metrics/pull/1216))
- Added support for multiprocessing of batches in `PESQ` metric ([#1227](https://github.com/Lightning-AI/metrics/pull/1227))
- Added support for multioutput in `PearsonCorrCoef` and `SpearmanCorrCoef` ([#1200](https://github.com/Lightning-AI/metrics/pull/1200))

### Changed

- Classification refactor (
    [#1054](https://github.com/Lightning-AI/metrics/pull/1054),
    [#1143](https://github.com/Lightning-AI/metrics/pull/1143),
    [#1145](https://github.com/Lightning-AI/metrics/pull/1145),
    [#1151](https://github.com/Lightning-AI/metrics/pull/1151),
    [#1159](https://github.com/Lightning-AI/metrics/pull/1159),
    [#1163](https://github.com/Lightning-AI/metrics/pull/1163),
    [#1167](https://github.com/Lightning-AI/metrics/pull/1167),
    [#1175](https://github.com/Lightning-AI/metrics/pull/1175),
    [#1189](https://github.com/Lightning-AI/metrics/pull/1189),
    [#1197](https://github.com/Lightning-AI/metrics/pull/1197),
    [#1215](https://github.com/Lightning-AI/metrics/pull/1215),
    [#1195](https://github.com/Lightning-AI/metrics/pull/1195)
)
- Changed update in `FID` metric to be done in online fashion to save memory ([#1199](https://github.com/Lightning-AI/metrics/pull/1199))
- Improved performance of retrieval metrics ([#1242](https://github.com/Lightning-AI/metrics/pull/1242))
- Changed `SSIM` and `MSSSIM` update to be online to reduce memory usage ([#1231](https://github.com/Lightning-AI/metrics/pull/1231))

### Deprecated

- Deprecated `BinnedAveragePrecision`, `BinnedPrecisionRecallCurve`, `BinnedRecallAtFixedPrecision` ([#1163](https://github.com/Lightning-AI/metrics/pull/1163))
  * `BinnedAveragePrecision` -> use `AveragePrecision` with `thresholds` arg
  * `BinnedPrecisionRecallCurve` -> use `AveragePrecisionRecallCurve` with `thresholds` arg
  * `BinnedRecallAtFixedPrecision` -> use `RecallAtFixedPrecision` with `thresholds` arg
- Renamed and refactored `LabelRankingAveragePrecision`, `LabelRankingLoss` and `CoverageError` ([#1167](https://github.com/Lightning-AI/metrics/pull/1167))
  * `LabelRankingAveragePrecision` -> `MultilabelRankingAveragePrecision`
  * `LabelRankingLoss` -> `MultilabelRankingLoss`
  * `CoverageError` -> `MultilabelCoverageError`
- Deprecated `KLDivergence` and `AUC` from classification package ([#1189](https://github.com/Lightning-AI/metrics/pull/1189))
  * `KLDivergence` moved to `regression` package
  * Instead of `AUC` use `torchmetrics.utils.compute.auc`

### Fixed

- Fixed a bug in `ssim` when `return_full_image=True` where the score was still reduced ([#1204](https://github.com/Lightning-AI/metrics/pull/1204))
- Fixed MPS support for:
  * MAE metric ([#1210](https://github.com/Lightning-AI/metrics/pull/1210))
  * Jaccard index ([#1205](https://github.com/Lightning-AI/metrics/pull/1205))
- Fixed bug in `ClasswiseWrapper` such that `compute` gave wrong result ([#1225](https://github.com/Lightning-AI/metrics/pull/1225))
- Fixed synchronization of empty list states ([#1219](https://github.com/Lightning-AI/metrics/pull/1219))

---

## [0.9.3] - 2022-08-22

### Added

- Added global option `sync_on_compute` to disable automatic synchronization when `compute` is called ([#1107](https://github.dev/Lightning-AI/metrics/pull/1107))

### Fixed

- Fixed missing reset in `ClasswiseWrapper` ([#1129](https://github.com/Lightning-AI/metrics/pull/1129))
- Fixed `JaccardIndex` multi-label compute ([#1125](https://github.com/Lightning-AI/metrics/pull/1125))
- Fix SSIM propagate device if `gaussian_kernel` is False, add test ([#1149](https://github.com/Lightning-AI/metrics/pull/1149))


## [0.9.2] - 2022-06-29

### Fixed

- Fixed mAP calculation for areas with 0 predictions ([#1080](https://github.com/Lightning-AI/metrics/pull/1080))
- Fixed bug where avg precision state and auroc state was not merge when using MetricCollections ([#1086](https://github.com/Lightning-AI/metrics/pull/1086))
- Skip box conversion if no boxes are present in `MeanAveragePrecision` ([#1097](https://github.com/Lightning-AI/metrics/pull/1097))
- Fixed inconsistency in docs and code when setting `average="none"` in `AveragePrecision` metric ([#1116](https://github.com/Lightning-AI/metrics/pull/1116))


## [0.9.1] - 2022-06-08

### Added

- Added specific `RuntimeError` when metric object is on the wrong device ([#1056](https://github.com/Lightning-AI/metrics/pull/1056))
- Added an option to specify own n-gram weights for `BLEUScore` and `SacreBLEUScore` instead of using uniform weights only. ([#1075](https://github.com/Lightning-AI/metrics/pull/1075))

### Fixed

- Fixed aggregation metrics when input only contains zero ([#1070](https://github.com/Lightning-AI/metrics/pull/1070))
- Fixed `TypeError` when providing superclass arguments as `kwargs` ([#1069](https://github.com/Lightning-AI/metrics/pull/1069))
- Fixed bug related to state reference in metric collection when using compute groups ([#1076](https://github.com/Lightning-AI/metrics/pull/1076))


## [0.9.0] - 2022-05-30

### Added

- Added `RetrievalPrecisionRecallCurve` and `RetrievalRecallAtFixedPrecision` to retrieval package ([#951](https://github.com/Lightning-AI/metrics/pull/951))
- Added class property `full_state_update` that determines `forward` should call `update` once or twice (
    [#984](https://github.com/Lightning-AI/metrics/pull/984),
    [#1033](https://github.com/Lightning-AI/metrics/pull/1033))
- Added support for nested metric collections ([#1003](https://github.com/Lightning-AI/metrics/pull/1003))
- Added `Dice` to classification package ([#1021](https://github.com/Lightning-AI/metrics/pull/1021))
- Added support to segmentation type `segm` as IOU for mean average precision ([#822](https://github.com/Lightning-AI/metrics/pull/822))

### Changed

- Renamed `reduction` argument to `average` in Jaccard score and added additional options ([#874](https://github.com/Lightning-AI/metrics/pull/874))

### Removed

- Removed deprecated `compute_on_step` argument (
    [#962](https://github.com/Lightning-AI/metrics/pull/962),
    [#967](https://github.com/Lightning-AI/metrics/pull/967),
    [#979](https://github.com/Lightning-AI/metrics/pull/979),
    [#990](https://github.com/Lightning-AI/metrics/pull/990),
    [#991](https://github.com/Lightning-AI/metrics/pull/991),
    [#993](https://github.com/Lightning-AI/metrics/pull/993),
    [#1005](https://github.com/Lightning-AI/metrics/pull/1005),
    [#1004](https://github.com/Lightning-AI/metrics/pull/1004),
    [#1007](https://github.com/Lightning-AI/metrics/pull/1007)
)

### Fixed

- Fixed non-empty state dict for a few metrics ([#1012](https://github.com/Lightning-AI/metrics/pull/1012))
- Fixed bug when comparing states while finding compute groups ([#1022](https://github.com/Lightning-AI/metrics/pull/1022))
- Fixed `torch.double` support in stat score metrics ([#1023](https://github.com/Lightning-AI/metrics/pull/1023))
- Fixed `FID` calculation for non-equal size real and fake input ([#1028](https://github.com/Lightning-AI/metrics/pull/1028))
- Fixed case where `KLDivergence` could output `Nan` ([#1030](https://github.com/Lightning-AI/metrics/pull/1030))
- Fixed deterministic for PyTorch<1.8 ([#1035](https://github.com/Lightning-AI/metrics/pull/1035))
- Fixed default value for `mdmc_average` in `Accuracy` ([#1036](https://github.com/Lightning-AI/metrics/pull/1036))
- Fixed missing copy of property when using compute groups in `MetricCollection` ([#1052](https://github.com/Lightning-AI/metrics/pull/1052))

---

## [0.8.2] - 2022-05-06


### Fixed

- Fixed multi device aggregation in `PearsonCorrCoef` ([#998](https://github.com/Lightning-AI/metrics/pull/998))
- Fixed MAP metric when using custom list of thresholds ([#995](https://github.com/Lightning-AI/metrics/pull/995))
- Fixed compatibility between compute groups in `MetricCollection` and prefix/postfix arg ([#1007](https://github.com/Lightning-AI/metrics/pull/1008))
- Fixed compatibility with future Pytorch 1.12 in `safe_matmul` ([#1011](https://github.com/Lightning-AI/metrics/pull/1011), [#1014](https://github.com/Lightning-AI/metrics/pull/1014))


## [0.8.1] - 2022-04-27

### Changed

- Reimplemented the `signal_distortion_ratio` metric, which removed the absolute requirement of `fast-bss-eval` ([#964](https://github.com/Lightning-AI/metrics/pull/964))

### Fixed

- Fixed "Sort currently does not support bool dtype on CUDA" error in MAP for empty preds ([#983](https://github.com/Lightning-AI/metrics/pull/983))
- Fixed `BinnedPrecisionRecallCurve` when `thresholds` argument is not provided ([#968](https://github.com/Lightning-AI/metrics/pull/968))
- Fixed `CalibrationError` to work on logit input ([#985](https://github.com/Lightning-AI/metrics/pull/985))


## [0.8.0] - 2022-04-14

### Added

- Added `WeightedMeanAbsolutePercentageError` to regression package ([#948](https://github.com/Lightning-AI/metrics/pull/948))
- Added new classification metrics:
  * `CoverageError` ([#787](https://github.com/Lightning-AI/metrics/pull/787))
  * `LabelRankingAveragePrecision` and `LabelRankingLoss` ([#787](https://github.com/Lightning-AI/metrics/pull/787))
- Added new image metric:
  * `SpectralAngleMapper` ([#885](https://github.com/Lightning-AI/metrics/pull/885))
  * `ErrorRelativeGlobalDimensionlessSynthesis` ([#894](https://github.com/Lightning-AI/metrics/pull/894))
  * `UniversalImageQualityIndex` ([#824](https://github.com/Lightning-AI/metrics/pull/824))
  * `SpectralDistortionIndex` ([#873](https://github.com/Lightning-AI/metrics/pull/873))
- Added support for `MetricCollection` in `MetricTracker` ([#718](https://github.com/Lightning-AI/metrics/pull/718))
- Added support for 3D image and uniform kernel in `StructuralSimilarityIndexMeasure` ([#818](https://github.com/Lightning-AI/metrics/pull/818))
- Added smart update of `MetricCollection` ([#709](https://github.com/Lightning-AI/metrics/pull/709))
- Added `ClasswiseWrapper` for better logging of classification metrics with multiple output values ([#832](https://github.com/Lightning-AI/metrics/pull/832))
- Added `**kwargs` argument for passing additional arguments to base class ([#833](https://github.com/Lightning-AI/metrics/pull/833))
- Added negative `ignore_index` for the Accuracy metric ([#362](https://github.com/Lightning-AI/metrics/pull/362))
- Added `adaptive_k` for the `RetrievalPrecision` metric ([#910](https://github.com/Lightning-AI/metrics/pull/910))
- Added `reset_real_features` argument image quality assessment metrics ([#722](https://github.com/Lightning-AI/metrics/pull/722))
- Added new keyword argument `compute_on_cpu` to all metrics ([#867](https://github.com/Lightning-AI/metrics/pull/867))

### Changed

- Made `num_classes` in `jaccard_index` a required argument ([#853](https://github.com/Lightning-AI/metrics/pull/853), [#914](https://github.com/Lightning-AI/metrics/pull/914))
- Added normalizer, tokenizer to ROUGE metric ([#838](https://github.com/Lightning-AI/metrics/pull/838))
- Improved shape checking of `permutation_invariant_training` ([#864](https://github.com/Lightning-AI/metrics/pull/864))
- Allowed reduction `None` ([#891](https://github.com/Lightning-AI/metrics/pull/891))
- `MetricTracker.best_metric` will now give a warning when computing on metric that do not have a best ([#913](https://github.com/Lightning-AI/metrics/pull/913))

### Deprecated

- Deprecated argument `compute_on_step` ([#792](https://github.com/Lightning-AI/metrics/pull/792))
- Deprecated passing in `dist_sync_on_step`, `process_group`, `dist_sync_fn` direct argument ([#833](https://github.com/Lightning-AI/metrics/pull/833))

### Removed

- Removed support for versions of [Pytorch-Lightning](https://github.com/Lightning-AI/lightning) lower than v1.5 ([#788](https://github.com/Lightning-AI/metrics/pull/788))
- Removed deprecated functions, and warnings in Text ([#773](https://github.com/Lightning-AI/metrics/pull/773))
  * `WER` and `functional.wer`
- Removed deprecated functions and warnings in Image ([#796](https://github.com/Lightning-AI/metrics/pull/796))
  * `SSIM` and `functional.ssim`
  * `PSNR` and `functional.psnr`
- Removed deprecated functions, and warnings in classification and regression ([#806](https://github.com/Lightning-AI/metrics/pull/806))
  * `FBeta` and `functional.fbeta`
  * `F1` and `functional.f1`
  * `Hinge` and `functional.hinge`
  * `IoU` and `functional.iou`
  * `MatthewsCorrcoef`
  * `PearsonCorrcoef`
  * `SpearmanCorrcoef`
- Removed deprecated functions, and warnings in detection and pairwise ([#804](https://github.com/Lightning-AI/metrics/pull/804))
  * `MAP` and `functional.pairwise.manhatten`
- Removed deprecated functions, and warnings in Audio ([#805](https://github.com/Lightning-AI/metrics/pull/805))
  * `PESQ` and `functional.audio.pesq`
  * `PIT` and `functional.audio.pit`
  * `SDR` and `functional.audio.sdr` and `functional.audio.si_sdr`
  * `SNR` and `functional.audio.snr` and `functional.audio.si_snr`
  * `STOI` and `functional.audio.stoi`
- Removed unused `get_num_classes` from `torchmetrics.utilities.data` ([#914](https://github.com/Lightning-AI/metrics/pull/914))

### Fixed

- Fixed device mismatch for `MAP` metric in specific cases ([#950](https://github.com/Lightning-AI/metrics/pull/950))
- Improved testing speed ([#820](https://github.com/Lightning-AI/metrics/pull/820))
- Fixed compatibility of `ClasswiseWrapper` with the `prefix` argument of `MetricCollection` ([#843](https://github.com/Lightning-AI/metrics/pull/843))
- Fixed `BestScore` on GPU ([#912](https://github.com/Lightning-AI/metrics/pull/912))
- Fixed Lsum computation for `ROUGEScore` ([#944](https://github.com/Lightning-AI/metrics/pull/944))

---

## [0.7.3] - 2022-03-23

### Fixed

- Fixed unsafe log operation in `TweedieDeviace` for power=1 ([#847](https://github.com/Lightning-AI/metrics/pull/847))
- Fixed bug in MAP metric related to either no ground truth or no predictions ([#884](https://github.com/Lightning-AI/metrics/pull/884))
- Fixed `ConfusionMatrix`, `AUROC` and `AveragePrecision` on GPU when running in deterministic mode ([#900](https://github.com/Lightning-AI/metrics/pull/900))
- Fixed NaN or Inf results returned by `signal_distortion_ratio` ([#899](https://github.com/Lightning-AI/metrics/pull/899))
- Fixed memory leak when using `update` method with tensor where `requires_grad=True` ([#902](https://github.com/Lightning-AI/metrics/pull/902))


## [0.7.2] - 2022-02-10

### Fixed

- Minor patches in JOSS paper.


## [0.7.1] - 2022-02-03

### Changed

- Used `torch.bucketize` in calibration error when `torch>1.8` for faster computations ([#769](https://github.com/Lightning-AI/metrics/pull/769))
- Improve mAP performance ([#742](https://github.com/Lightning-AI/metrics/pull/742))

### Fixed

- Fixed check for available modules ([#772](https://github.com/Lightning-AI/metrics/pull/772))
- Fixed Matthews correlation coefficient when the denominator is 0 ([#781](https://github.com/Lightning-AI/metrics/pull/781))


## [0.7.0] - 2022-01-17

### Added

- Added NLP metrics:
  - `MatchErrorRate` ([#619](https://github.com/Lightning-AI/metrics/pull/619))
  - `WordInfoLost` and `WordInfoPreserved` ([#630](https://github.com/Lightning-AI/metrics/pull/630))
  - `SQuAD` ([#623](https://github.com/Lightning-AI/metrics/pull/623))
  - `CHRFScore` ([#641](https://github.com/Lightning-AI/metrics/pull/641))
  - `TranslationEditRate` ([#646](https://github.com/Lightning-AI/metrics/pull/646))
  - `ExtendedEditDistance` ([#668](https://github.com/Lightning-AI/metrics/pull/668))
- Added `MultiScaleSSIM` into image metrics ([#679](https://github.com/Lightning-AI/metrics/pull/679))
- Added Signal to Distortion Ratio (`SDR`) to audio package ([#565](https://github.com/Lightning-AI/metrics/pull/565))
- Added `MinMaxMetric` to wrappers ([#556](https://github.com/Lightning-AI/metrics/pull/556))
- Added `ignore_index` to retrieval metrics ([#676](https://github.com/Lightning-AI/metrics/pull/676))
- Added support for multi references in `ROUGEScore` ([#680](https://github.com/Lightning-AI/metrics/pull/680))
- Added a default VSCode devcontainer configuration ([#621](https://github.com/Lightning-AI/metrics/pull/621))

### Changed

- Scalar metrics will now consistently have additional dimensions squeezed ([#622](https://github.com/Lightning-AI/metrics/pull/622))
- Metrics having third party dependencies removed from global import ([#463](https://github.com/Lightning-AI/metrics/pull/463))
- Untokenized for `BLEUScore` input stay consistent with all the other text metrics ([#640](https://github.com/Lightning-AI/metrics/pull/640))
- Arguments reordered for `TER`, `BLEUScore`, `SacreBLEUScore`, `CHRFScore` now expect input order as predictions first and target second ([#696](https://github.com/Lightning-AI/metrics/pull/696))
- Changed dtype of metric state from `torch.float` to `torch.long` in `ConfusionMatrix` to accommodate larger values ([#715](https://github.com/Lightning-AI/metrics/pull/715))
- Unify `preds`, `target` input argument's naming across all text metrics ([#723](https://github.com/Lightning-AI/metrics/pull/723), [#727](https://github.com/Lightning-AI/metrics/pull/727))
  * `bert`, `bleu`, `chrf`, `sacre_bleu`, `wip`, `wil`, `cer`, `ter`, `wer`, `mer`, `rouge`, `squad`

### Deprecated

- Renamed IoU -> Jaccard Index ([#662](https://github.com/Lightning-AI/metrics/pull/662))
- Renamed text WER metric ([#714](https://github.com/Lightning-AI/metrics/pull/714))
  * `functional.wer` -> `functional.word_error_rate`
  * `WER` -> `WordErrorRate`
- Renamed correlation coefficient classes: ([#710](https://github.com/Lightning-AI/metrics/pull/710))
  * `MatthewsCorrcoef` -> `MatthewsCorrCoef`
  * `PearsonCorrcoef` -> `PearsonCorrCoef`
  * `SpearmanCorrcoef` -> `SpearmanCorrCoef`
- Renamed audio STOI metric: ([#753](https://github.com/Lightning-AI/metrics/pull/753), [#758](https://github.com/Lightning-AI/metrics/pull/758))
  * `audio.STOI` to `audio.ShortTimeObjectiveIntelligibility`
  * `functional.audio.stoi` to `functional.audio.short_time_objective_intelligibility`
- Renamed audio PESQ metrics: ([#751](https://github.com/Lightning-AI/metrics/pull/751))
  * `functional.audio.pesq` -> `functional.audio.perceptual_evaluation_speech_quality`
  * `audio.PESQ` -> `audio.PerceptualEvaluationSpeechQuality`
- Renamed audio SDR metrics: ([#711](https://github.com/Lightning-AI/metrics/pull/711))
  * `functional.sdr` -> `functional.signal_distortion_ratio`
  * `functional.si_sdr` -> `functional.scale_invariant_signal_distortion_ratio`
  * `SDR` -> `SignalDistortionRatio`
  * `SI_SDR` -> `ScaleInvariantSignalDistortionRatio`
- Renamed audio SNR metrics: ([#712](https://github.com/Lightning-AI/metrics/pull/712))
  * `functional.snr` -> `functional.signal_distortion_ratio`
  * `functional.si_snr` -> `functional.scale_invariant_signal_noise_ratio`
  * `SNR` -> `SignalNoiseRatio`
  * `SI_SNR` -> `ScaleInvariantSignalNoiseRatio`
- Renamed F-score metrics: ([#731](https://github.com/Lightning-AI/metrics/pull/731), [#740](https://github.com/Lightning-AI/metrics/pull/740))
  * `functional.f1` ->  `functional.f1_score`
  * `F1` ->  `F1Score`
  * `functional.fbeta` ->  `functional.fbeta_score`
  * `FBeta` ->  `FBetaScore`
- Renamed Hinge metric: ([#734](https://github.com/Lightning-AI/metrics/pull/734))
  * `functional.hinge` ->  `functional.hinge_loss`
  * `Hinge` ->  `HingeLoss`
- Renamed image PSNR metrics ([#732](https://github.com/Lightning-AI/metrics/pull/732))
  * `functional.psnr` -> `functional.peak_signal_noise_ratio`
  * `PSNR` -> `PeakSignalNoiseRatio`
- Renamed image PIT metric: ([#737](https://github.com/Lightning-AI/metrics/pull/737))
  * `functional.pit` ->  `functional.permutation_invariant_training`
  * `PIT` ->  `PermutationInvariantTraining`
- Renamed image SSIM metric: ([#747](https://github.com/Lightning-AI/metrics/pull/747))
  * `functional.ssim` ->  `functional.scale_invariant_signal_noise_ratio`
  * `SSIM` ->  `StructuralSimilarityIndexMeasure`
- Renamed detection `MAP` to `MeanAveragePrecision` metric ([#754](https://github.com/Lightning-AI/metrics/pull/754))
- Renamed Fidelity & LPIPS image metric: ([#752](https://github.com/Lightning-AI/metrics/pull/752))
  * `image.FID` ->  `image.FrechetInceptionDistance`
  * `image.KID` ->  `image.KernelInceptionDistance`
  * `image.LPIPS` ->  `image.LearnedPerceptualImagePatchSimilarity`

### Removed

- Removed `embedding_similarity` metric ([#638](https://github.com/Lightning-AI/metrics/pull/638))
- Removed argument `concatenate_texts` from `wer` metric ([#638](https://github.com/Lightning-AI/metrics/pull/638))
- Removed arguments `newline_sep` and `decimal_places` from `rouge` metric ([#638](https://github.com/Lightning-AI/metrics/pull/638))

### Fixed

- Fixed MetricCollection kwargs filtering when no `kwargs` are present in update signature ([#707](https://github.com/Lightning-AI/metrics/pull/707))

---

## [0.6.2] - 2021-12-15

### Fixed

- Fixed `torch.sort` currently does not support bool `dtype` on CUDA ([#665](https://github.com/Lightning-AI/metrics/pull/665))
- Fixed mAP properly checks if ground truths are empty ([#684](https://github.com/Lightning-AI/metrics/pull/684))
- Fixed initialization of tensors to be on correct device for `MAP` metric ([#673](https://github.com/Lightning-AI/metrics/pull/673))


## [0.6.1] - 2021-12-06

### Changed

- Migrate MAP metrics from pycocotools to PyTorch ([#632](https://github.com/Lightning-AI/metrics/pull/632))
- Use `torch.topk` instead of `torch.argsort` in retrieval precision for speedup ([#627](https://github.com/Lightning-AI/metrics/pull/627))

### Fixed

- Fix empty predictions in MAP metric ([#594](https://github.com/Lightning-AI/metrics/pull/594), [#610](https://github.com/Lightning-AI/metrics/pull/610), [#624](https://github.com/Lightning-AI/metrics/pull/624))
- Fix edge case of AUROC with `average=weighted` on GPU ([#606](https://github.com/Lightning-AI/metrics/pull/606))
- Fixed `forward` in compositional metrics ([#645](https://github.com/Lightning-AI/metrics/pull/645))


## [0.6.0] - 2021-10-28

### Added

- Added audio metrics:
  - Perceptual Evaluation of Speech Quality (PESQ) ([#353](https://github.com/Lightning-AI/metrics/pull/353))
  - Short-Time Objective Intelligibility (STOI) ([#353](https://github.com/Lightning-AI/metrics/pull/353))
- Added Information retrieval metrics:
  - `RetrievalRPrecision` ([#577](https://github.com/Lightning-AI/metrics/pull/577))
  - `RetrievalHitRate` ([#576](https://github.com/Lightning-AI/metrics/pull/576))
- Added NLP metrics:
  - `SacreBLEUScore` ([#546](https://github.com/Lightning-AI/metrics/pull/546))
  - `CharErrorRate` ([#575](https://github.com/Lightning-AI/metrics/pull/575))
- Added other metrics:
  - Tweedie Deviance Score ([#499](https://github.com/Lightning-AI/metrics/pull/499))
  - Learned Perceptual Image Patch Similarity (LPIPS) ([#431](https://github.com/Lightning-AI/metrics/pull/431))
- Added `MAP` (mean average precision) metric to new detection package ([#467](https://github.com/Lightning-AI/metrics/pull/467))
- Added support for float targets in `nDCG` metric ([#437](https://github.com/Lightning-AI/metrics/pull/437))
- Added `average` argument to `AveragePrecision` metric for reducing multi-label and multi-class problems ([#477](https://github.com/Lightning-AI/metrics/pull/477))
- Added `MultioutputWrapper` ([#510](https://github.com/Lightning-AI/metrics/pull/510))
- Added metric sweeping:
  - `higher_is_better` as constant attribute ([#544](https://github.com/Lightning-AI/metrics/pull/544))
  - `higher_is_better` to rest of codebase ([#584](https://github.com/Lightning-AI/metrics/pull/584))
- Added simple aggregation metrics: `SumMetric`, `MeanMetric`, `CatMetric`, `MinMetric`, `MaxMetric` ([#506](https://github.com/Lightning-AI/metrics/pull/506))
- Added pairwise submodule with metrics ([#553](https://github.com/Lightning-AI/metrics/pull/553))
  - `pairwise_cosine_similarity`
  - `pairwise_euclidean_distance`
  - `pairwise_linear_similarity`
  - `pairwise_manhatten_distance`

### Changed

- `AveragePrecision` will now as default output the `macro` average for multilabel and multiclass problems ([#477](https://github.com/Lightning-AI/metrics/pull/477))
- `half`, `double`, `float` will no longer change the dtype of the metric states. Use `metric.set_dtype` instead ([#493](https://github.com/Lightning-AI/metrics/pull/493))
- Renamed `AverageMeter` to `MeanMetric` ([#506](https://github.com/Lightning-AI/metrics/pull/506))
- Changed `is_differentiable` from property to a constant attribute ([#551](https://github.com/Lightning-AI/metrics/pull/551))
- `ROC` and `AUROC` will no longer throw an error when either the positive or negative class is missing. Instead return 0 score and give a warning

### Deprecated

- Deprecated  `functional.self_supervised.embedding_similarity` in favour of new pairwise submodule

### Removed

- Removed `dtype` property ([#493](https://github.com/Lightning-AI/metrics/pull/493))

### Fixed

- Fixed bug in `F1` with `average='macro'` and `ignore_index!=None` ([#495](https://github.com/Lightning-AI/metrics/pull/495))
- Fixed bug in `pit` by using the returned first result to initialize device and type ([#533](https://github.com/Lightning-AI/metrics/pull/533))
- Fixed `SSIM` metric using too much memory ([#539](https://github.com/Lightning-AI/metrics/pull/539))
- Fixed bug where `device` property was not properly update when metric was a child of a module (#542)

---

## [0.5.1] - 2021-08-30

### Added

- Added `device` and `dtype` properties ([#462](https://github.com/Lightning-AI/metrics/pull/462))
- Added `TextTester` class for robustly testing text metrics ([#450](https://github.com/Lightning-AI/metrics/pull/450))

### Changed

- Added support for float targets in `nDCG` metric ([#437](https://github.com/Lightning-AI/metrics/pull/437))

### Removed

- Removed `rouge-score` as dependency for text package ([#443](https://github.com/Lightning-AI/metrics/pull/443))
- Removed `jiwer` as dependency for text package ([#446](https://github.com/Lightning-AI/metrics/pull/446))
- Removed `bert-score` as dependency for text package ([#473](https://github.com/Lightning-AI/metrics/pull/473))

### Fixed

- Fixed ranking of samples in `SpearmanCorrCoef` metric ([#448](https://github.com/Lightning-AI/metrics/pull/448))
- Fixed bug where compositional metrics where unable to sync because of type mismatch ([#454](https://github.com/Lightning-AI/metrics/pull/454))
- Fixed metric hashing ([#478](https://github.com/Lightning-AI/metrics/pull/478))
- Fixed `BootStrapper` metrics not working on GPU ([#462](https://github.com/Lightning-AI/metrics/pull/462))
- Fixed the semantic ordering of kernel height and width in `SSIM` metric ([#474](https://github.com/Lightning-AI/metrics/pull/474))


## [0.5.0] - 2021-08-09

### Added

- Added **Text-related (NLP) metrics**:
  - Word Error Rate (WER) ([#383](https://github.com/Lightning-AI/metrics/pull/383))
  - ROUGE ([#399](https://github.com/Lightning-AI/metrics/pull/399))
  - BERT score ([#424](https://github.com/Lightning-AI/metrics/pull/424))
  - BLUE score ([#360](https://github.com/Lightning-AI/metrics/pull/360))
- Added `MetricTracker` wrapper metric for keeping track of the same metric over multiple epochs ([#238](https://github.com/Lightning-AI/metrics/pull/238))
- Added other metrics:
  - Symmetric Mean Absolute Percentage error (SMAPE) ([#375](https://github.com/Lightning-AI/metrics/pull/375))
  - Calibration error ([#394](https://github.com/Lightning-AI/metrics/pull/394))
  - Permutation Invariant Training (PIT) ([#384](https://github.com/Lightning-AI/metrics/pull/384))
- Added support in `nDCG` metric for target with values larger than 1 ([#349](https://github.com/Lightning-AI/metrics/pull/349))
- Added support for negative targets in `nDCG` metric ([#378](https://github.com/Lightning-AI/metrics/pull/378))
- Added `None` as reduction option in `CosineSimilarity` metric ([#400](https://github.com/Lightning-AI/metrics/pull/400))
- Allowed passing labels in (n_samples, n_classes) to `AveragePrecision` ([#386](https://github.com/Lightning-AI/metrics/pull/386))

### Changed

- Moved `psnr` and `ssim` from `functional.regression.*` to `functional.image.*` ([#382](https://github.com/Lightning-AI/metrics/pull/382))
- Moved `image_gradient` from `functional.image_gradients` to `functional.image.gradients` ([#381](https://github.com/Lightning-AI/metrics/pull/381))
- Moved `R2Score` from `regression.r2score` to `regression.r2` ([#371](https://github.com/Lightning-AI/metrics/pull/371))
- Pearson metric now only store 6 statistics instead of all predictions and targets ([#380](https://github.com/Lightning-AI/metrics/pull/380))
- Use `torch.argmax` instead of `torch.topk` when `k=1` for better performance ([#419](https://github.com/Lightning-AI/metrics/pull/419))
- Moved check for number of samples in R2 score to support single sample updating ([#426](https://github.com/Lightning-AI/metrics/pull/426))

### Deprecated

- Rename `r2score` >> `r2_score` and `kldivergence` >> `kl_divergence` in `functional` ([#371](https://github.com/Lightning-AI/metrics/pull/371))
- Moved `bleu_score` from `functional.nlp` to `functional.text.bleu` ([#360](https://github.com/Lightning-AI/metrics/pull/360))

### Removed

- Removed restriction that `threshold` has to be in (0,1) range to support logit input (
    [#351](https://github.com/Lightning-AI/metrics/pull/351)
    [#401](https://github.com/Lightning-AI/metrics/pull/401))
- Removed restriction that `preds` could not be bigger than `num_classes` to support logit input ([#357](https://github.com/Lightning-AI/metrics/pull/357))
- Removed module `regression.psnr` and `regression.ssim` ([#382](https://github.com/Lightning-AI/metrics/pull/382)):
- Removed ([#379](https://github.com/Lightning-AI/metrics/pull/379)):
    * function `functional.mean_relative_error`
    * `num_thresholds` argument in `BinnedPrecisionRecallCurve`

### Fixed

- Fixed bug where classification metrics with `average='macro'` would lead to wrong result if a class was missing ([#303](https://github.com/Lightning-AI/metrics/pull/303))
- Fixed `weighted`, `multi-class` AUROC computation to allow for 0 observations of some class, as contribution to final AUROC is 0 ([#376](https://github.com/Lightning-AI/metrics/pull/376))
- Fixed that `_forward_cache` and `_computed` attributes are also moved to the correct device if metric is moved ([#413](https://github.com/Lightning-AI/metrics/pull/413))
- Fixed calculation in `IoU` metric when using `ignore_index` argument ([#328](https://github.com/Lightning-AI/metrics/pull/328))

---

## [0.4.1] - 2021-07-05

### Changed

- Extend typing ([#330](https://github.com/Lightning-AI/metrics/pull/330),
    [#332](https://github.com/Lightning-AI/metrics/pull/332),
    [#333](https://github.com/Lightning-AI/metrics/pull/333),
    [#335](https://github.com/Lightning-AI/metrics/pull/335),
    [#314](https://github.com/Lightning-AI/metrics/pull/314))

### Fixed

- Fixed DDP by `is_sync` logic to `Metric` ([#339](https://github.com/Lightning-AI/metrics/pull/339))


## [0.4.0] - 2021-06-29

### Added

- Added **Image-related metrics**:
  - Fréchet inception distance (FID) ([#213](https://github.com/Lightning-AI/metrics/pull/213))
  - Kernel Inception Distance (KID) ([#301](https://github.com/Lightning-AI/metrics/pull/301))
  - Inception Score ([#299](https://github.com/Lightning-AI/metrics/pull/299))
  - KL divergence ([#247](https://github.com/Lightning-AI/metrics/pull/247))
- Added **Audio metrics**: SNR, SI_SDR, SI_SNR ([#292](https://github.com/Lightning-AI/metrics/pull/292))
- Added other metrics:
  - Cosine Similarity ([#305](https://github.com/Lightning-AI/metrics/pull/305))
  - Specificity ([#210](https://github.com/Lightning-AI/metrics/pull/210))
  - Mean Absolute Percentage error (MAPE) ([#248](https://github.com/Lightning-AI/metrics/pull/248))
- Added `add_metrics` method to `MetricCollection` for adding additional metrics after initialization ([#221](https://github.com/Lightning-AI/metrics/pull/221))
- Added pre-gather reduction in the case of `dist_reduce_fx="cat"` to reduce communication cost ([#217](https://github.com/Lightning-AI/metrics/pull/217))
- Added better error message for `AUROC` when `num_classes` is not provided for multiclass input ([#244](https://github.com/Lightning-AI/metrics/pull/244))
- Added support for unnormalized scores (e.g. logits) in `Accuracy`, `Precision`, `Recall`, `FBeta`, `F1`, `StatScore`, `Hamming`, `ConfusionMatrix` metrics ([#200](https://github.com/Lightning-AI/metrics/pull/200))
- Added `squared` argument to `MeanSquaredError` for computing `RMSE` ([#249](https://github.com/Lightning-AI/metrics/pull/249))
- Added `is_differentiable` property to `ConfusionMatrix`, `F1`, `FBeta`, `Hamming`, `Hinge`, `IOU`, `MatthewsCorrcoef`, `Precision`, `Recall`, `PrecisionRecallCurve`, `ROC`, `StatScores` ([#253](https://github.com/Lightning-AI/metrics/pull/253))
- Added `sync` and `sync_context` methods for manually controlling when metric states are synced ([#302](https://github.com/Lightning-AI/metrics/pull/302))

### Changed

- Forward cache is reset when `reset` method is called ([#260](https://github.com/Lightning-AI/metrics/pull/260))
- Improved per-class metric handling for imbalanced datasets for `precision`, `recall`, `precision_recall`, `fbeta`, `f1`, `accuracy`, and `specificity` ([#204](https://github.com/Lightning-AI/metrics/pull/204))
- Decorated `torch.jit.unused` to `MetricCollection` forward ([#307](https://github.com/Lightning-AI/metrics/pull/307))
- Renamed `thresholds` argument to binned metrics for manually controlling the thresholds ([#322](https://github.com/Lightning-AI/metrics/pull/322))
- Extend typing ([#324](https://github.com/Lightning-AI/metrics/pull/324),
    [#326](https://github.com/Lightning-AI/metrics/pull/326),
    [#327](https://github.com/Lightning-AI/metrics/pull/327))

### Deprecated

- Deprecated `functional.mean_relative_error`, use `functional.mean_absolute_percentage_error` ([#248](https://github.com/Lightning-AI/metrics/pull/248))
- Deprecated `num_thresholds` argument in `BinnedPrecisionRecallCurve` ([#322](https://github.com/Lightning-AI/metrics/pull/322))

### Removed

- Removed argument `is_multiclass` ([#319](https://github.com/Lightning-AI/metrics/pull/319))

### Fixed

- AUC can also support more dimensional inputs when all but one dimension are of size 1 ([#242](https://github.com/Lightning-AI/metrics/pull/242))
- Fixed `dtype` of modular metrics after reset has been called ([#243](https://github.com/Lightning-AI/metrics/pull/243))
- Fixed calculation in `matthews_corrcoef` to correctly match formula ([#321](https://github.com/Lightning-AI/metrics/pull/321))

---

## [0.3.2] - 2021-05-10

### Added

- Added `is_differentiable` property:
    * To `AUC`, `AUROC`, `CohenKappa` and `AveragePrecision` ([#178](https://github.com/Lightning-AI/metrics/pull/178))
    * To `PearsonCorrCoef`, `SpearmanCorrcoef`, `R2Score` and `ExplainedVariance` ([#225](https://github.com/Lightning-AI/metrics/pull/225))

### Changed

- `MetricCollection` should return metrics with prefix on `items()`, `keys()` ([#209](https://github.com/Lightning-AI/metrics/pull/209))
- Calling `compute` before `update` will now give warning ([#164](https://github.com/Lightning-AI/metrics/pull/164))

### Removed

- Removed `numpy` as direct dependency ([#212](https://github.com/Lightning-AI/metrics/pull/212))

### Fixed

- Fixed auc calculation and add tests ([#197](https://github.com/Lightning-AI/metrics/pull/197))
- Fixed loading persisted metric states using `load_state_dict()` ([#202](https://github.com/Lightning-AI/metrics/pull/202))
- Fixed `PSNR` not working with `DDP` ([#214](https://github.com/Lightning-AI/metrics/pull/214))
- Fixed metric calculation with unequal batch sizes ([#220](https://github.com/Lightning-AI/metrics/pull/220))
- Fixed metric concatenation for list states for zero-dim input ([#229](https://github.com/Lightning-AI/metrics/pull/229))
- Fixed numerical instability in `AUROC` metric for large input ([#230](https://github.com/Lightning-AI/metrics/pull/230))

## [0.3.1] - 2021-04-21

- Cleaning remaining inconsistency and fix PL develop integration (
    [#191](https://github.com/Lightning-AI/metrics/pull/191),
    [#192](https://github.com/Lightning-AI/metrics/pull/192),
    [#193](https://github.com/Lightning-AI/metrics/pull/193),
    [#194](https://github.com/Lightning-AI/metrics/pull/194)
)


## [0.3.0] - 2021-04-20

### Added

- Added `BootStrapper` to easily calculate confidence intervals for metrics ([#101](https://github.com/Lightning-AI/metrics/pull/101))
- Added Binned metrics  ([#128](https://github.com/Lightning-AI/metrics/pull/128))
- Added metrics for Information Retrieval ([(PL^5032)](https://github.com/Lightning-AI/lightning/pull/5032)):
    * `RetrievalMAP` ([PL^5032](https://github.com/Lightning-AI/lightning/pull/5032))
    * `RetrievalMRR` ([#119](https://github.com/Lightning-AI/metrics/pull/119))
    * `RetrievalPrecision` ([#139](https://github.com/Lightning-AI/metrics/pull/139))
    * `RetrievalRecall` ([#146](https://github.com/Lightning-AI/metrics/pull/146))
    * `RetrievalNormalizedDCG` ([#160](https://github.com/Lightning-AI/metrics/pull/160))
    * `RetrievalFallOut` ([#161](https://github.com/Lightning-AI/metrics/pull/161))
- Added other metrics:
    * `CohenKappa` ([#69](https://github.com/Lightning-AI/metrics/pull/69))
    * `MatthewsCorrcoef` ([#98](https://github.com/Lightning-AI/metrics/pull/98))
    * `PearsonCorrcoef` ([#157](https://github.com/Lightning-AI/metrics/pull/157))
    * `SpearmanCorrcoef` ([#158](https://github.com/Lightning-AI/metrics/pull/158))
    * `Hinge` ([#120](https://github.com/Lightning-AI/metrics/pull/120))
- Added `average='micro'` as an option in AUROC for multilabel problems ([#110](https://github.com/Lightning-AI/metrics/pull/110))
- Added multilabel support to `ROC` metric ([#114](https://github.com/Lightning-AI/metrics/pull/114))
- Added testing for `half` precision ([#77](https://github.com/Lightning-AI/metrics/pull/77),
    [#135](https://github.com/Lightning-AI/metrics/pull/135)
)
- Added `AverageMeter` for ad-hoc averages of values ([#138](https://github.com/Lightning-AI/metrics/pull/138))
- Added `prefix` argument to `MetricCollection` ([#70](https://github.com/Lightning-AI/metrics/pull/70))
- Added `__getitem__` as metric arithmetic operation ([#142](https://github.com/Lightning-AI/metrics/pull/142))
- Added property `is_differentiable` to metrics and test for differentiability ([#154](https://github.com/Lightning-AI/metrics/pull/154))
- Added support for `average`, `ignore_index` and `mdmc_average` in `Accuracy` metric ([#166](https://github.com/Lightning-AI/metrics/pull/166))
- Added `postfix` arg to `MetricCollection` ([#188](https://github.com/Lightning-AI/metrics/pull/188))

### Changed

- Changed `ExplainedVariance` from storing all preds/targets to tracking 5 statistics ([#68](https://github.com/Lightning-AI/metrics/pull/68))
- Changed behaviour of `confusionmatrix` for multilabel data to better match `multilabel_confusion_matrix` from sklearn ([#134](https://github.com/Lightning-AI/metrics/pull/134))
- Updated FBeta arguments ([#111](https://github.com/Lightning-AI/metrics/pull/111))
- Changed `reset` method to use `detach.clone()` instead of `deepcopy` when resetting to default ([#163](https://github.com/Lightning-AI/metrics/pull/163))
- Metrics passed as dict to `MetricCollection` will now always be in deterministic order ([#173](https://github.com/Lightning-AI/metrics/pull/173))
- Allowed `MetricCollection` pass metrics as arguments ([#176](https://github.com/Lightning-AI/metrics/pull/176))

### Deprecated

- Rename argument `is_multiclass` -> `multiclass` ([#162](https://github.com/Lightning-AI/metrics/pull/162))

### Removed

- Prune remaining deprecated ([#92](https://github.com/Lightning-AI/metrics/pull/92))

### Fixed

- Fixed when `_stable_1d_sort` to work when `n>=N` ([PL^6177](https://github.com/Lightning-AI/lightning/pull/6177))
- Fixed `_computed` attribute not being correctly reset ([#147](https://github.com/Lightning-AI/metrics/pull/147))
- Fixed to Blau score ([#165](https://github.com/Lightning-AI/metrics/pull/165))
- Fixed backwards compatibility for logging with older version of pytorch-lightning ([#182](https://github.com/Lightning-AI/metrics/pull/182))

---

## [0.2.0] - 2021-03-12

### Changed

- Decoupled PL dependency ([#13](https://github.com/Lightning-AI/metrics/pull/13))
- Refactored functional - mimic the module-like structure: classification, regression, etc. ([#16](https://github.com/Lightning-AI/metrics/pull/16))
- Refactored utilities -  split to topics/submodules ([#14](https://github.com/Lightning-AI/metrics/pull/14))
- Refactored `MetricCollection` ([#19](https://github.com/Lightning-AI/metrics/pull/19))

### Removed

- Removed deprecated metrics from PL base ([#12](https://github.com/Lightning-AI/metrics/pull/12),
    [#15](https://github.com/Lightning-AI/metrics/pull/15))

---

## [0.1.0] - 2021-02-22

- Added `Accuracy` metric now generalizes to Top-k accuracy for (multi-dimensional) multi-class inputs using the `top_k` parameter ([PL^4838](https://github.com/Lightning-AI/lightning/pull/4838))
- Added `Accuracy` metric now enables the computation of subset accuracy for multi-label or multi-dimensional multi-class inputs with the `subset_accuracy` parameter ([PL^4838](https://github.com/Lightning-AI/lightning/pull/4838))
- Added `HammingDistance` metric to compute the hamming distance (loss) ([PL^4838](https://github.com/Lightning-AI/lightning/pull/4838))
- Added `StatScores` metric to compute the number of true positives, false positives, true negatives and false negatives ([PL^4839](https://github.com/Lightning-AI/lightning/pull/4839))
- Added `R2Score` metric ([PL^5241](https://github.com/Lightning-AI/lightning/pull/5241))
- Added `MetricCollection` ([PL^4318](https://github.com/Lightning-AI/lightning/pull/4318))
- Added `.clone()` method to metrics ([PL^4318](https://github.com/Lightning-AI/lightning/pull/4318))
- Added `IoU` class interface ([PL^4704](https://github.com/Lightning-AI/lightning/pull/4704))
- The `Recall` and `Precision` metrics (and their functional counterparts `recall` and `precision`) can now be generalized to Recall@K and Precision@K with the use of `top_k` parameter ([PL^4842](https://github.com/Lightning-AI/lightning/pull/4842))
- Added compositional metrics ([PL^5464](https://github.com/Lightning-AI/lightning/pull/5464))
- Added AUC/AUROC class interface ([PL^5479](https://github.com/Lightning-AI/lightning/pull/5479))
- Added `QuantizationAwareTraining` callback ([PL^5706](https://github.com/Lightning-AI/lightning/pull/5706))
- Added `ConfusionMatrix` class interface ([PL^4348](https://github.com/Lightning-AI/lightning/pull/4348))
- Added multiclass AUROC metric ([PL^4236](https://github.com/Lightning-AI/lightning/pull/4236))
- Added `PrecisionRecallCurve, ROC, AveragePrecision` class metric ([PL^4549](https://github.com/Lightning-AI/lightning/pull/4549))
- Classification metrics overhaul ([PL^4837](https://github.com/Lightning-AI/lightning/pull/4837))
- Added `F1` class metric ([PL^4656](https://github.com/Lightning-AI/lightning/pull/4656))
- Added metrics aggregation in Horovod and fixed early stopping ([PL^3775](https://github.com/Lightning-AI/lightning/pull/3775))
- Added `persistent(mode)` method to metrics, to enable and disable metric states being added to `state_dict` ([PL^4482](https://github.com/Lightning-AI/lightning/pull/4482))
- Added unification of regression metrics ([PL^4166](https://github.com/Lightning-AI/lightning/pull/4166))
- Added persistent flag to `Metric.add_state` ([PL^4195](https://github.com/Lightning-AI/lightning/pull/4195))
- Added classification metrics ([PL^4043](https://github.com/Lightning-AI/lightning/pull/4043))
- Added new Metrics API. ([PL^3868](https://github.com/Lightning-AI/lightning/pull/3868), [PL^3921](https://github.com/Lightning-AI/lightning/pull/3921))
- Added EMB similarity ([PL^3349](https://github.com/Lightning-AI/lightning/pull/3349))
- Added SSIM metrics ([PL^2671](https://github.com/Lightning-AI/lightning/pull/2671))
- Added BLEU metrics ([PL^2535](https://github.com/Lightning-AI/lightning/pull/2535))<|MERGE_RESOLUTION|>--- conflicted
+++ resolved
@@ -30,11 +30,10 @@
 
 ### Fixed
 
-<<<<<<< HEAD
 - Fix getitem for metric collection when prefix/postfix is set ([#2430](https://github.com/Lightning-AI/torchmetrics/pull/2430))
-=======
+
+
 - Fixed axis names with Precision-Recall curve ([#2462](https://github.com/Lightning-AI/torchmetrics/pull/2462))
->>>>>>> f021b034
 
 
 ## [1.3.2] - 2024-03-18
