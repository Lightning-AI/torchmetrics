--- conflicted
+++ resolved
@@ -14,11 +14,10 @@
 - Added support in `nDCG` metric for target with values larger than 1 ([#343](https://github.com/PyTorchLightning/metrics/issues/343))
 
 
-<<<<<<< HEAD
+- Added Symmetric Mean Absolute Percentage error (SMAPE) ([#375](https://github.com/PyTorchLightning/metrics/issues/375))
+
+
 - Added `MetricTracker` wrapper metric for keeping track of the same metric over multiple epochs ([#238](https://github.com/PyTorchLightning/metrics/pull/238))
-=======
-- Added Symmetric Mean Absolute Percentage error (SMAPE) ([#375](https://github.com/PyTorchLightning/metrics/issues/375))
->>>>>>> 591bb2d7
 
 
 ### Changed
