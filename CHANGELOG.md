# Changelog
All notable changes to this project will be documented in this file.

The format is based on [Keep a Changelog](https://keepachangelog.com/en/1.0.0/),
and this project adheres to [Semantic Versioning](https://semver.org/spec/v2.0.0.html).

**Note: we move fast, but still we preserve 0.1 version (one feature release) back compatibility.**

---

## [UnReleased] - 2022-MM-DD

### Added

- Added `MetricInputTransformer` wrapper ([#2392](https://github.com/Lightning-AI/torchmetrics/pull/2392))


### Changed

-


### Removed

-


### Fixed

<<<<<<< HEAD
- Fixed bug in `MetricCollection` when using compute groups and `compute` is called more than once ([#2571](https://github.com/Lightning-AI/torchmetrics/pull/2571))

=======
- Fixed class order of `panoptic_quality(..., return_per_class=True)` output ([#2548](https://github.com/Lightning-AI/torchmetrics/pull/2548))
>>>>>>> 53fbadf3


## [1.4.0] - 2024-05-03

### Added

- Added `SensitivityAtSpecificity` metric to classification subpackage ([#2217](https://github.com/Lightning-AI/torchmetrics/pull/2217))
- Added `QualityWithNoReference` metric to image subpackage ([#2288](https://github.com/Lightning-AI/torchmetrics/pull/2288))
- Added a new segmentation metric:
    - `MeanIoU` ([#1236](https://github.com/PyTorchLightning/metrics/pull/1236))
    - `GeneralizedDiceScore` ([#1090](https://github.com/Lightning-AI/metrics/pull/1090))
- Added support for calculating segmentation quality and recognition quality in `PanopticQuality` metric ([#2381](https://github.com/Lightning-AI/torchmetrics/pull/2381))
- Added `pretty-errors` for improving error prints ([#2431](https://github.com/Lightning-AI/torchmetrics/pull/2431))
- Added support for `torch.float` weighted networks for FID and KID calculations ([#2483](https://github.com/Lightning-AI/torchmetrics/pull/2483))
- Added `zero_division` argument to selected classification metrics ([#2198](https://github.com/Lightning-AI/torchmetrics/pull/2198))

### Changed

- Made `__getattr__` and `__setattr__` of `ClasswiseWrapper` more general ([#2424](https://github.com/Lightning-AI/torchmetrics/pull/2424))

### Fixed

- Fix getitem for metric collection when prefix/postfix is set ([#2430](https://github.com/Lightning-AI/torchmetrics/pull/2430))
- Fixed axis names with Precision-Recall curve ([#2462](https://github.com/Lightning-AI/torchmetrics/pull/2462))
- Fixed list synchronization with partly empty lists ([#2468](https://github.com/Lightning-AI/torchmetrics/pull/2468))
- Fixed memory leak in metrics using list states ([#2492](https://github.com/Lightning-AI/torchmetrics/pull/2492))
- Fixed bug in computation of `ERGAS` metric ([#2498](https://github.com/Lightning-AI/torchmetrics/pull/2498))
- Fixed `BootStrapper` wrapper not working with `kwargs` provided argument ([#2503](https://github.com/Lightning-AI/torchmetrics/pull/2503))
- Fixed warnings being suppressed in `MeanAveragePrecision` when requested ([#2501](https://github.com/Lightning-AI/torchmetrics/pull/2501))
- Fixed corner-case in `binary_average_precision` when only negative samples are provided ([#2507](https://github.com/Lightning-AI/torchmetrics/pull/2507))

---

## [1.3.2] - 2024-03-18

### Fixed

- Fixed negative variance estimates in certain image metrics ([#2378](https://github.com/Lightning-AI/torchmetrics/pull/2378))
- Fixed dtype being changed by deepspeed for certain regression metrics ([#2379](https://github.com/Lightning-AI/torchmetrics/pull/2379))
- Fixed plotting of metric collection when prefix/postfix is set ([#2429](https://github.com/Lightning-AI/torchmetrics/pull/2429))
- Fixed bug when `top_k>1` and `average="macro"` for classification metrics ([#2423](https://github.com/Lightning-AI/torchmetrics/pull/2423))
- Fixed case where label prediction tensors in classification metrics were not validated correctly ([#2427](https://github.com/Lightning-AI/torchmetrics/pull/2427))
- Fixed how auc scores are calculated in `PrecisionRecallCurve.plot` methods ([#2437](https://github.com/Lightning-AI/torchmetrics/pull/2437))


## [1.3.1] - 2024-02-12

### Fixed

- Fixed how backprop is handled in `LPIPS` metric ([#2326](https://github.com/Lightning-AI/torchmetrics/pull/2326))
- Fixed `MultitaskWrapper` not being able to be logged in lightning when using metric collections ([#2349](https://github.com/Lightning-AI/torchmetrics/pull/2349))
- Fixed high memory consumption in `Perplexity` metric ([#2346](https://github.com/Lightning-AI/torchmetrics/pull/2346))
- Fixed cached network in `FeatureShare` not being moved to the correct device ([#2348](https://github.com/Lightning-AI/torchmetrics/pull/2348))
- Fix naming of statistics in `MeanAveragePrecision` with custom max det thresholds ([#2367](https://github.com/Lightning-AI/torchmetrics/pull/2367))
- Fixed custom aggregation in retrieval metrics ([#2364](https://github.com/Lightning-AI/torchmetrics/pull/2364))
- Fixed initialize aggregation metrics with default floating type ([#2366](https://github.com/Lightning-AI/torchmetrics/pull/2366))
- Fixed plotting of confusion matrices ([#2358](https://github.com/Lightning-AI/torchmetrics/pull/2358))


## [1.3.0] - 2024-01-10

### Added

- Added more tokenizers for `SacreBLEU` metric ([#2068](https://github.com/Lightning-AI/torchmetrics/pull/2068))
- Added support for logging `MultiTaskWrapper` directly with lightnings `log_dict` method ([#2213](https://github.com/Lightning-AI/torchmetrics/pull/2213))
- Added `FeatureShare` wrapper to share submodules containing feature extractors between metrics ([#2120](https://github.com/Lightning-AI/torchmetrics/pull/2120))
- Added new metrics to image domain:
  * `SpatialDistortionIndex` ([#2260](https://github.com/Lightning-AI/torchmetrics/pull/2260))
  * Added `CriticalSuccessIndex` ([#2257](https://github.com/Lightning-AI/torchmetrics/pull/2257))
  * `Spatial Correlation Coefficient` ([#2248](https://github.com/Lightning-AI/torchmetrics/pull/2248))
- Added `average` argument to multiclass versions of `PrecisionRecallCurve` and `ROC` ([#2084](https://github.com/Lightning-AI/torchmetrics/pull/2084))
- Added confidence scores when `extended_summary=True` in `MeanAveragePrecision` ([#2212](https://github.com/Lightning-AI/torchmetrics/pull/2212))
- Added `RetrievalAUROC` metric ([#2251](https://github.com/Lightning-AI/torchmetrics/pull/2251))
- Added `aggregate` argument to retrieval metrics ([#2220](https://github.com/Lightning-AI/torchmetrics/pull/2220))
- Added utility functions in `segmentation.utils` for future segmentation metrics ([#2105](https://github.com/Lightning-AI/torchmetrics/pull/2105))


### Changed

- Changed minimum supported Pytorch version from 1.8 to 1.10 ([#2145](https://github.com/Lightning-AI/torchmetrics/pull/2145))
- Changed x-/y-axis order for `PrecisionRecallCurve` to be consistent with scikit-learn ([#2183](https://github.com/Lightning-AI/torchmetrics/pull/2183))

### Deprecated

- Deprecated `metric._update_called` ([#2141](https://github.com/Lightning-AI/torchmetrics/pull/2141))
- Deprecated `specicity_at_sensitivity` in favour of `specificity_at_sensitivity` ([#2199](https://github.com/Lightning-AI/torchmetrics/pull/2199))

### Fixed

- Fixed support for half precision + CPU in metrics requiring topk operator ([#2252](https://github.com/Lightning-AI/torchmetrics/pull/2252))
- Fixed warning incorrectly being raised in `Running` metrics ([#2256](https://github.com/Lightning-AI/torchmetrics/pull/2265))
- Fixed integration with custom feature extractor in `FID` metric ([#2277](https://github.com/Lightning-AI/torchmetrics/pull/2277))

---

## [1.2.1] - 2023-11-30

### Added

- Added error if `NoTrainInceptionV3` is being initialized without `torch-fidelity` not being installed ([#2143](https://github.com/Lightning-AI/torchmetrics/pull/2143))
- Added support for Pytorch v2.1 ([#2142](https://github.com/Lightning-AI/torchmetrics/pull/2142))

### Changed

- Change default state of `SpectralAngleMapper` and `UniversalImageQualityIndex` to be tensors ([#2089](https://github.com/Lightning-AI/torchmetrics/pull/2089))
- Use `torch` range func and repeat for deterministic bincount ([#2184](https://github.com/Lightning-AI/torchmetrics/pull/2184))

### Removed

- Removed unused `lpips` third-party package as dependency of `LearnedPerceptualImagePatchSimilarity` metric ([#2230](https://github.com/Lightning-AI/torchmetrics/pull/2230))

### Fixed

- Fixed numerical stability bug in `LearnedPerceptualImagePatchSimilarity` metric ([#2144](https://github.com/Lightning-AI/torchmetrics/pull/2144))
- Fixed numerical stability issue in `UniversalImageQualityIndex` metric ([#2222](https://github.com/Lightning-AI/torchmetrics/pull/2222))
- Fixed incompatibility for `MeanAveragePrecision` with `pycocotools` backend when too little `max_detection_thresholds` are provided ([#2219](https://github.com/Lightning-AI/torchmetrics/pull/2219))
- Fixed support for half precision in Perplexity metric ([#2235](https://github.com/Lightning-AI/torchmetrics/pull/2235))
- Fixed device and dtype for `LearnedPerceptualImagePatchSimilarity` functional metric ([#2234](https://github.com/Lightning-AI/torchmetrics/pull/2234))
- Fixed bug in `Metric._reduce_states(...)` when using `dist_sync_fn="cat"` ([#2226](https://github.com/Lightning-AI/torchmetrics/pull/2226))
- Fixed bug in `CosineSimilarity` where 2d is expected but 1d input was given ([#2241](https://github.com/Lightning-AI/torchmetrics/pull/2241))
- Fixed bug in `MetricCollection` when using compute groups and `compute` is called more than once ([#2211](https://github.com/Lightning-AI/torchmetrics/pull/2211))


## [1.2.0] - 2023-09-22

### Added

- Added metric to cluster package:
    - `MutualInformationScore` ([#2008](https://github.com/Lightning-AI/torchmetrics/pull/2008))
    - `RandScore` ([#2025](https://github.com/Lightning-AI/torchmetrics/pull/2025))
    - `NormalizedMutualInfoScore` ([#2029](https://github.com/Lightning-AI/torchmetrics/pull/2029))
    - `AdjustedRandScore` ([#2032](https://github.com/Lightning-AI/torchmetrics/pull/2032))
    - `CalinskiHarabaszScore` ([#2036](https://github.com/Lightning-AI/torchmetrics/pull/2036))
    - `DunnIndex` ([#2049](https://github.com/Lightning-AI/torchmetrics/pull/2049))
    - `HomogeneityScore` ([#2053](https://github.com/Lightning-AI/torchmetrics/pull/2053))
    - `CompletenessScore` ([#2053](https://github.com/Lightning-AI/torchmetrics/pull/2053))
    - `VMeasureScore` ([#2053](https://github.com/Lightning-AI/torchmetrics/pull/2053))
    - `FowlkesMallowsIndex` ([#2066](https://github.com/Lightning-AI/torchmetrics/pull/2066))
    - `AdjustedMutualInfoScore` ([#2058](https://github.com/Lightning-AI/torchmetrics/pull/2058))
    - `DaviesBouldinScore` ([#2071](https://github.com/Lightning-AI/torchmetrics/pull/2071))
- Added `backend` argument to `MeanAveragePrecision` ([#2034](https://github.com/Lightning-AI/torchmetrics/pull/2034))

---

## [1.1.2] - 2023-09-11

### Fixed

- Fixed tie breaking in ndcg metric ([#2031](https://github.com/Lightning-AI/torchmetrics/pull/2031))
- Fixed bug in `BootStrapper` when very few samples were evaluated that could lead to crash ([#2052](https://github.com/Lightning-AI/torchmetrics/pull/2052))
- Fixed bug when creating multiple plots that lead to not all plots being shown ([#2060](https://github.com/Lightning-AI/torchmetrics/pull/2060))
- Fixed performance issues in `RecallAtFixedPrecision` for large batch sizes ([#2042](https://github.com/Lightning-AI/torchmetrics/pull/2042))
- Fixed bug related to `MetricCollection` used with custom metrics have `prefix`/`postfix` attributes ([#2070](https://github.com/Lightning-AI/torchmetrics/pull/2070))


## [1.1.1] - 2023-08-29

### Added

- Added `average` argument to `MeanAveragePrecision` ([#2018](https://github.com/Lightning-AI/torchmetrics/pull/2018))

### Fixed

- Fixed bug in `PearsonCorrCoef` is updated on single samples at a time ([#2019](https://github.com/Lightning-AI/torchmetrics/pull/2019))
- Fixed support for pixel-wise MSE ([#2017](https://github.com/Lightning-AI/torchmetrics/pull/2017))
- Fixed bug in `MetricCollection` when used with multiple metrics that return dicts with same keys ([#2027](https://github.com/Lightning-AI/torchmetrics/pull/2027))
- Fixed bug in detection intersection metrics when `class_metrics=True` resulting in wrong values ([#1924](https://github.com/Lightning-AI/torchmetrics/pull/1924))
- Fixed missing attributes `higher_is_better`, `is_differentiable` for some metrics ([#2028](https://github.com/Lightning-AI/torchmetrics/pull/2028))


## [1.1.0] - 2023-08-22

### Added

- Added source aggregated signal-to-distortion ratio (SA-SDR) metric ([#1882](https://github.com/Lightning-AI/torchmetrics/pull/1882)
- Added `VisualInformationFidelity` to image package ([#1830](https://github.com/Lightning-AI/torchmetrics/pull/1830))
- Added `EditDistance` to text package ([#1906](https://github.com/Lightning-AI/torchmetrics/pull/1906))
- Added `top_k` argument to `RetrievalMRR` in retrieval package ([#1961](https://github.com/Lightning-AI/torchmetrics/pull/1961))
- Added support for evaluating `"segm"` and `"bbox"` detection in `MeanAveragePrecision` at the same time ([#1928](https://github.com/Lightning-AI/torchmetrics/pull/1928))
- Added `PerceptualPathLength` to image package ([#1939](https://github.com/Lightning-AI/torchmetrics/pull/1939))
- Added support for multioutput evaluation in `MeanSquaredError` ([#1937](https://github.com/Lightning-AI/torchmetrics/pull/1937))
- Added argument `extended_summary` to `MeanAveragePrecision` such that precision, recall, iou can be easily returned ([#1983](https://github.com/Lightning-AI/torchmetrics/pull/1983))
- Added warning to `ClipScore` if long captions are detected and truncate ([#2001](https://github.com/Lightning-AI/torchmetrics/pull/2001))
- Added `CLIPImageQualityAssessment` to multimodal package ([#1931](https://github.com/Lightning-AI/torchmetrics/pull/1931))
- Added new property `metric_state` to all metrics for users to investigate currently stored tensors in memory ([#2006](https://github.com/Lightning-AI/torchmetrics/pull/2006))

---

## [1.0.3] - 2023-08-08

### Added

- Added warning to `MeanAveragePrecision` if too many detections are observed ([#1978](https://github.com/Lightning-AI/torchmetrics/pull/1978))

### Fixed

- Fix support for int input for when `multidim_average="samplewise"` in classification metrics  ([#1977](https://github.com/Lightning-AI/torchmetrics/pull/1977))
- Fixed x/y labels when plotting confusion matrices ([#1976](https://github.com/Lightning-AI/torchmetrics/pull/1976))
- Fixed IOU compute in cuda ([#1982](https://github.com/Lightning-AI/torchmetrics/pull/1982))


## [1.0.2] - 2023-08-02

### Added

- Added warning to `PearsonCorrCoeff` if input has a very small variance for its given dtype ([#1926](https://github.com/Lightning-AI/torchmetrics/pull/1926))

### Changed

- Changed all non-task specific classification metrics to be true subtypes of `Metric` ([#1963](https://github.com/Lightning-AI/torchmetrics/pull/1963))

### Fixed

- Fixed bug in `CalibrationError` where calculations for double precision input was performed in float precision ([#1919](https://github.com/Lightning-AI/torchmetrics/pull/1919))
- Fixed bug related to the `prefix/postfix` arguments in `MetricCollection` and `ClasswiseWrapper` being duplicated ([#1918](https://github.com/Lightning-AI/torchmetrics/pull/1918))
- Fixed missing AUC score when plotting classification metrics that support the `score` argument ([#1948](https://github.com/Lightning-AI/torchmetrics/pull/1948))


## [1.0.1] - 2023-07-13

### Fixed
- Fixes corner case when using `MetricCollection` together with aggregation metrics ([#1896](https://github.com/Lightning-AI/torchmetrics/pull/1896))
- Fixed the use of `max_fpr` in `AUROC` metric when only one class is present ([#1895](https://github.com/Lightning-AI/torchmetrics/pull/1895))
- Fixed bug related to empty predictions for `IntersectionOverUnion` metric ([#1892](https://github.com/Lightning-AI/torchmetrics/pull/1892))
- Fixed bug related to `MeanMetric` and broadcasting of weights when Nans are present ([#1898](https://github.com/Lightning-AI/torchmetrics/pull/1898))
- Fixed bug related to expected input format of pycoco in `MeanAveragePrecision` ([#1913](https://github.com/Lightning-AI/torchmetrics/pull/1913))


## [1.0.0] - 2023-07-04

### Added

- Added `prefix` and `postfix` arguments to `ClasswiseWrapper` ([#1866](https://github.com/Lightning-AI/torchmetrics/pull/1866))
- Added speech-to-reverberation modulation energy ratio (SRMR) metric ([#1792](https://github.com/Lightning-AI/torchmetrics/pull/1792), [#1872](https://github.com/Lightning-AI/torchmetrics/pull/1872))
- Added new global arg `compute_with_cache` to control caching behaviour after `compute` method ([#1754](https://github.com/Lightning-AI/torchmetrics/pull/1754))
- Added `ComplexScaleInvariantSignalNoiseRatio` for audio package ([#1785](https://github.com/Lightning-AI/torchmetrics/pull/1785))
- Added `Running` wrapper for calculate running statistics ([#1752](https://github.com/Lightning-AI/torchmetrics/pull/1752))
- Added`RelativeAverageSpectralError` and `RootMeanSquaredErrorUsingSlidingWindow` to image package ([#816](https://github.com/PyTorchLightning/metrics/pull/816))
- Added support for `SpecificityAtSensitivity` Metric ([#1432](https://github.com/Lightning-AI/metrics/pull/1432))
- Added support for plotting of metrics through `.plot()` method (
    [#1328](https://github.com/Lightning-AI/metrics/pull/1328),
    [#1481](https://github.com/Lightning-AI/metrics/pull/1481),
    [#1480](https://github.com/Lightning-AI/metrics/pull/1480),
    [#1490](https://github.com/Lightning-AI/metrics/pull/1490),
    [#1581](https://github.com/Lightning-AI/metrics/pull/1581),
    [#1585](https://github.com/Lightning-AI/metrics/pull/1585),
    [#1593](https://github.com/Lightning-AI/metrics/pull/1593),
    [#1600](https://github.com/Lightning-AI/metrics/pull/1600),
    [#1605](https://github.com/Lightning-AI/metrics/pull/1605),
    [#1610](https://github.com/Lightning-AI/metrics/pull/1610),
    [#1609](https://github.com/Lightning-AI/metrics/pull/1609),
    [#1621](https://github.com/Lightning-AI/metrics/pull/1621),
    [#1624](https://github.com/Lightning-AI/metrics/pull/1624),
    [#1623](https://github.com/Lightning-AI/metrics/pull/1623),
    [#1638](https://github.com/Lightning-AI/metrics/pull/1638),
    [#1631](https://github.com/Lightning-AI/metrics/pull/1631),
    [#1650](https://github.com/Lightning-AI/metrics/pull/1650),
    [#1639](https://github.com/Lightning-AI/metrics/pull/1639),
    [#1660](https://github.com/Lightning-AI/metrics/pull/1660),
    [#1682](https://github.com/Lightning-AI/torchmetrics/pull/1682),
    [#1786](https://github.com/Lightning-AI/torchmetrics/pull/1786),
)
- Added support for plotting of audio metrics through `.plot()` method ([#1434](https://github.com/Lightning-AI/metrics/pull/1434))
- Added `classes` to output from `MAP` metric ([#1419](https://github.com/Lightning-AI/metrics/pull/1419))
- Added Binary group fairness metrics to classification package ([#1404](https://github.com/Lightning-AI/metrics/pull/1404))
- Added `MinkowskiDistance` to regression package ([#1362](https://github.com/Lightning-AI/metrics/pull/1362))
- Added `pairwise_minkowski_distance` to pairwise package ([#1362](https://github.com/Lightning-AI/metrics/pull/1362))
- Added new detection metric `PanopticQuality` (
    [#929](https://github.com/PyTorchLightning/metrics/pull/929),
    [#1527](https://github.com/PyTorchLightning/metrics/pull/1527),
)
- Added `PSNRB` metric ([#1421](https://github.com/Lightning-AI/metrics/pull/1421))
- Added `ClassificationTask` Enum and use in metrics ([#1479](https://github.com/Lightning-AI/metrics/pull/1479))
- Added `ignore_index` option to `exact_match` metric ([#1540](https://github.com/Lightning-AI/metrics/pull/1540))
- Add parameter `top_k` to `RetrievalMAP` ([#1501](https://github.com/Lightning-AI/metrics/pull/1501))
- Added support for deterministic evaluation on GPU for metrics that uses `torch.cumsum` operator ([#1499](https://github.com/Lightning-AI/metrics/pull/1499))
- Added support for plotting of aggregation metrics through `.plot()` method ([#1485](https://github.com/Lightning-AI/metrics/pull/1485))
- Added support for python 3.11 ([#1612](https://github.com/Lightning-AI/metrics/pull/1612))
- Added support for auto clamping of input for metrics that uses the `data_range` ([#1606](argument https://github.com/Lightning-AI/metrics/pull/1606))
- Added `ModifiedPanopticQuality` metric to detection package ([#1627](https://github.com/Lightning-AI/metrics/pull/1627))
- Added `PrecisionAtFixedRecall` metric to classification package ([#1683](https://github.com/Lightning-AI/torchmetrics/pull/1683))
- Added multiple metrics to detection package ([#1284](https://github.com/Lightning-AI/metrics/pull/1284))
  * `IntersectionOverUnion`
  * `GeneralizedIntersectionOverUnion`
  * `CompleteIntersectionOverUnion`
  * `DistanceIntersectionOverUnion`
- Added `MultitaskWrapper` to wrapper package ([#1762](https://github.com/Lightning-AI/torchmetrics/pull/1762))
- Added `RelativeSquaredError` metric to regression package ([#1765](https://github.com/Lightning-AI/torchmetrics/pull/1765))
- Added `MemorizationInformedFrechetInceptionDistance` metric to image package ([#1580](https://github.com/Lightning-AI/torchmetrics/pull/1580))


### Changed

- Changed `permutation_invariant_training` to allow using a `'permutation-wise'` metric function ([#1794](https://github.com/Lightning-AI/metrics/pull/1794))
- Changed `update_count` and `update_called` from private to public methods ([#1370](https://github.com/Lightning-AI/metrics/pull/1370))
- Raise exception for invalid kwargs in Metric base class ([#1427](https://github.com/Lightning-AI/metrics/pull/1427))
- Extend `EnumStr` raising `ValueError` for invalid value ([#1479](https://github.com/Lightning-AI/metrics/pull/1479))
- Improve speed and memory consumption of binned `PrecisionRecallCurve` with large number of samples ([#1493](https://github.com/Lightning-AI/metrics/pull/1493))
- Changed `__iter__` method from raising `NotImplementedError` to `TypeError` by setting to `None` ([#1538](https://github.com/Lightning-AI/metrics/pull/1538))
- `FID` metric will now raise an error if too few samples are provided ([#1655](https://github.com/Lightning-AI/metrics/pull/1655))
- Allowed FID with `torch.float64` ([#1628](https://github.com/Lightning-AI/metrics/pull/1628))
- Changed `LPIPS` implementation to no more rely on third-party package ([#1575](https://github.com/Lightning-AI/metrics/pull/1575))
- Changed FID matrix square root calculation from `scipy` to `torch` ([#1708](https://github.com/Lightning-AI/torchmetrics/pull/1708))
- Changed calculation in `PearsonCorrCoeff` to be more robust in certain cases  ([#1729](https://github.com/Lightning-AI/torchmetrics/pull/1729))
- Changed `MeanAveragePrecision` to `pycocotools` backend ([#1832](https://github.com/Lightning-AI/torchmetrics/pull/1832))


### Deprecated

- Deprecated domain metrics import from package root (
    [#1685](https://github.com/Lightning-AI/metrics/pull/1685),
    [#1694](https://github.com/Lightning-AI/metrics/pull/1694),
    [#1696](https://github.com/Lightning-AI/metrics/pull/1696),
    [#1699](https://github.com/Lightning-AI/metrics/pull/1699),
    [#1703](https://github.com/Lightning-AI/metrics/pull/1703),
)


### Removed

- Support for python 3.7 ([#1640](https://github.com/Lightning-AI/metrics/pull/1640))


### Fixed

- Fixed support in `MetricTracker` for `MultioutputWrapper` and nested structures ([#1608](https://github.com/Lightning-AI/metrics/pull/1608))
- Fixed restrictive check in `PearsonCorrCoef` ([#1649](https://github.com/Lightning-AI/metrics/pull/1649))
- Fixed integration with `jsonargparse` and `LightningCLI` ([#1651](https://github.com/Lightning-AI/metrics/pull/1651))
- Fixed corner case in calibration error for zero confidence input ([#1648](https://github.com/Lightning-AI/metrics/pull/1648))
- Fix precision-recall curve based computations for float target ([#1642](https://github.com/Lightning-AI/metrics/pull/1642))
- Fixed missing kwarg squeeze in `MultiOutputWrapper` ([#1675](https://github.com/Lightning-AI/torchmetrics/pull/1675))
- Fixed padding removal for 3d input in `MSSSIM` ([#1674](https://github.com/Lightning-AI/torchmetrics/pull/1674))
- Fixed `max_det_threshold` in MAP detection ([#1712](https://github.com/Lightning-AI/torchmetrics/pull/1712))
- Fixed states being saved in metrics that use `register_buffer` ([#1728](https://github.com/Lightning-AI/torchmetrics/pull/1728))
- Fixed states not being correctly synced and device transferred in `MeanAveragePrecision` for `iou_type="segm"` ([#1763](https://github.com/Lightning-AI/torchmetrics/pull/1763))
- Fixed use of `prefix` and `postfix` in nested `MetricCollection` ([#1773](https://github.com/Lightning-AI/torchmetrics/pull/1773))
- Fixed `ax` plotting logging in `MetricCollection ([#1783](https://github.com/Lightning-AI/torchmetrics/pull/1783))
- Fixed lookup for punkt sources being downloaded in `RougeScore` ([#1789](https://github.com/Lightning-AI/torchmetrics/pull/1789))
- Fixed integration with lightning for `CompositionalMetric` ([#1761](https://github.com/Lightning-AI/torchmetrics/pull/1761))
- Fixed several bugs in `SpectralDistortionIndex` metric ([#1808](https://github.com/Lightning-AI/torchmetrics/pull/1808))
- Fixed bug for corner cases in `MatthewsCorrCoef` (
    [#1812](https://github.com/Lightning-AI/torchmetrics/pull/1812),
    [#1863](https://github.com/Lightning-AI/torchmetrics/pull/1863)
)
- Fixed support for half precision in `PearsonCorrCoef` ([#1819](https://github.com/Lightning-AI/torchmetrics/pull/1819))
- Fixed number of bugs related to `average="macro"` in classification metrics ([#1821](https://github.com/Lightning-AI/torchmetrics/pull/1821))
- Fixed off-by-one issue when `ignore_index = num_classes + 1` in Multiclass-jaccard ([#1860](https://github.com/Lightning-AI/torchmetrics/pull/1860))

---

## [0.11.4] - 2023-03-10

### Fixed

- Fixed evaluation of `R2Score` with near constant target ([#1576](https://github.com/Lightning-AI/metrics/pull/1576))
- Fixed dtype conversion when metric is submodule ([#1583](https://github.com/Lightning-AI/metrics/pull/1583))
- Fixed bug related to `top_k>1` and `ignore_index!=None` in `StatScores` based metrics ([#1589](https://github.com/Lightning-AI/metrics/pull/1589))
- Fixed corner case for `PearsonCorrCoef` when running in ddp mode but only on single device ([#1587](https://github.com/Lightning-AI/metrics/pull/1587))
- Fixed overflow error for specific cases in `MAP` when big areas are calculated ([#1607](https://github.com/Lightning-AI/metrics/pull/1607))


## [0.11.3] - 2023-02-28

### Fixed

- Fixed classification metrics for `byte` input ([#1521](https://github.com/Lightning-AI/metrics/pull/1474))
- Fixed the use of `ignore_index` in `MulticlassJaccardIndex` ([#1386](https://github.com/Lightning-AI/metrics/pull/1386))


## [0.11.2] - 2023-02-21

### Fixed

- Fixed compatibility between XLA in `_bincount` function ([#1471](https://github.com/Lightning-AI/metrics/pull/1471))
- Fixed type hints in methods belonging to `MetricTracker` wrapper ([#1472](https://github.com/Lightning-AI/metrics/pull/1472))
- Fixed `multilabel` in `ExactMatch` ([#1474](https://github.com/Lightning-AI/metrics/pull/1474))


## [0.11.1] - 2023-01-30

### Fixed

- Fixed type checking on the `maximize` parameter at the initialization of `MetricTracker` ([#1428](https://github.com/Lightning-AI/metrics/issues/1428))
- Fixed mixed precision autocast for `SSIM` metric ([#1454](https://github.com/Lightning-AI/metrics/pull/1454))
- Fixed checking for `nltk.punkt` in `RougeScore` if a machine is not online ([#1456](https://github.com/Lightning-AI/metrics/pull/1456))
- Fixed wrongly reset method in `MultioutputWrapper` ([#1460](https://github.com/Lightning-AI/metrics/issues/1460))
- Fixed dtype checking in `PrecisionRecallCurve` for `target` tensor ([#1457](https://github.com/Lightning-AI/metrics/pull/1457))


## [0.11.0] - 2022-11-30

### Added

- Added `MulticlassExactMatch` to classification metrics ([#1343](https://github.com/Lightning-AI/metrics/pull/1343))
- Added `TotalVariation` to image package ([#978](https://github.com/Lightning-AI/metrics/pull/978))
- Added `CLIPScore` to new multimodal package ([#1314](https://github.com/Lightning-AI/metrics/pull/1314))
- Added regression metrics:
   * `KendallRankCorrCoef` ([#1271](https://github.com/Lightning-AI/metrics/pull/1271))
   * `LogCoshError` ([#1316](https://github.com/Lightning-AI/metrics/pull/1316))
- Added new nominal metrics:
  * `CramersV` ([#1298](https://github.com/Lightning-AI/metrics/pull/1298))
  * `PearsonsContingencyCoefficient` ([#1334](https://github.com/Lightning-AI/metrics/pull/1334))
  * `TschuprowsT` ([#1334](https://github.com/Lightning-AI/metrics/pull/1334))
  * `TheilsU` ([#1337](https://github.com/Lightning-AI/metrics/pull/1334))
- Added option to pass `distributed_available_fn` to metrics to allow checks for custom communication backend for making `dist_sync_fn` actually useful ([#1301](https://github.com/Lightning-AI/metrics/pull/1301))
- Added `normalize` argument to `Inception`, `FID`, `KID` metrics ([#1246](https://github.com/Lightning-AI/metrics/pull/1246))

### Changed

- Changed minimum Pytorch version to be 1.8 ([#1263](https://github.com/Lightning-AI/metrics/pull/1263))
- Changed interface for all functional and modular classification metrics after refactor ([#1252](https://github.com/Lightning-AI/metrics/pull/1252))

### Removed

- Removed deprecated `BinnedAveragePrecision`, `BinnedPrecisionRecallCurve`, `RecallAtFixedPrecision` ([#1251](https://github.com/Lightning-AI/metrics/pull/1251))
- Removed deprecated `LabelRankingAveragePrecision`, `LabelRankingLoss` and `CoverageError` ([#1251](https://github.com/Lightning-AI/metrics/pull/1251))
- Removed deprecated `KLDivergence` and `AUC` ([#1251](https://github.com/Lightning-AI/metrics/pull/1251))

### Fixed

- Fixed precision bug in `pairwise_euclidean_distance` ([#1352](https://github.com/Lightning-AI/metrics/pull/1352))

---

## [0.10.3] - 2022-11-16

### Fixed

- Fixed bug in `Metrictracker.best_metric` when `return_step=False` ([#1306](https://github.com/Lightning-AI/metrics/pull/1306))
- Fixed bug to prevent users from going into an infinite loop if trying to iterate of a single metric ([#1320](https://github.com/Lightning-AI/metrics/pull/1320))

## [0.10.2] - 2022-10-31

### Changed

- Changed in-place operation to out-of-place operation in `pairwise_cosine_similarity` ([#1288](https://github.com/Lightning-AI/metrics/pull/1288))

### Fixed

- Fixed high memory usage for certain classification metrics when `average='micro'` ([#1286](https://github.com/Lightning-AI/metrics/pull/1286))
- Fixed precision problems when `structural_similarity_index_measure` was used with autocast ([#1291](https://github.com/Lightning-AI/metrics/pull/1291))
- Fixed slow performance for confusion matrix based metrics ([#1302](https://github.com/Lightning-AI/metrics/pull/1302))
- Fixed restrictive dtype checking in `spearman_corrcoef` when used with autocast ([#1303](https://github.com/Lightning-AI/metrics/pull/1303))


## [0.10.1] - 2022-10-21

### Fixed

- Fixed broken clone method for classification metrics ([#1250](https://github.com/Lightning-AI/metrics/pull/1250))
- Fixed unintentional downloading of `nltk.punkt` when `lsum` not in `rouge_keys` ([#1258](https://github.com/Lightning-AI/metrics/pull/1258))
- Fixed type casting in `MAP` metric between `bool` and `float32` ([#1150](https://github.com/Lightning-AI/metrics/pull/1150))


## [0.10.0] - 2022-10-04

### Added

- Added a new NLP metric `InfoLM` ([#915](https://github.com/Lightning-AI/metrics/pull/915))
- Added `Perplexity` metric ([#922](https://github.com/Lightning-AI/metrics/pull/922))
- Added `ConcordanceCorrCoef` metric to regression package ([#1201](https://github.com/Lightning-AI/metrics/pull/1201))
- Added argument `normalize` to `LPIPS` metric ([#1216](https://github.com/Lightning-AI/metrics/pull/1216))
- Added support for multiprocessing of batches in `PESQ` metric ([#1227](https://github.com/Lightning-AI/metrics/pull/1227))
- Added support for multioutput in `PearsonCorrCoef` and `SpearmanCorrCoef` ([#1200](https://github.com/Lightning-AI/metrics/pull/1200))

### Changed

- Classification refactor (
    [#1054](https://github.com/Lightning-AI/metrics/pull/1054),
    [#1143](https://github.com/Lightning-AI/metrics/pull/1143),
    [#1145](https://github.com/Lightning-AI/metrics/pull/1145),
    [#1151](https://github.com/Lightning-AI/metrics/pull/1151),
    [#1159](https://github.com/Lightning-AI/metrics/pull/1159),
    [#1163](https://github.com/Lightning-AI/metrics/pull/1163),
    [#1167](https://github.com/Lightning-AI/metrics/pull/1167),
    [#1175](https://github.com/Lightning-AI/metrics/pull/1175),
    [#1189](https://github.com/Lightning-AI/metrics/pull/1189),
    [#1197](https://github.com/Lightning-AI/metrics/pull/1197),
    [#1215](https://github.com/Lightning-AI/metrics/pull/1215),
    [#1195](https://github.com/Lightning-AI/metrics/pull/1195)
)
- Changed update in `FID` metric to be done in online fashion to save memory ([#1199](https://github.com/Lightning-AI/metrics/pull/1199))
- Improved performance of retrieval metrics ([#1242](https://github.com/Lightning-AI/metrics/pull/1242))
- Changed `SSIM` and `MSSSIM` update to be online to reduce memory usage ([#1231](https://github.com/Lightning-AI/metrics/pull/1231))

### Deprecated

- Deprecated `BinnedAveragePrecision`, `BinnedPrecisionRecallCurve`, `BinnedRecallAtFixedPrecision` ([#1163](https://github.com/Lightning-AI/metrics/pull/1163))
  * `BinnedAveragePrecision` -> use `AveragePrecision` with `thresholds` arg
  * `BinnedPrecisionRecallCurve` -> use `AveragePrecisionRecallCurve` with `thresholds` arg
  * `BinnedRecallAtFixedPrecision` -> use `RecallAtFixedPrecision` with `thresholds` arg
- Renamed and refactored `LabelRankingAveragePrecision`, `LabelRankingLoss` and `CoverageError` ([#1167](https://github.com/Lightning-AI/metrics/pull/1167))
  * `LabelRankingAveragePrecision` -> `MultilabelRankingAveragePrecision`
  * `LabelRankingLoss` -> `MultilabelRankingLoss`
  * `CoverageError` -> `MultilabelCoverageError`
- Deprecated `KLDivergence` and `AUC` from classification package ([#1189](https://github.com/Lightning-AI/metrics/pull/1189))
  * `KLDivergence` moved to `regression` package
  * Instead of `AUC` use `torchmetrics.utils.compute.auc`

### Fixed

- Fixed a bug in `ssim` when `return_full_image=True` where the score was still reduced ([#1204](https://github.com/Lightning-AI/metrics/pull/1204))
- Fixed MPS support for:
  * MAE metric ([#1210](https://github.com/Lightning-AI/metrics/pull/1210))
  * Jaccard index ([#1205](https://github.com/Lightning-AI/metrics/pull/1205))
- Fixed bug in `ClasswiseWrapper` such that `compute` gave wrong result ([#1225](https://github.com/Lightning-AI/metrics/pull/1225))
- Fixed synchronization of empty list states ([#1219](https://github.com/Lightning-AI/metrics/pull/1219))

---

## [0.9.3] - 2022-08-22

### Added

- Added global option `sync_on_compute` to disable automatic synchronization when `compute` is called ([#1107](https://github.dev/Lightning-AI/metrics/pull/1107))

### Fixed

- Fixed missing reset in `ClasswiseWrapper` ([#1129](https://github.com/Lightning-AI/metrics/pull/1129))
- Fixed `JaccardIndex` multi-label compute ([#1125](https://github.com/Lightning-AI/metrics/pull/1125))
- Fix SSIM propagate device if `gaussian_kernel` is False, add test ([#1149](https://github.com/Lightning-AI/metrics/pull/1149))


## [0.9.2] - 2022-06-29

### Fixed

- Fixed mAP calculation for areas with 0 predictions ([#1080](https://github.com/Lightning-AI/metrics/pull/1080))
- Fixed bug where avg precision state and auroc state was not merge when using MetricCollections ([#1086](https://github.com/Lightning-AI/metrics/pull/1086))
- Skip box conversion if no boxes are present in `MeanAveragePrecision` ([#1097](https://github.com/Lightning-AI/metrics/pull/1097))
- Fixed inconsistency in docs and code when setting `average="none"` in `AveragePrecision` metric ([#1116](https://github.com/Lightning-AI/metrics/pull/1116))


## [0.9.1] - 2022-06-08

### Added

- Added specific `RuntimeError` when metric object is on the wrong device ([#1056](https://github.com/Lightning-AI/metrics/pull/1056))
- Added an option to specify own n-gram weights for `BLEUScore` and `SacreBLEUScore` instead of using uniform weights only. ([#1075](https://github.com/Lightning-AI/metrics/pull/1075))

### Fixed

- Fixed aggregation metrics when input only contains zero ([#1070](https://github.com/Lightning-AI/metrics/pull/1070))
- Fixed `TypeError` when providing superclass arguments as `kwargs` ([#1069](https://github.com/Lightning-AI/metrics/pull/1069))
- Fixed bug related to state reference in metric collection when using compute groups ([#1076](https://github.com/Lightning-AI/metrics/pull/1076))


## [0.9.0] - 2022-05-30

### Added

- Added `RetrievalPrecisionRecallCurve` and `RetrievalRecallAtFixedPrecision` to retrieval package ([#951](https://github.com/Lightning-AI/metrics/pull/951))
- Added class property `full_state_update` that determines `forward` should call `update` once or twice (
    [#984](https://github.com/Lightning-AI/metrics/pull/984),
    [#1033](https://github.com/Lightning-AI/metrics/pull/1033))
- Added support for nested metric collections ([#1003](https://github.com/Lightning-AI/metrics/pull/1003))
- Added `Dice` to classification package ([#1021](https://github.com/Lightning-AI/metrics/pull/1021))
- Added support to segmentation type `segm` as IOU for mean average precision ([#822](https://github.com/Lightning-AI/metrics/pull/822))

### Changed

- Renamed `reduction` argument to `average` in Jaccard score and added additional options ([#874](https://github.com/Lightning-AI/metrics/pull/874))

### Removed

- Removed deprecated `compute_on_step` argument (
    [#962](https://github.com/Lightning-AI/metrics/pull/962),
    [#967](https://github.com/Lightning-AI/metrics/pull/967),
    [#979](https://github.com/Lightning-AI/metrics/pull/979),
    [#990](https://github.com/Lightning-AI/metrics/pull/990),
    [#991](https://github.com/Lightning-AI/metrics/pull/991),
    [#993](https://github.com/Lightning-AI/metrics/pull/993),
    [#1005](https://github.com/Lightning-AI/metrics/pull/1005),
    [#1004](https://github.com/Lightning-AI/metrics/pull/1004),
    [#1007](https://github.com/Lightning-AI/metrics/pull/1007)
)

### Fixed

- Fixed non-empty state dict for a few metrics ([#1012](https://github.com/Lightning-AI/metrics/pull/1012))
- Fixed bug when comparing states while finding compute groups ([#1022](https://github.com/Lightning-AI/metrics/pull/1022))
- Fixed `torch.double` support in stat score metrics ([#1023](https://github.com/Lightning-AI/metrics/pull/1023))
- Fixed `FID` calculation for non-equal size real and fake input ([#1028](https://github.com/Lightning-AI/metrics/pull/1028))
- Fixed case where `KLDivergence` could output `Nan` ([#1030](https://github.com/Lightning-AI/metrics/pull/1030))
- Fixed deterministic for PyTorch<1.8 ([#1035](https://github.com/Lightning-AI/metrics/pull/1035))
- Fixed default value for `mdmc_average` in `Accuracy` ([#1036](https://github.com/Lightning-AI/metrics/pull/1036))
- Fixed missing copy of property when using compute groups in `MetricCollection` ([#1052](https://github.com/Lightning-AI/metrics/pull/1052))

---

## [0.8.2] - 2022-05-06


### Fixed

- Fixed multi device aggregation in `PearsonCorrCoef` ([#998](https://github.com/Lightning-AI/metrics/pull/998))
- Fixed MAP metric when using custom list of thresholds ([#995](https://github.com/Lightning-AI/metrics/pull/995))
- Fixed compatibility between compute groups in `MetricCollection` and prefix/postfix arg ([#1007](https://github.com/Lightning-AI/metrics/pull/1008))
- Fixed compatibility with future Pytorch 1.12 in `safe_matmul` ([#1011](https://github.com/Lightning-AI/metrics/pull/1011), [#1014](https://github.com/Lightning-AI/metrics/pull/1014))


## [0.8.1] - 2022-04-27

### Changed

- Reimplemented the `signal_distortion_ratio` metric, which removed the absolute requirement of `fast-bss-eval` ([#964](https://github.com/Lightning-AI/metrics/pull/964))

### Fixed

- Fixed "Sort currently does not support bool dtype on CUDA" error in MAP for empty preds ([#983](https://github.com/Lightning-AI/metrics/pull/983))
- Fixed `BinnedPrecisionRecallCurve` when `thresholds` argument is not provided ([#968](https://github.com/Lightning-AI/metrics/pull/968))
- Fixed `CalibrationError` to work on logit input ([#985](https://github.com/Lightning-AI/metrics/pull/985))


## [0.8.0] - 2022-04-14

### Added

- Added `WeightedMeanAbsolutePercentageError` to regression package ([#948](https://github.com/Lightning-AI/metrics/pull/948))
- Added new classification metrics:
  * `CoverageError` ([#787](https://github.com/Lightning-AI/metrics/pull/787))
  * `LabelRankingAveragePrecision` and `LabelRankingLoss` ([#787](https://github.com/Lightning-AI/metrics/pull/787))
- Added new image metric:
  * `SpectralAngleMapper` ([#885](https://github.com/Lightning-AI/metrics/pull/885))
  * `ErrorRelativeGlobalDimensionlessSynthesis` ([#894](https://github.com/Lightning-AI/metrics/pull/894))
  * `UniversalImageQualityIndex` ([#824](https://github.com/Lightning-AI/metrics/pull/824))
  * `SpectralDistortionIndex` ([#873](https://github.com/Lightning-AI/metrics/pull/873))
- Added support for `MetricCollection` in `MetricTracker` ([#718](https://github.com/Lightning-AI/metrics/pull/718))
- Added support for 3D image and uniform kernel in `StructuralSimilarityIndexMeasure` ([#818](https://github.com/Lightning-AI/metrics/pull/818))
- Added smart update of `MetricCollection` ([#709](https://github.com/Lightning-AI/metrics/pull/709))
- Added `ClasswiseWrapper` for better logging of classification metrics with multiple output values ([#832](https://github.com/Lightning-AI/metrics/pull/832))
- Added `**kwargs` argument for passing additional arguments to base class ([#833](https://github.com/Lightning-AI/metrics/pull/833))
- Added negative `ignore_index` for the Accuracy metric ([#362](https://github.com/Lightning-AI/metrics/pull/362))
- Added `adaptive_k` for the `RetrievalPrecision` metric ([#910](https://github.com/Lightning-AI/metrics/pull/910))
- Added `reset_real_features` argument image quality assessment metrics ([#722](https://github.com/Lightning-AI/metrics/pull/722))
- Added new keyword argument `compute_on_cpu` to all metrics ([#867](https://github.com/Lightning-AI/metrics/pull/867))

### Changed

- Made `num_classes` in `jaccard_index` a required argument ([#853](https://github.com/Lightning-AI/metrics/pull/853), [#914](https://github.com/Lightning-AI/metrics/pull/914))
- Added normalizer, tokenizer to ROUGE metric ([#838](https://github.com/Lightning-AI/metrics/pull/838))
- Improved shape checking of `permutation_invariant_training` ([#864](https://github.com/Lightning-AI/metrics/pull/864))
- Allowed reduction `None` ([#891](https://github.com/Lightning-AI/metrics/pull/891))
- `MetricTracker.best_metric` will now give a warning when computing on metric that do not have a best ([#913](https://github.com/Lightning-AI/metrics/pull/913))

### Deprecated

- Deprecated argument `compute_on_step` ([#792](https://github.com/Lightning-AI/metrics/pull/792))
- Deprecated passing in `dist_sync_on_step`, `process_group`, `dist_sync_fn` direct argument ([#833](https://github.com/Lightning-AI/metrics/pull/833))

### Removed

- Removed support for versions of [Pytorch-Lightning](https://github.com/Lightning-AI/lightning) lower than v1.5 ([#788](https://github.com/Lightning-AI/metrics/pull/788))
- Removed deprecated functions, and warnings in Text ([#773](https://github.com/Lightning-AI/metrics/pull/773))
  * `WER` and `functional.wer`
- Removed deprecated functions and warnings in Image ([#796](https://github.com/Lightning-AI/metrics/pull/796))
  * `SSIM` and `functional.ssim`
  * `PSNR` and `functional.psnr`
- Removed deprecated functions, and warnings in classification and regression ([#806](https://github.com/Lightning-AI/metrics/pull/806))
  * `FBeta` and `functional.fbeta`
  * `F1` and `functional.f1`
  * `Hinge` and `functional.hinge`
  * `IoU` and `functional.iou`
  * `MatthewsCorrcoef`
  * `PearsonCorrcoef`
  * `SpearmanCorrcoef`
- Removed deprecated functions, and warnings in detection and pairwise ([#804](https://github.com/Lightning-AI/metrics/pull/804))
  * `MAP` and `functional.pairwise.manhatten`
- Removed deprecated functions, and warnings in Audio ([#805](https://github.com/Lightning-AI/metrics/pull/805))
  * `PESQ` and `functional.audio.pesq`
  * `PIT` and `functional.audio.pit`
  * `SDR` and `functional.audio.sdr` and `functional.audio.si_sdr`
  * `SNR` and `functional.audio.snr` and `functional.audio.si_snr`
  * `STOI` and `functional.audio.stoi`
- Removed unused `get_num_classes` from `torchmetrics.utilities.data` ([#914](https://github.com/Lightning-AI/metrics/pull/914))

### Fixed

- Fixed device mismatch for `MAP` metric in specific cases ([#950](https://github.com/Lightning-AI/metrics/pull/950))
- Improved testing speed ([#820](https://github.com/Lightning-AI/metrics/pull/820))
- Fixed compatibility of `ClasswiseWrapper` with the `prefix` argument of `MetricCollection` ([#843](https://github.com/Lightning-AI/metrics/pull/843))
- Fixed `BestScore` on GPU ([#912](https://github.com/Lightning-AI/metrics/pull/912))
- Fixed Lsum computation for `ROUGEScore` ([#944](https://github.com/Lightning-AI/metrics/pull/944))

---

## [0.7.3] - 2022-03-23

### Fixed

- Fixed unsafe log operation in `TweedieDeviace` for power=1 ([#847](https://github.com/Lightning-AI/metrics/pull/847))
- Fixed bug in MAP metric related to either no ground truth or no predictions ([#884](https://github.com/Lightning-AI/metrics/pull/884))
- Fixed `ConfusionMatrix`, `AUROC` and `AveragePrecision` on GPU when running in deterministic mode ([#900](https://github.com/Lightning-AI/metrics/pull/900))
- Fixed NaN or Inf results returned by `signal_distortion_ratio` ([#899](https://github.com/Lightning-AI/metrics/pull/899))
- Fixed memory leak when using `update` method with tensor where `requires_grad=True` ([#902](https://github.com/Lightning-AI/metrics/pull/902))


## [0.7.2] - 2022-02-10

### Fixed

- Minor patches in JOSS paper.


## [0.7.1] - 2022-02-03

### Changed

- Used `torch.bucketize` in calibration error when `torch>1.8` for faster computations ([#769](https://github.com/Lightning-AI/metrics/pull/769))
- Improve mAP performance ([#742](https://github.com/Lightning-AI/metrics/pull/742))

### Fixed

- Fixed check for available modules ([#772](https://github.com/Lightning-AI/metrics/pull/772))
- Fixed Matthews correlation coefficient when the denominator is 0 ([#781](https://github.com/Lightning-AI/metrics/pull/781))


## [0.7.0] - 2022-01-17

### Added

- Added NLP metrics:
  - `MatchErrorRate` ([#619](https://github.com/Lightning-AI/metrics/pull/619))
  - `WordInfoLost` and `WordInfoPreserved` ([#630](https://github.com/Lightning-AI/metrics/pull/630))
  - `SQuAD` ([#623](https://github.com/Lightning-AI/metrics/pull/623))
  - `CHRFScore` ([#641](https://github.com/Lightning-AI/metrics/pull/641))
  - `TranslationEditRate` ([#646](https://github.com/Lightning-AI/metrics/pull/646))
  - `ExtendedEditDistance` ([#668](https://github.com/Lightning-AI/metrics/pull/668))
- Added `MultiScaleSSIM` into image metrics ([#679](https://github.com/Lightning-AI/metrics/pull/679))
- Added Signal to Distortion Ratio (`SDR`) to audio package ([#565](https://github.com/Lightning-AI/metrics/pull/565))
- Added `MinMaxMetric` to wrappers ([#556](https://github.com/Lightning-AI/metrics/pull/556))
- Added `ignore_index` to retrieval metrics ([#676](https://github.com/Lightning-AI/metrics/pull/676))
- Added support for multi references in `ROUGEScore` ([#680](https://github.com/Lightning-AI/metrics/pull/680))
- Added a default VSCode devcontainer configuration ([#621](https://github.com/Lightning-AI/metrics/pull/621))

### Changed

- Scalar metrics will now consistently have additional dimensions squeezed ([#622](https://github.com/Lightning-AI/metrics/pull/622))
- Metrics having third party dependencies removed from global import ([#463](https://github.com/Lightning-AI/metrics/pull/463))
- Untokenized for `BLEUScore` input stay consistent with all the other text metrics ([#640](https://github.com/Lightning-AI/metrics/pull/640))
- Arguments reordered for `TER`, `BLEUScore`, `SacreBLEUScore`, `CHRFScore` now expect input order as predictions first and target second ([#696](https://github.com/Lightning-AI/metrics/pull/696))
- Changed dtype of metric state from `torch.float` to `torch.long` in `ConfusionMatrix` to accommodate larger values ([#715](https://github.com/Lightning-AI/metrics/pull/715))
- Unify `preds`, `target` input argument's naming across all text metrics ([#723](https://github.com/Lightning-AI/metrics/pull/723), [#727](https://github.com/Lightning-AI/metrics/pull/727))
  * `bert`, `bleu`, `chrf`, `sacre_bleu`, `wip`, `wil`, `cer`, `ter`, `wer`, `mer`, `rouge`, `squad`

### Deprecated

- Renamed IoU -> Jaccard Index ([#662](https://github.com/Lightning-AI/metrics/pull/662))
- Renamed text WER metric ([#714](https://github.com/Lightning-AI/metrics/pull/714))
  * `functional.wer` -> `functional.word_error_rate`
  * `WER` -> `WordErrorRate`
- Renamed correlation coefficient classes: ([#710](https://github.com/Lightning-AI/metrics/pull/710))
  * `MatthewsCorrcoef` -> `MatthewsCorrCoef`
  * `PearsonCorrcoef` -> `PearsonCorrCoef`
  * `SpearmanCorrcoef` -> `SpearmanCorrCoef`
- Renamed audio STOI metric: ([#753](https://github.com/Lightning-AI/metrics/pull/753), [#758](https://github.com/Lightning-AI/metrics/pull/758))
  * `audio.STOI` to `audio.ShortTimeObjectiveIntelligibility`
  * `functional.audio.stoi` to `functional.audio.short_time_objective_intelligibility`
- Renamed audio PESQ metrics: ([#751](https://github.com/Lightning-AI/metrics/pull/751))
  * `functional.audio.pesq` -> `functional.audio.perceptual_evaluation_speech_quality`
  * `audio.PESQ` -> `audio.PerceptualEvaluationSpeechQuality`
- Renamed audio SDR metrics: ([#711](https://github.com/Lightning-AI/metrics/pull/711))
  * `functional.sdr` -> `functional.signal_distortion_ratio`
  * `functional.si_sdr` -> `functional.scale_invariant_signal_distortion_ratio`
  * `SDR` -> `SignalDistortionRatio`
  * `SI_SDR` -> `ScaleInvariantSignalDistortionRatio`
- Renamed audio SNR metrics: ([#712](https://github.com/Lightning-AI/metrics/pull/712))
  * `functional.snr` -> `functional.signal_distortion_ratio`
  * `functional.si_snr` -> `functional.scale_invariant_signal_noise_ratio`
  * `SNR` -> `SignalNoiseRatio`
  * `SI_SNR` -> `ScaleInvariantSignalNoiseRatio`
- Renamed F-score metrics: ([#731](https://github.com/Lightning-AI/metrics/pull/731), [#740](https://github.com/Lightning-AI/metrics/pull/740))
  * `functional.f1` ->  `functional.f1_score`
  * `F1` ->  `F1Score`
  * `functional.fbeta` ->  `functional.fbeta_score`
  * `FBeta` ->  `FBetaScore`
- Renamed Hinge metric: ([#734](https://github.com/Lightning-AI/metrics/pull/734))
  * `functional.hinge` ->  `functional.hinge_loss`
  * `Hinge` ->  `HingeLoss`
- Renamed image PSNR metrics ([#732](https://github.com/Lightning-AI/metrics/pull/732))
  * `functional.psnr` -> `functional.peak_signal_noise_ratio`
  * `PSNR` -> `PeakSignalNoiseRatio`
- Renamed image PIT metric: ([#737](https://github.com/Lightning-AI/metrics/pull/737))
  * `functional.pit` ->  `functional.permutation_invariant_training`
  * `PIT` ->  `PermutationInvariantTraining`
- Renamed image SSIM metric: ([#747](https://github.com/Lightning-AI/metrics/pull/747))
  * `functional.ssim` ->  `functional.scale_invariant_signal_noise_ratio`
  * `SSIM` ->  `StructuralSimilarityIndexMeasure`
- Renamed detection `MAP` to `MeanAveragePrecision` metric ([#754](https://github.com/Lightning-AI/metrics/pull/754))
- Renamed Fidelity & LPIPS image metric: ([#752](https://github.com/Lightning-AI/metrics/pull/752))
  * `image.FID` ->  `image.FrechetInceptionDistance`
  * `image.KID` ->  `image.KernelInceptionDistance`
  * `image.LPIPS` ->  `image.LearnedPerceptualImagePatchSimilarity`

### Removed

- Removed `embedding_similarity` metric ([#638](https://github.com/Lightning-AI/metrics/pull/638))
- Removed argument `concatenate_texts` from `wer` metric ([#638](https://github.com/Lightning-AI/metrics/pull/638))
- Removed arguments `newline_sep` and `decimal_places` from `rouge` metric ([#638](https://github.com/Lightning-AI/metrics/pull/638))

### Fixed

- Fixed MetricCollection kwargs filtering when no `kwargs` are present in update signature ([#707](https://github.com/Lightning-AI/metrics/pull/707))

---

## [0.6.2] - 2021-12-15

### Fixed

- Fixed `torch.sort` currently does not support bool `dtype` on CUDA ([#665](https://github.com/Lightning-AI/metrics/pull/665))
- Fixed mAP properly checks if ground truths are empty ([#684](https://github.com/Lightning-AI/metrics/pull/684))
- Fixed initialization of tensors to be on correct device for `MAP` metric ([#673](https://github.com/Lightning-AI/metrics/pull/673))


## [0.6.1] - 2021-12-06

### Changed

- Migrate MAP metrics from pycocotools to PyTorch ([#632](https://github.com/Lightning-AI/metrics/pull/632))
- Use `torch.topk` instead of `torch.argsort` in retrieval precision for speedup ([#627](https://github.com/Lightning-AI/metrics/pull/627))

### Fixed

- Fix empty predictions in MAP metric ([#594](https://github.com/Lightning-AI/metrics/pull/594), [#610](https://github.com/Lightning-AI/metrics/pull/610), [#624](https://github.com/Lightning-AI/metrics/pull/624))
- Fix edge case of AUROC with `average=weighted` on GPU ([#606](https://github.com/Lightning-AI/metrics/pull/606))
- Fixed `forward` in compositional metrics ([#645](https://github.com/Lightning-AI/metrics/pull/645))


## [0.6.0] - 2021-10-28

### Added

- Added audio metrics:
  - Perceptual Evaluation of Speech Quality (PESQ) ([#353](https://github.com/Lightning-AI/metrics/pull/353))
  - Short-Time Objective Intelligibility (STOI) ([#353](https://github.com/Lightning-AI/metrics/pull/353))
- Added Information retrieval metrics:
  - `RetrievalRPrecision` ([#577](https://github.com/Lightning-AI/metrics/pull/577))
  - `RetrievalHitRate` ([#576](https://github.com/Lightning-AI/metrics/pull/576))
- Added NLP metrics:
  - `SacreBLEUScore` ([#546](https://github.com/Lightning-AI/metrics/pull/546))
  - `CharErrorRate` ([#575](https://github.com/Lightning-AI/metrics/pull/575))
- Added other metrics:
  - Tweedie Deviance Score ([#499](https://github.com/Lightning-AI/metrics/pull/499))
  - Learned Perceptual Image Patch Similarity (LPIPS) ([#431](https://github.com/Lightning-AI/metrics/pull/431))
- Added `MAP` (mean average precision) metric to new detection package ([#467](https://github.com/Lightning-AI/metrics/pull/467))
- Added support for float targets in `nDCG` metric ([#437](https://github.com/Lightning-AI/metrics/pull/437))
- Added `average` argument to `AveragePrecision` metric for reducing multi-label and multi-class problems ([#477](https://github.com/Lightning-AI/metrics/pull/477))
- Added `MultioutputWrapper` ([#510](https://github.com/Lightning-AI/metrics/pull/510))
- Added metric sweeping:
  - `higher_is_better` as constant attribute ([#544](https://github.com/Lightning-AI/metrics/pull/544))
  - `higher_is_better` to rest of codebase ([#584](https://github.com/Lightning-AI/metrics/pull/584))
- Added simple aggregation metrics: `SumMetric`, `MeanMetric`, `CatMetric`, `MinMetric`, `MaxMetric` ([#506](https://github.com/Lightning-AI/metrics/pull/506))
- Added pairwise submodule with metrics ([#553](https://github.com/Lightning-AI/metrics/pull/553))
  - `pairwise_cosine_similarity`
  - `pairwise_euclidean_distance`
  - `pairwise_linear_similarity`
  - `pairwise_manhatten_distance`

### Changed

- `AveragePrecision` will now as default output the `macro` average for multilabel and multiclass problems ([#477](https://github.com/Lightning-AI/metrics/pull/477))
- `half`, `double`, `float` will no longer change the dtype of the metric states. Use `metric.set_dtype` instead ([#493](https://github.com/Lightning-AI/metrics/pull/493))
- Renamed `AverageMeter` to `MeanMetric` ([#506](https://github.com/Lightning-AI/metrics/pull/506))
- Changed `is_differentiable` from property to a constant attribute ([#551](https://github.com/Lightning-AI/metrics/pull/551))
- `ROC` and `AUROC` will no longer throw an error when either the positive or negative class is missing. Instead return 0 score and give a warning

### Deprecated

- Deprecated  `functional.self_supervised.embedding_similarity` in favour of new pairwise submodule

### Removed

- Removed `dtype` property ([#493](https://github.com/Lightning-AI/metrics/pull/493))

### Fixed

- Fixed bug in `F1` with `average='macro'` and `ignore_index!=None` ([#495](https://github.com/Lightning-AI/metrics/pull/495))
- Fixed bug in `pit` by using the returned first result to initialize device and type ([#533](https://github.com/Lightning-AI/metrics/pull/533))
- Fixed `SSIM` metric using too much memory ([#539](https://github.com/Lightning-AI/metrics/pull/539))
- Fixed bug where `device` property was not properly update when metric was a child of a module (#542)

---

## [0.5.1] - 2021-08-30

### Added

- Added `device` and `dtype` properties ([#462](https://github.com/Lightning-AI/metrics/pull/462))
- Added `TextTester` class for robustly testing text metrics ([#450](https://github.com/Lightning-AI/metrics/pull/450))

### Changed

- Added support for float targets in `nDCG` metric ([#437](https://github.com/Lightning-AI/metrics/pull/437))

### Removed

- Removed `rouge-score` as dependency for text package ([#443](https://github.com/Lightning-AI/metrics/pull/443))
- Removed `jiwer` as dependency for text package ([#446](https://github.com/Lightning-AI/metrics/pull/446))
- Removed `bert-score` as dependency for text package ([#473](https://github.com/Lightning-AI/metrics/pull/473))

### Fixed

- Fixed ranking of samples in `SpearmanCorrCoef` metric ([#448](https://github.com/Lightning-AI/metrics/pull/448))
- Fixed bug where compositional metrics where unable to sync because of type mismatch ([#454](https://github.com/Lightning-AI/metrics/pull/454))
- Fixed metric hashing ([#478](https://github.com/Lightning-AI/metrics/pull/478))
- Fixed `BootStrapper` metrics not working on GPU ([#462](https://github.com/Lightning-AI/metrics/pull/462))
- Fixed the semantic ordering of kernel height and width in `SSIM` metric ([#474](https://github.com/Lightning-AI/metrics/pull/474))


## [0.5.0] - 2021-08-09

### Added

- Added **Text-related (NLP) metrics**:
  - Word Error Rate (WER) ([#383](https://github.com/Lightning-AI/metrics/pull/383))
  - ROUGE ([#399](https://github.com/Lightning-AI/metrics/pull/399))
  - BERT score ([#424](https://github.com/Lightning-AI/metrics/pull/424))
  - BLUE score ([#360](https://github.com/Lightning-AI/metrics/pull/360))
- Added `MetricTracker` wrapper metric for keeping track of the same metric over multiple epochs ([#238](https://github.com/Lightning-AI/metrics/pull/238))
- Added other metrics:
  - Symmetric Mean Absolute Percentage error (SMAPE) ([#375](https://github.com/Lightning-AI/metrics/pull/375))
  - Calibration error ([#394](https://github.com/Lightning-AI/metrics/pull/394))
  - Permutation Invariant Training (PIT) ([#384](https://github.com/Lightning-AI/metrics/pull/384))
- Added support in `nDCG` metric for target with values larger than 1 ([#349](https://github.com/Lightning-AI/metrics/pull/349))
- Added support for negative targets in `nDCG` metric ([#378](https://github.com/Lightning-AI/metrics/pull/378))
- Added `None` as reduction option in `CosineSimilarity` metric ([#400](https://github.com/Lightning-AI/metrics/pull/400))
- Allowed passing labels in (n_samples, n_classes) to `AveragePrecision` ([#386](https://github.com/Lightning-AI/metrics/pull/386))

### Changed

- Moved `psnr` and `ssim` from `functional.regression.*` to `functional.image.*` ([#382](https://github.com/Lightning-AI/metrics/pull/382))
- Moved `image_gradient` from `functional.image_gradients` to `functional.image.gradients` ([#381](https://github.com/Lightning-AI/metrics/pull/381))
- Moved `R2Score` from `regression.r2score` to `regression.r2` ([#371](https://github.com/Lightning-AI/metrics/pull/371))
- Pearson metric now only store 6 statistics instead of all predictions and targets ([#380](https://github.com/Lightning-AI/metrics/pull/380))
- Use `torch.argmax` instead of `torch.topk` when `k=1` for better performance ([#419](https://github.com/Lightning-AI/metrics/pull/419))
- Moved check for number of samples in R2 score to support single sample updating ([#426](https://github.com/Lightning-AI/metrics/pull/426))

### Deprecated

- Rename `r2score` >> `r2_score` and `kldivergence` >> `kl_divergence` in `functional` ([#371](https://github.com/Lightning-AI/metrics/pull/371))
- Moved `bleu_score` from `functional.nlp` to `functional.text.bleu` ([#360](https://github.com/Lightning-AI/metrics/pull/360))

### Removed

- Removed restriction that `threshold` has to be in (0,1) range to support logit input (
    [#351](https://github.com/Lightning-AI/metrics/pull/351)
    [#401](https://github.com/Lightning-AI/metrics/pull/401))
- Removed restriction that `preds` could not be bigger than `num_classes` to support logit input ([#357](https://github.com/Lightning-AI/metrics/pull/357))
- Removed module `regression.psnr` and `regression.ssim` ([#382](https://github.com/Lightning-AI/metrics/pull/382)):
- Removed ([#379](https://github.com/Lightning-AI/metrics/pull/379)):
    * function `functional.mean_relative_error`
    * `num_thresholds` argument in `BinnedPrecisionRecallCurve`

### Fixed

- Fixed bug where classification metrics with `average='macro'` would lead to wrong result if a class was missing ([#303](https://github.com/Lightning-AI/metrics/pull/303))
- Fixed `weighted`, `multi-class` AUROC computation to allow for 0 observations of some class, as contribution to final AUROC is 0 ([#376](https://github.com/Lightning-AI/metrics/pull/376))
- Fixed that `_forward_cache` and `_computed` attributes are also moved to the correct device if metric is moved ([#413](https://github.com/Lightning-AI/metrics/pull/413))
- Fixed calculation in `IoU` metric when using `ignore_index` argument ([#328](https://github.com/Lightning-AI/metrics/pull/328))

---

## [0.4.1] - 2021-07-05

### Changed

- Extend typing ([#330](https://github.com/Lightning-AI/metrics/pull/330),
    [#332](https://github.com/Lightning-AI/metrics/pull/332),
    [#333](https://github.com/Lightning-AI/metrics/pull/333),
    [#335](https://github.com/Lightning-AI/metrics/pull/335),
    [#314](https://github.com/Lightning-AI/metrics/pull/314))

### Fixed

- Fixed DDP by `is_sync` logic to `Metric` ([#339](https://github.com/Lightning-AI/metrics/pull/339))


## [0.4.0] - 2021-06-29

### Added

- Added **Image-related metrics**:
  - Fréchet inception distance (FID) ([#213](https://github.com/Lightning-AI/metrics/pull/213))
  - Kernel Inception Distance (KID) ([#301](https://github.com/Lightning-AI/metrics/pull/301))
  - Inception Score ([#299](https://github.com/Lightning-AI/metrics/pull/299))
  - KL divergence ([#247](https://github.com/Lightning-AI/metrics/pull/247))
- Added **Audio metrics**: SNR, SI_SDR, SI_SNR ([#292](https://github.com/Lightning-AI/metrics/pull/292))
- Added other metrics:
  - Cosine Similarity ([#305](https://github.com/Lightning-AI/metrics/pull/305))
  - Specificity ([#210](https://github.com/Lightning-AI/metrics/pull/210))
  - Mean Absolute Percentage error (MAPE) ([#248](https://github.com/Lightning-AI/metrics/pull/248))
- Added `add_metrics` method to `MetricCollection` for adding additional metrics after initialization ([#221](https://github.com/Lightning-AI/metrics/pull/221))
- Added pre-gather reduction in the case of `dist_reduce_fx="cat"` to reduce communication cost ([#217](https://github.com/Lightning-AI/metrics/pull/217))
- Added better error message for `AUROC` when `num_classes` is not provided for multiclass input ([#244](https://github.com/Lightning-AI/metrics/pull/244))
- Added support for unnormalized scores (e.g. logits) in `Accuracy`, `Precision`, `Recall`, `FBeta`, `F1`, `StatScore`, `Hamming`, `ConfusionMatrix` metrics ([#200](https://github.com/Lightning-AI/metrics/pull/200))
- Added `squared` argument to `MeanSquaredError` for computing `RMSE` ([#249](https://github.com/Lightning-AI/metrics/pull/249))
- Added `is_differentiable` property to `ConfusionMatrix`, `F1`, `FBeta`, `Hamming`, `Hinge`, `IOU`, `MatthewsCorrcoef`, `Precision`, `Recall`, `PrecisionRecallCurve`, `ROC`, `StatScores` ([#253](https://github.com/Lightning-AI/metrics/pull/253))
- Added `sync` and `sync_context` methods for manually controlling when metric states are synced ([#302](https://github.com/Lightning-AI/metrics/pull/302))

### Changed

- Forward cache is reset when `reset` method is called ([#260](https://github.com/Lightning-AI/metrics/pull/260))
- Improved per-class metric handling for imbalanced datasets for `precision`, `recall`, `precision_recall`, `fbeta`, `f1`, `accuracy`, and `specificity` ([#204](https://github.com/Lightning-AI/metrics/pull/204))
- Decorated `torch.jit.unused` to `MetricCollection` forward ([#307](https://github.com/Lightning-AI/metrics/pull/307))
- Renamed `thresholds` argument to binned metrics for manually controlling the thresholds ([#322](https://github.com/Lightning-AI/metrics/pull/322))
- Extend typing ([#324](https://github.com/Lightning-AI/metrics/pull/324),
    [#326](https://github.com/Lightning-AI/metrics/pull/326),
    [#327](https://github.com/Lightning-AI/metrics/pull/327))

### Deprecated

- Deprecated `functional.mean_relative_error`, use `functional.mean_absolute_percentage_error` ([#248](https://github.com/Lightning-AI/metrics/pull/248))
- Deprecated `num_thresholds` argument in `BinnedPrecisionRecallCurve` ([#322](https://github.com/Lightning-AI/metrics/pull/322))

### Removed

- Removed argument `is_multiclass` ([#319](https://github.com/Lightning-AI/metrics/pull/319))

### Fixed

- AUC can also support more dimensional inputs when all but one dimension are of size 1 ([#242](https://github.com/Lightning-AI/metrics/pull/242))
- Fixed `dtype` of modular metrics after reset has been called ([#243](https://github.com/Lightning-AI/metrics/pull/243))
- Fixed calculation in `matthews_corrcoef` to correctly match formula ([#321](https://github.com/Lightning-AI/metrics/pull/321))

---

## [0.3.2] - 2021-05-10

### Added

- Added `is_differentiable` property:
    * To `AUC`, `AUROC`, `CohenKappa` and `AveragePrecision` ([#178](https://github.com/Lightning-AI/metrics/pull/178))
    * To `PearsonCorrCoef`, `SpearmanCorrcoef`, `R2Score` and `ExplainedVariance` ([#225](https://github.com/Lightning-AI/metrics/pull/225))

### Changed

- `MetricCollection` should return metrics with prefix on `items()`, `keys()` ([#209](https://github.com/Lightning-AI/metrics/pull/209))
- Calling `compute` before `update` will now give warning ([#164](https://github.com/Lightning-AI/metrics/pull/164))

### Removed

- Removed `numpy` as direct dependency ([#212](https://github.com/Lightning-AI/metrics/pull/212))

### Fixed

- Fixed auc calculation and add tests ([#197](https://github.com/Lightning-AI/metrics/pull/197))
- Fixed loading persisted metric states using `load_state_dict()` ([#202](https://github.com/Lightning-AI/metrics/pull/202))
- Fixed `PSNR` not working with `DDP` ([#214](https://github.com/Lightning-AI/metrics/pull/214))
- Fixed metric calculation with unequal batch sizes ([#220](https://github.com/Lightning-AI/metrics/pull/220))
- Fixed metric concatenation for list states for zero-dim input ([#229](https://github.com/Lightning-AI/metrics/pull/229))
- Fixed numerical instability in `AUROC` metric for large input ([#230](https://github.com/Lightning-AI/metrics/pull/230))

## [0.3.1] - 2021-04-21

- Cleaning remaining inconsistency and fix PL develop integration (
    [#191](https://github.com/Lightning-AI/metrics/pull/191),
    [#192](https://github.com/Lightning-AI/metrics/pull/192),
    [#193](https://github.com/Lightning-AI/metrics/pull/193),
    [#194](https://github.com/Lightning-AI/metrics/pull/194)
)


## [0.3.0] - 2021-04-20

### Added

- Added `BootStrapper` to easily calculate confidence intervals for metrics ([#101](https://github.com/Lightning-AI/metrics/pull/101))
- Added Binned metrics  ([#128](https://github.com/Lightning-AI/metrics/pull/128))
- Added metrics for Information Retrieval ([(PL^5032)](https://github.com/Lightning-AI/lightning/pull/5032)):
    * `RetrievalMAP` ([PL^5032](https://github.com/Lightning-AI/lightning/pull/5032))
    * `RetrievalMRR` ([#119](https://github.com/Lightning-AI/metrics/pull/119))
    * `RetrievalPrecision` ([#139](https://github.com/Lightning-AI/metrics/pull/139))
    * `RetrievalRecall` ([#146](https://github.com/Lightning-AI/metrics/pull/146))
    * `RetrievalNormalizedDCG` ([#160](https://github.com/Lightning-AI/metrics/pull/160))
    * `RetrievalFallOut` ([#161](https://github.com/Lightning-AI/metrics/pull/161))
- Added other metrics:
    * `CohenKappa` ([#69](https://github.com/Lightning-AI/metrics/pull/69))
    * `MatthewsCorrcoef` ([#98](https://github.com/Lightning-AI/metrics/pull/98))
    * `PearsonCorrcoef` ([#157](https://github.com/Lightning-AI/metrics/pull/157))
    * `SpearmanCorrcoef` ([#158](https://github.com/Lightning-AI/metrics/pull/158))
    * `Hinge` ([#120](https://github.com/Lightning-AI/metrics/pull/120))
- Added `average='micro'` as an option in AUROC for multilabel problems ([#110](https://github.com/Lightning-AI/metrics/pull/110))
- Added multilabel support to `ROC` metric ([#114](https://github.com/Lightning-AI/metrics/pull/114))
- Added testing for `half` precision ([#77](https://github.com/Lightning-AI/metrics/pull/77),
    [#135](https://github.com/Lightning-AI/metrics/pull/135)
)
- Added `AverageMeter` for ad-hoc averages of values ([#138](https://github.com/Lightning-AI/metrics/pull/138))
- Added `prefix` argument to `MetricCollection` ([#70](https://github.com/Lightning-AI/metrics/pull/70))
- Added `__getitem__` as metric arithmetic operation ([#142](https://github.com/Lightning-AI/metrics/pull/142))
- Added property `is_differentiable` to metrics and test for differentiability ([#154](https://github.com/Lightning-AI/metrics/pull/154))
- Added support for `average`, `ignore_index` and `mdmc_average` in `Accuracy` metric ([#166](https://github.com/Lightning-AI/metrics/pull/166))
- Added `postfix` arg to `MetricCollection` ([#188](https://github.com/Lightning-AI/metrics/pull/188))

### Changed

- Changed `ExplainedVariance` from storing all preds/targets to tracking 5 statistics ([#68](https://github.com/Lightning-AI/metrics/pull/68))
- Changed behaviour of `confusionmatrix` for multilabel data to better match `multilabel_confusion_matrix` from sklearn ([#134](https://github.com/Lightning-AI/metrics/pull/134))
- Updated FBeta arguments ([#111](https://github.com/Lightning-AI/metrics/pull/111))
- Changed `reset` method to use `detach.clone()` instead of `deepcopy` when resetting to default ([#163](https://github.com/Lightning-AI/metrics/pull/163))
- Metrics passed as dict to `MetricCollection` will now always be in deterministic order ([#173](https://github.com/Lightning-AI/metrics/pull/173))
- Allowed `MetricCollection` pass metrics as arguments ([#176](https://github.com/Lightning-AI/metrics/pull/176))

### Deprecated

- Rename argument `is_multiclass` -> `multiclass` ([#162](https://github.com/Lightning-AI/metrics/pull/162))

### Removed

- Prune remaining deprecated ([#92](https://github.com/Lightning-AI/metrics/pull/92))

### Fixed

- Fixed when `_stable_1d_sort` to work when `n>=N` ([PL^6177](https://github.com/Lightning-AI/lightning/pull/6177))
- Fixed `_computed` attribute not being correctly reset ([#147](https://github.com/Lightning-AI/metrics/pull/147))
- Fixed to Blau score ([#165](https://github.com/Lightning-AI/metrics/pull/165))
- Fixed backwards compatibility for logging with older version of pytorch-lightning ([#182](https://github.com/Lightning-AI/metrics/pull/182))

---

## [0.2.0] - 2021-03-12

### Changed

- Decoupled PL dependency ([#13](https://github.com/Lightning-AI/metrics/pull/13))
- Refactored functional - mimic the module-like structure: classification, regression, etc. ([#16](https://github.com/Lightning-AI/metrics/pull/16))
- Refactored utilities -  split to topics/submodules ([#14](https://github.com/Lightning-AI/metrics/pull/14))
- Refactored `MetricCollection` ([#19](https://github.com/Lightning-AI/metrics/pull/19))

### Removed

- Removed deprecated metrics from PL base ([#12](https://github.com/Lightning-AI/metrics/pull/12),
    [#15](https://github.com/Lightning-AI/metrics/pull/15))

---

## [0.1.0] - 2021-02-22

- Added `Accuracy` metric now generalizes to Top-k accuracy for (multi-dimensional) multi-class inputs using the `top_k` parameter ([PL^4838](https://github.com/Lightning-AI/lightning/pull/4838))
- Added `Accuracy` metric now enables the computation of subset accuracy for multi-label or multi-dimensional multi-class inputs with the `subset_accuracy` parameter ([PL^4838](https://github.com/Lightning-AI/lightning/pull/4838))
- Added `HammingDistance` metric to compute the hamming distance (loss) ([PL^4838](https://github.com/Lightning-AI/lightning/pull/4838))
- Added `StatScores` metric to compute the number of true positives, false positives, true negatives and false negatives ([PL^4839](https://github.com/Lightning-AI/lightning/pull/4839))
- Added `R2Score` metric ([PL^5241](https://github.com/Lightning-AI/lightning/pull/5241))
- Added `MetricCollection` ([PL^4318](https://github.com/Lightning-AI/lightning/pull/4318))
- Added `.clone()` method to metrics ([PL^4318](https://github.com/Lightning-AI/lightning/pull/4318))
- Added `IoU` class interface ([PL^4704](https://github.com/Lightning-AI/lightning/pull/4704))
- The `Recall` and `Precision` metrics (and their functional counterparts `recall` and `precision`) can now be generalized to Recall@K and Precision@K with the use of `top_k` parameter ([PL^4842](https://github.com/Lightning-AI/lightning/pull/4842))
- Added compositional metrics ([PL^5464](https://github.com/Lightning-AI/lightning/pull/5464))
- Added AUC/AUROC class interface ([PL^5479](https://github.com/Lightning-AI/lightning/pull/5479))
- Added `QuantizationAwareTraining` callback ([PL^5706](https://github.com/Lightning-AI/lightning/pull/5706))
- Added `ConfusionMatrix` class interface ([PL^4348](https://github.com/Lightning-AI/lightning/pull/4348))
- Added multiclass AUROC metric ([PL^4236](https://github.com/Lightning-AI/lightning/pull/4236))
- Added `PrecisionRecallCurve, ROC, AveragePrecision` class metric ([PL^4549](https://github.com/Lightning-AI/lightning/pull/4549))
- Classification metrics overhaul ([PL^4837](https://github.com/Lightning-AI/lightning/pull/4837))
- Added `F1` class metric ([PL^4656](https://github.com/Lightning-AI/lightning/pull/4656))
- Added metrics aggregation in Horovod and fixed early stopping ([PL^3775](https://github.com/Lightning-AI/lightning/pull/3775))
- Added `persistent(mode)` method to metrics, to enable and disable metric states being added to `state_dict` ([PL^4482](https://github.com/Lightning-AI/lightning/pull/4482))
- Added unification of regression metrics ([PL^4166](https://github.com/Lightning-AI/lightning/pull/4166))
- Added persistent flag to `Metric.add_state` ([PL^4195](https://github.com/Lightning-AI/lightning/pull/4195))
- Added classification metrics ([PL^4043](https://github.com/Lightning-AI/lightning/pull/4043))
- Added new Metrics API. ([PL^3868](https://github.com/Lightning-AI/lightning/pull/3868), [PL^3921](https://github.com/Lightning-AI/lightning/pull/3921))
- Added EMB similarity ([PL^3349](https://github.com/Lightning-AI/lightning/pull/3349))
- Added SSIM metrics ([PL^2671](https://github.com/Lightning-AI/lightning/pull/2671))
- Added BLEU metrics ([PL^2535](https://github.com/Lightning-AI/lightning/pull/2535))<|MERGE_RESOLUTION|>--- conflicted
+++ resolved
@@ -27,12 +27,10 @@
 
 ### Fixed
 
-<<<<<<< HEAD
 - Fixed bug in `MetricCollection` when using compute groups and `compute` is called more than once ([#2571](https://github.com/Lightning-AI/torchmetrics/pull/2571))
 
-=======
+
 - Fixed class order of `panoptic_quality(..., return_per_class=True)` output ([#2548](https://github.com/Lightning-AI/torchmetrics/pull/2548))
->>>>>>> 53fbadf3
 
 
 ## [1.4.0] - 2024-05-03
