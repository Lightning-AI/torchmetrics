--- conflicted
+++ resolved
@@ -60,11 +60,11 @@
 
 ### Fixed
 
-<<<<<<< HEAD
 - Fixed bug where classification metrics with `average='macro'` would lead to wrong result if a class was missing ([#303](https://github.com/PyTorchLightning/metrics/pull/303))
-=======
+
+
 - Fixed `weighted`, `multi-class` AUROC computation to allow for 0 observations of some class, as contribution to final AUROC is 0 ([#348](https://github.com/PyTorchLightning/metrics/issues/348))
->>>>>>> f42256dd
+
 
 
 ## [0.4.1] - 2021-07-05
