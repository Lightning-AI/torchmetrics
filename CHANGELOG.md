--- conflicted
+++ resolved
@@ -12,11 +12,10 @@
 
 ### Added
 
-<<<<<<< HEAD
 - Added `ARNIQA` metric to image domain ([#2953](https://github.com/PyTorchLightning/metrics/pull/2953))
-=======
+
+
 - Added `disable` option to `nan_strategy` in basic aggregation metrics ([#2943](https://github.com/PyTorchLightning/metrics/pull/2943))
->>>>>>> 656191aa
 
 
 ### Changed
