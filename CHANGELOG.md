--- conflicted
+++ resolved
@@ -12,14 +12,10 @@
 
 ### Added
 
-<<<<<<< HEAD
 - Added `ClusterAccuracy` metric to cluster package ([#2777](https://github.com/Lightning-AI/torchmetrics/pull/2777))
 
 
--
-=======
 - Added `disable` option to `nan_strategy` in basic aggregation metrics ([#2943](https://github.com/PyTorchLightning/metrics/pull/2943))
->>>>>>> 7ccbdaac
 
 
 ### Changed
