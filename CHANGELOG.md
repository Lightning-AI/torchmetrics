# Changelog
All notable changes to this project will be documented in this file.

The format is based on [Keep a Changelog](https://keepachangelog.com/en/1.0.0/),
and this project adheres to [Semantic Versioning](https://semver.org/spec/v2.0.0.html).

**Note: we move fast, but still we preserve 0.1 version (one feature release) back compatibility.**


## [unreleased] - 2022-MM-DD

### Added

- Added support for `SpecificityAtSensitivity` Metric ([#1432](https://github.com/Lightning-AI/metrics/pull/1432))


- Added support for plotting of metrics through `.plot()` method (
    [#1328](https://github.com/Lightning-AI/metrics/pull/1328),
    [#1481](https://github.com/Lightning-AI/metrics/pull/1481),
    [#1480](https://github.com/Lightning-AI/metrics/pull/1480)
)


<<<<<<< HEAD
=======
- Added support for plotting of audio metrics through `.plot()` method ([#1434](https://github.com/Lightning-AI/metrics/pull/1434))

>>>>>>> 592d3d95

- Added `classes` to output from `MAP` metric ([#1419](https://github.com/Lightning-AI/metrics/pull/1419))


- Added new detection metric `PanopticQuality` ([#929](https://github.com/PyTorchLightning/metrics/pull/929))


- Add `ClassificationTask` Enum and use in metrics ([#1479](https://github.com/Lightning-AI/metrics/pull/1479))


### Changed

- Changed `update_count` and `update_called` from private to public methods ([#1370](https://github.com/Lightning-AI/metrics/pull/1370))


- Raise exception for invalid kwargs in Metric base class ([#1427](https://github.com/Lightning-AI/metrics/pull/1427))


- Extend `EnumStr` raising `ValueError` for invalid value ([#1479](https://github.com/Lightning-AI/metrics/pull/1479))


### Deprecated

-


### Removed

-


### Fixed

- Fixed compatibility between XLA in `_bincount` function ([#1471](https://github.com/Lightning-AI/metrics/pull/1471))


- Fixed type hints in methods belonging to `MetricTracker` wrapper ([#1472](https://github.com/Lightning-AI/metrics/pull/1472))


- Fixed `multilabel` in `ExactMatch` ([#1474](https://github.com/Lightning-AI/metrics/pull/1474))



## [0.11.1] - 2023-01-30

### Fixed

- Fixed type checking on the `maximize` parameter at the initialization of `MetricTracker` ([#1428](https://github.com/Lightning-AI/metrics/issues/1428))
- Fixed mixed precision autocast for `SSIM` metric ([#1454](https://github.com/Lightning-AI/metrics/pull/1454))
- Fixed checking for `nltk.punkt` in `RougeScore` if a machine is not online ([#1456](https://github.com/Lightning-AI/metrics/pull/1456))
- Fixed wrongly reset method in `MultioutputWrapper` ([#1460](https://github.com/Lightning-AI/metrics/issues/1460))
- Fixed dtype checking in `PrecisionRecallCurve` for `target` tensor ([#1457](https://github.com/Lightning-AI/metrics/pull/1457))


## [0.11.0] - 2022-11-30

### Added

- Added `MulticlassExactMatch` to classification metrics ([#1343](https://github.com/Lightning-AI/metrics/pull/1343))
- Added `TotalVariation` to image package ([#978](https://github.com/Lightning-AI/metrics/pull/978))
- Added `CLIPScore` to new multimodal package ([#1314](https://github.com/Lightning-AI/metrics/pull/1314))
- Added regression metrics:
   * `KendallRankCorrCoef` ([#1271](https://github.com/Lightning-AI/metrics/pull/1271))
   * `LogCoshError` ([#1316](https://github.com/Lightning-AI/metrics/pull/1316))
- Added new nominal metrics:
  * `CramersV` ([#1298](https://github.com/Lightning-AI/metrics/pull/1298))
  * `PearsonsContingencyCoefficient` ([#1334](https://github.com/Lightning-AI/metrics/pull/1334))
  * `TschuprowsT` ([#1334](https://github.com/Lightning-AI/metrics/pull/1334))
  * `TheilsU` ([#1337](https://github.com/Lightning-AI/metrics/pull/1334))
- Added option to pass `distributed_available_fn` to metrics to allow checks for custom communication backend for making `dist_sync_fn` actually useful ([#1301](https://github.com/Lightning-AI/metrics/pull/1301))
- Added `normalize` argument to `Inception`, `FID`, `KID` metrics ([#1246](https://github.com/Lightning-AI/metrics/pull/1246))

### Changed

- Changed minimum Pytorch version to be 1.8 ([#1263](https://github.com/Lightning-AI/metrics/pull/1263))
- Changed interface for all functional and modular classification metrics after refactor ([#1252](https://github.com/Lightning-AI/metrics/pull/1252))

### Removed

- Removed deprecated `BinnedAveragePrecision`, `BinnedPrecisionRecallCurve`, `RecallAtFixedPrecision` ([#1251](https://github.com/Lightning-AI/metrics/pull/1251))
- Removed deprecated `LabelRankingAveragePrecision`, `LabelRankingLoss` and `CoverageError` ([#1251](https://github.com/Lightning-AI/metrics/pull/1251))
- Removed deprecated `KLDivergence` and `AUC` ([#1251](https://github.com/Lightning-AI/metrics/pull/1251))

### Fixed

- Fixed precision bug in `pairwise_euclidean_distance` ([#1352](https://github.com/Lightning-AI/metrics/pull/1352))

## [0.10.3] - 2022-11-16

### Fixed

- Fixed bug in `Metrictracker.best_metric` when `return_step=False` ([#1306](https://github.com/Lightning-AI/metrics/pull/1306))
- Fixed bug to prevent users from going into an infinite loop if trying to iterate of a single metric ([#1320](https://github.com/Lightning-AI/metrics/pull/1320))

## [0.10.2] - 2022-10-31

### Changed

- Changed in-place operation to out-of-place operation in `pairwise_cosine_similarity` ([#1288](https://github.com/Lightning-AI/metrics/pull/1288))

### Fixed

- Fixed high memory usage for certain classification metrics when `average='micro'` ([#1286](https://github.com/Lightning-AI/metrics/pull/1286))
- Fixed precision problems when `structural_similarity_index_measure` was used with autocast ([#1291](https://github.com/Lightning-AI/metrics/pull/1291))
- Fixed slow performance for confusion matrix based metrics ([#1302](https://github.com/Lightning-AI/metrics/pull/1302))
- Fixed restrictive dtype checking in `spearman_corrcoef` when used with autocast ([#1303](https://github.com/Lightning-AI/metrics/pull/1303))


## [0.10.1] - 2022-10-21

### Fixed

- Fixed broken clone method for classification metrics ([#1250](https://github.com/Lightning-AI/metrics/pull/1250))
- Fixed unintentional downloading of `nltk.punkt` when `lsum` not in `rouge_keys` ([#1258](https://github.com/Lightning-AI/metrics/pull/1258))
- Fixed type casting in `MAP` metric between `bool` and `float32` ([#1150](https://github.com/Lightning-AI/metrics/pull/1150))


## [0.10.0] - 2022-10-04

### Added

- Added a new NLP metric `InfoLM` ([#915](https://github.com/Lightning-AI/metrics/pull/915))
- Added `Perplexity` metric ([#922](https://github.com/Lightning-AI/metrics/pull/922))
- Added `ConcordanceCorrCoef` metric to regression package ([#1201](https://github.com/Lightning-AI/metrics/pull/1201))
- Added argument `normalize` to `LPIPS` metric ([#1216](https://github.com/Lightning-AI/metrics/pull/1216))
- Added support for multiprocessing of batches in `PESQ` metric ([#1227](https://github.com/Lightning-AI/metrics/pull/1227))
- Added support for multioutput in `PearsonCorrCoef` and `SpearmanCorrCoef` ([#1200](https://github.com/Lightning-AI/metrics/pull/1200))

### Changed

- Classification refactor (
    [#1054](https://github.com/Lightning-AI/metrics/pull/1054),
    [#1143](https://github.com/Lightning-AI/metrics/pull/1143),
    [#1145](https://github.com/Lightning-AI/metrics/pull/1145),
    [#1151](https://github.com/Lightning-AI/metrics/pull/1151),
    [#1159](https://github.com/Lightning-AI/metrics/pull/1159),
    [#1163](https://github.com/Lightning-AI/metrics/pull/1163),
    [#1167](https://github.com/Lightning-AI/metrics/pull/1167),
    [#1175](https://github.com/Lightning-AI/metrics/pull/1175),
    [#1189](https://github.com/Lightning-AI/metrics/pull/1189),
    [#1197](https://github.com/Lightning-AI/metrics/pull/1197),
    [#1215](https://github.com/Lightning-AI/metrics/pull/1215),
    [#1195](https://github.com/Lightning-AI/metrics/pull/1195)
)
- Changed update in `FID` metric to be done in online fashion to save memory ([#1199](https://github.com/Lightning-AI/metrics/pull/1199))
- Improved performance of retrieval metrics ([#1242](https://github.com/Lightning-AI/metrics/pull/1242))
- Changed `SSIM` and `MSSSIM` update to be online to reduce memory usage ([#1231](https://github.com/Lightning-AI/metrics/pull/1231))

### Deprecated

- Deprecated `BinnedAveragePrecision`, `BinnedPrecisionRecallCurve`, `BinnedRecallAtFixedPrecision` ([#1163](https://github.com/Lightning-AI/metrics/pull/1163))
  * `BinnedAveragePrecision` -> use `AveragePrecision` with `thresholds` arg
  * `BinnedPrecisionRecallCurve` -> use `AveragePrecisionRecallCurve` with `thresholds` arg
  * `BinnedRecallAtFixedPrecision` -> use `RecallAtFixedPrecision` with `thresholds` arg
- Renamed and refactored `LabelRankingAveragePrecision`, `LabelRankingLoss` and `CoverageError` ([#1167](https://github.com/Lightning-AI/metrics/pull/1167))
  * `LabelRankingAveragePrecision` -> `MultilabelRankingAveragePrecision`
  * `LabelRankingLoss` -> `MultilabelRankingLoss`
  * `CoverageError` -> `MultilabelCoverageError`
- Deprecated `KLDivergence` and `AUC` from classification package ([#1189](https://github.com/Lightning-AI/metrics/pull/1189))
  * `KLDivergence` moved to `regression` package
  * Instead of `AUC` use `torchmetrics.utils.compute.auc`

### Fixed

- Fixed a bug in `ssim` when `return_full_image=True` where the score was still reduced ([#1204](https://github.com/Lightning-AI/metrics/pull/1204))
- Fixed MPS support for:
  * MAE metric ([#1210](https://github.com/Lightning-AI/metrics/pull/1210))
  * Jaccard index ([#1205](https://github.com/Lightning-AI/metrics/pull/1205))
- Fixed bug in `ClasswiseWrapper` such that `compute` gave wrong result ([#1225](https://github.com/Lightning-AI/metrics/pull/1225))
- Fixed synchronization of empty list states ([#1219](https://github.com/Lightning-AI/metrics/pull/1219))


## [0.9.3] - 2022-08-22

### Added

- Added global option `sync_on_compute` to disable automatic synchronization when `compute` is called ([#1107](https://github.dev/Lightning-AI/metrics/pull/1107))

### Fixed

- Fixed missing reset in `ClasswiseWrapper` ([#1129](https://github.com/Lightning-AI/metrics/pull/1129))
- Fixed `JaccardIndex` multi-label compute ([#1125](https://github.com/Lightning-AI/metrics/pull/1125))
- Fix SSIM propagate device if `gaussian_kernel` is False, add test ([#1149](https://github.com/Lightning-AI/metrics/pull/1149))


## [0.9.2] - 2022-06-29

### Fixed

- Fixed mAP calculation for areas with 0 predictions ([#1080](https://github.com/Lightning-AI/metrics/pull/1080))
- Fixed bug where avg precision state and auroc state was not merge when using MetricCollections ([#1086](https://github.com/Lightning-AI/metrics/pull/1086))
- Skip box conversion if no boxes are present in `MeanAveragePrecision` ([#1097](https://github.com/Lightning-AI/metrics/pull/1097))
- Fixed inconsistency in docs and code when setting `average="none"` in `AvaragePrecision` metric ([#1116](https://github.com/Lightning-AI/metrics/pull/1116))


## [0.9.1] - 2022-06-08

### Added

- Added specific `RuntimeError` when metric object is on the wrong device ([#1056](https://github.com/Lightning-AI/metrics/pull/1056))
- Added an option to specify own n-gram weights for `BLEUScore` and `SacreBLEUScore` instead of using uniform weights only. ([#1075](https://github.com/Lightning-AI/metrics/pull/1075))

### Fixed

- Fixed aggregation metrics when input only contains zero ([#1070](https://github.com/Lightning-AI/metrics/pull/1070))
- Fixed `TypeError` when providing superclass arguments as `kwargs` ([#1069](https://github.com/Lightning-AI/metrics/pull/1069))
- Fixed bug related to state reference in metric collection when using compute groups ([#1076](https://github.com/Lightning-AI/metrics/pull/1076))


## [0.9.0] - 2022-05-30

### Added

- Added `RetrievalPrecisionRecallCurve` and `RetrievalRecallAtFixedPrecision` to retrieval package ([#951](https://github.com/Lightning-AI/metrics/pull/951))
- Added class property `full_state_update` that determines `forward` should call `update` once or twice (
    [#984](https://github.com/Lightning-AI/metrics/pull/984),
    [#1033](https://github.com/Lightning-AI/metrics/pull/1033))
- Added support for nested metric collections ([#1003](https://github.com/Lightning-AI/metrics/pull/1003))
- Added `Dice` to classification package ([#1021](https://github.com/Lightning-AI/metrics/pull/1021))
- Added support to segmentation type `segm` as IOU for mean average precision ([#822](https://github.com/Lightning-AI/metrics/pull/822))

### Changed

- Renamed `reduction` argument to `average` in Jaccard score and added additional options ([#874](https://github.com/Lightning-AI/metrics/pull/874))

### Removed

- Removed deprecated `compute_on_step` argument (
    [#962](https://github.com/Lightning-AI/metrics/pull/962),
    [#967](https://github.com/Lightning-AI/metrics/pull/967),
    [#979](https://github.com/Lightning-AI/metrics/pull/979),
    [#990](https://github.com/Lightning-AI/metrics/pull/990),
    [#991](https://github.com/Lightning-AI/metrics/pull/991),
    [#993](https://github.com/Lightning-AI/metrics/pull/993),
    [#1005](https://github.com/Lightning-AI/metrics/pull/1005),
    [#1004](https://github.com/Lightning-AI/metrics/pull/1004),
    [#1007](https://github.com/Lightning-AI/metrics/pull/1007)
)

### Fixed

- Fixed non-empty state dict for a few metrics ([#1012](https://github.com/Lightning-AI/metrics/pull/1012))
- Fixed bug when comparing states while finding compute groups ([#1022](https://github.com/Lightning-AI/metrics/pull/1022))
- Fixed `torch.double` support in stat score metrics ([#1023](https://github.com/Lightning-AI/metrics/pull/1023))
- Fixed `FID` calculation for non-equal size real and fake input ([#1028](https://github.com/Lightning-AI/metrics/pull/1028))
- Fixed case where `KLDivergence` could output `Nan` ([#1030](https://github.com/Lightning-AI/metrics/pull/1030))
- Fixed deterministic for PyTorch<1.8 ([#1035](https://github.com/Lightning-AI/metrics/pull/1035))
- Fixed default value for `mdmc_average` in `Accuracy` ([#1036](https://github.com/Lightning-AI/metrics/pull/1036))
- Fixed missing copy of property when using compute groups in `MetricCollection` ([#1052](https://github.com/Lightning-AI/metrics/pull/1052))


## [0.8.2] - 2022-05-06


### Fixed

- Fixed multi device aggregation in `PearsonCorrCoef` ([#998](https://github.com/Lightning-AI/metrics/pull/998))
- Fixed MAP metric when using custom list of thresholds ([#995](https://github.com/Lightning-AI/metrics/pull/995))
- Fixed compatibility between compute groups in `MetricCollection` and prefix/postfix arg ([#1007](https://github.com/Lightning-AI/metrics/pull/1008))
- Fixed compatibility with future Pytorch 1.12 in `safe_matmul` ([#1011](https://github.com/Lightning-AI/metrics/pull/1011), [#1014](https://github.com/Lightning-AI/metrics/pull/1014))


## [0.8.1] - 2022-04-27

### Changed

- Reimplemented the `signal_distortion_ratio` metric, which removed the absolute requirement of `fast-bss-eval` ([#964](https://github.com/Lightning-AI/metrics/pull/964))

### Fixed

- Fixed "Sort currently does not support bool dtype on CUDA" error in MAP for empty preds ([#983](https://github.com/Lightning-AI/metrics/pull/983))
- Fixed `BinnedPrecisionRecallCurve` when `thresholds` argument is not provided ([#968](https://github.com/Lightning-AI/metrics/pull/968))
- Fixed `CalibrationError` to work on logit input ([#985](https://github.com/Lightning-AI/metrics/pull/985))


## [0.8.0] - 2022-04-14

### Added

- Added `WeightedMeanAbsolutePercentageError` to regression package ([#948](https://github.com/Lightning-AI/metrics/pull/948))
- Added new classification metrics:
  * `CoverageError` ([#787](https://github.com/Lightning-AI/metrics/pull/787))
  * `LabelRankingAveragePrecision` and `LabelRankingLoss` ([#787](https://github.com/Lightning-AI/metrics/pull/787))
- Added new image metric:
  * `SpectralAngleMapper` ([#885](https://github.com/Lightning-AI/metrics/pull/885))
  * `ErrorRelativeGlobalDimensionlessSynthesis` ([#894](https://github.com/Lightning-AI/metrics/pull/894))
  * `UniversalImageQualityIndex` ([#824](https://github.com/Lightning-AI/metrics/pull/824))
  * `SpectralDistortionIndex` ([#873](https://github.com/Lightning-AI/metrics/pull/873))
- Added support for `MetricCollection` in `MetricTracker` ([#718](https://github.com/Lightning-AI/metrics/pull/718))
- Added support for 3D image and uniform kernel in `StructuralSimilarityIndexMeasure` ([#818](https://github.com/Lightning-AI/metrics/pull/818))
- Added smart update of `MetricCollection` ([#709](https://github.com/Lightning-AI/metrics/pull/709))
- Added `ClasswiseWrapper` for better logging of classification metrics with multiple output values ([#832](https://github.com/Lightning-AI/metrics/pull/832))
- Added `**kwargs` argument for passing additional arguments to base class ([#833](https://github.com/Lightning-AI/metrics/pull/833))
- Added negative `ignore_index` for the Accuracy metric ([#362](https://github.com/Lightning-AI/metrics/pull/362))
- Added `adaptive_k` for the `RetrievalPrecision` metric ([#910](https://github.com/Lightning-AI/metrics/pull/910))
- Added `reset_real_features` argument image quality assessment metrics ([#722](https://github.com/Lightning-AI/metrics/pull/722))
- Added new keyword argument `compute_on_cpu` to all metrics ([#867](https://github.com/Lightning-AI/metrics/pull/867))


### Changed

- Made `num_classes` in `jaccard_index` a required argument ([#853](https://github.com/Lightning-AI/metrics/pull/853), [#914](https://github.com/Lightning-AI/metrics/pull/914))
- Added normalizer, tokenizer to ROUGE metric ([#838](https://github.com/Lightning-AI/metrics/pull/838))
- Improved shape checking of `permutation_invariant_training` ([#864](https://github.com/Lightning-AI/metrics/pull/864))
- Allowed reduction `None` ([#891](https://github.com/Lightning-AI/metrics/pull/891))
- `MetricTracker.best_metric` will now give a warning when computing on metric that do not have a best ([#913](https://github.com/Lightning-AI/metrics/pull/913))

### Deprecated

- Deprecated argument `compute_on_step` ([#792](https://github.com/Lightning-AI/metrics/pull/792))
- Deprecated passing in `dist_sync_on_step`, `process_group`, `dist_sync_fn` direct argument ([#833](https://github.com/Lightning-AI/metrics/pull/833))

### Removed

- Removed support for versions of [Pytorch-Lightning](https://github.com/Lightning-AI/lightning) lower than v1.5 ([#788](https://github.com/Lightning-AI/metrics/pull/788))
- Removed deprecated functions, and warnings in Text ([#773](https://github.com/Lightning-AI/metrics/pull/773))
  * `WER` and `functional.wer`
- Removed deprecated functions and warnings in Image ([#796](https://github.com/Lightning-AI/metrics/pull/796))
  * `SSIM` and `functional.ssim`
  * `PSNR` and `functional.psnr`
- Removed deprecated functions, and warnings in classification and regression ([#806](https://github.com/Lightning-AI/metrics/pull/806))
  * `FBeta` and `functional.fbeta`
  * `F1` and `functional.f1`
  * `Hinge` and `functional.hinge`
  * `IoU` and `functional.iou`
  * `MatthewsCorrcoef`
  * `PearsonCorrcoef`
  * `SpearmanCorrcoef`
- Removed deprecated functions, and warnings in detection and pairwise ([#804](https://github.com/Lightning-AI/metrics/pull/804))
  * `MAP` and `functional.pairwise.manhatten`
- Removed deprecated functions, and warnings in Audio ([#805](https://github.com/Lightning-AI/metrics/pull/805))
  * `PESQ` and `functional.audio.pesq`
  * `PIT` and `functional.audio.pit`
  * `SDR` and `functional.audio.sdr` and `functional.audio.si_sdr`
  * `SNR` and `functional.audio.snr` and `functional.audio.si_snr`
  * `STOI` and `functional.audio.stoi`
- Removed unused `get_num_classes` from `torchmetrics.utilities.data` ([#914](https://github.com/Lightning-AI/metrics/pull/914))

### Fixed

- Fixed device mismatch for `MAP` metric in specific cases ([#950](https://github.com/Lightning-AI/metrics/pull/950))
- Improved testing speed ([#820](https://github.com/Lightning-AI/metrics/pull/820))
- Fixed compatibility of `ClasswiseWrapper` with the `prefix` argument of `MetricCollection` ([#843](https://github.com/Lightning-AI/metrics/pull/843))
- Fixed `BestScore` on GPU ([#912](https://github.com/Lightning-AI/metrics/pull/912))
- Fixed Lsum computation for `ROUGEScore` ([#944](https://github.com/Lightning-AI/metrics/pull/944))


## [0.7.3] - 2022-03-23

### Fixed

- Fixed unsafe log operation in `TweedieDeviace` for power=1 ([#847](https://github.com/Lightning-AI/metrics/pull/847))
- Fixed bug in MAP metric related to either no ground truth or no predictions ([#884](https://github.com/Lightning-AI/metrics/pull/884))
- Fixed `ConfusionMatrix`, `AUROC` and `AveragePrecision` on GPU when running in deterministic mode ([#900](https://github.com/Lightning-AI/metrics/pull/900))
- Fixed NaN or Inf results returned by `signal_distortion_ratio` ([#899](https://github.com/Lightning-AI/metrics/pull/899))
- Fixed memory leak when using `update` method with tensor where `requires_grad=True` ([#902](https://github.com/Lightning-AI/metrics/pull/902))


## [0.7.2] - 2022-02-10

### Fixed

- Minor patches in JOSS paper.


## [0.7.1] - 2022-02-03

### Changed

- Used `torch.bucketize` in calibration error when `torch>1.8` for faster computations ([#769](https://github.com/Lightning-AI/metrics/pull/769))
- Improve mAP performance ([#742](https://github.com/Lightning-AI/metrics/pull/742))

### Fixed

- Fixed check for available modules ([#772](https://github.com/Lightning-AI/metrics/pull/772))
- Fixed Matthews correlation coefficient when the denominator is 0 ([#781](https://github.com/Lightning-AI/metrics/pull/781))


## [0.7.0] - 2022-01-17

### Added

- Added NLP metrics:
  - `MatchErrorRate` ([#619](https://github.com/Lightning-AI/metrics/pull/619))
  - `WordInfoLost` and `WordInfoPreserved` ([#630](https://github.com/Lightning-AI/metrics/pull/630))
  - `SQuAD` ([#623](https://github.com/Lightning-AI/metrics/pull/623))
  - `CHRFScore` ([#641](https://github.com/Lightning-AI/metrics/pull/641))
  - `TranslationEditRate` ([#646](https://github.com/Lightning-AI/metrics/pull/646))
  - `ExtendedEditDistance` ([#668](https://github.com/Lightning-AI/metrics/pull/668))
- Added `MultiScaleSSIM` into image metrics ([#679](https://github.com/Lightning-AI/metrics/pull/679))
- Added Signal to Distortion Ratio (`SDR`) to audio package ([#565](https://github.com/Lightning-AI/metrics/pull/565))
- Added `MinMaxMetric` to wrappers ([#556](https://github.com/Lightning-AI/metrics/pull/556))
- Added `ignore_index` to retrieval metrics ([#676](https://github.com/Lightning-AI/metrics/pull/676))
- Added support for multi references in `ROUGEScore` ([#680](https://github.com/Lightning-AI/metrics/pull/680))
- Added a default VSCode devcontainer configuration ([#621](https://github.com/Lightning-AI/metrics/pull/621))

### Changed

- Scalar metrics will now consistently have additional dimensions squeezed ([#622](https://github.com/Lightning-AI/metrics/pull/622))
- Metrics having third party dependencies removed from global import ([#463](https://github.com/Lightning-AI/metrics/pull/463))
- Untokenized for `BLEUScore` input stay consistent with all the other text metrics ([#640](https://github.com/Lightning-AI/metrics/pull/640))
- Arguments reordered for `TER`, `BLEUScore`, `SacreBLEUScore`, `CHRFScore` now expect input order as predictions first and target second ([#696](https://github.com/Lightning-AI/metrics/pull/696))
- Changed dtype of metric state from `torch.float` to `torch.long` in `ConfusionMatrix` to accommodate larger values ([#715](https://github.com/Lightning-AI/metrics/pull/715))
- Unify `preds`, `target` input argument's naming across all text metrics ([#723](https://github.com/Lightning-AI/metrics/pull/723), [#727](https://github.com/Lightning-AI/metrics/pull/727))
  * `bert`, `bleu`, `chrf`, `sacre_bleu`, `wip`, `wil`, `cer`, `ter`, `wer`, `mer`, `rouge`, `squad`

### Deprecated

- Renamed IoU -> Jaccard Index ([#662](https://github.com/Lightning-AI/metrics/pull/662))
- Renamed text WER metric ([#714](https://github.com/Lightning-AI/metrics/pull/714))
  * `functional.wer` -> `functional.word_error_rate`
  * `WER` -> `WordErrorRate`
- Renamed correlation coefficient classes: ([#710](https://github.com/Lightning-AI/metrics/pull/710))
  * `MatthewsCorrcoef` -> `MatthewsCorrCoef`
  * `PearsonCorrcoef` -> `PearsonCorrCoef`
  * `SpearmanCorrcoef` -> `SpearmanCorrCoef`
- Renamed audio STOI metric: ([#753](https://github.com/Lightning-AI/metrics/pull/753), [#758](https://github.com/Lightning-AI/metrics/pull/758))
  * `audio.STOI` to `audio.ShortTimeObjectiveIntelligibility`
  * `functional.audio.stoi` to `functional.audio.short_time_objective_intelligibility`
- Renamed audio PESQ metrics: ([#751](https://github.com/Lightning-AI/metrics/pull/751))
  * `functional.audio.pesq` -> `functional.audio.perceptual_evaluation_speech_quality`
  * `audio.PESQ` -> `audio.PerceptualEvaluationSpeechQuality`
- Renamed audio SDR metrics: ([#711](https://github.com/Lightning-AI/metrics/pull/711))
  * `functional.sdr` -> `functional.signal_distortion_ratio`
  * `functional.si_sdr` -> `functional.scale_invariant_signal_distortion_ratio`
  * `SDR` -> `SignalDistortionRatio`
  * `SI_SDR` -> `ScaleInvariantSignalDistortionRatio`
- Renamed audio SNR metrics: ([#712](https://github.com/Lightning-AI/metrics/pull/712))
  * `functional.snr` -> `functional.signal_distortion_ratio`
  * `functional.si_snr` -> `functional.scale_invariant_signal_noise_ratio`
  * `SNR` -> `SignalNoiseRatio`
  * `SI_SNR` -> `ScaleInvariantSignalNoiseRatio`
- Renamed F-score metrics: ([#731](https://github.com/Lightning-AI/metrics/pull/731), [#740](https://github.com/Lightning-AI/metrics/pull/740))
  * `functional.f1` ->  `functional.f1_score`
  * `F1` ->  `F1Score`
  * `functional.fbeta` ->  `functional.fbeta_score`
  * `FBeta` ->  `FBetaScore`
- Renamed Hinge metric: ([#734](https://github.com/Lightning-AI/metrics/pull/734))
  * `functional.hinge` ->  `functional.hinge_loss`
  * `Hinge` ->  `HingeLoss`
- Renamed image PSNR metrics ([#732](https://github.com/Lightning-AI/metrics/pull/732))
  * `functional.psnr` -> `functional.peak_signal_noise_ratio`
  * `PSNR` -> `PeakSignalNoiseRatio`
- Renamed image PIT metric: ([#737](https://github.com/Lightning-AI/metrics/pull/737))
  * `functional.pit` ->  `functional.permutation_invariant_training`
  * `PIT` ->  `PermutationInvariantTraining`
- Renamed image SSIM metric: ([#747](https://github.com/Lightning-AI/metrics/pull/747))
  * `functional.ssim` ->  `functional.scale_invariant_signal_noise_ratio`
  * `SSIM` ->  `StructuralSimilarityIndexMeasure`
- Renamed detection `MAP` to `MeanAveragePrecision` metric ([#754](https://github.com/Lightning-AI/metrics/pull/754))
- Renamed Fidelity & LPIPS image metric: ([#752](https://github.com/Lightning-AI/metrics/pull/752))
  * `image.FID` ->  `image.FrechetInceptionDistance`
  * `image.KID` ->  `image.KernelInceptionDistance`
  * `image.LPIPS` ->  `image.LearnedPerceptualImagePatchSimilarity`

### Removed

- Removed `embedding_similarity` metric ([#638](https://github.com/Lightning-AI/metrics/pull/638))
- Removed argument `concatenate_texts` from `wer` metric ([#638](https://github.com/Lightning-AI/metrics/pull/638))
- Removed arguments `newline_sep` and `decimal_places` from `rouge` metric ([#638](https://github.com/Lightning-AI/metrics/pull/638))

### Fixed

- Fixed MetricCollection kwargs filtering when no `kwargs` are present in update signature ([#707](https://github.com/Lightning-AI/metrics/pull/707))


## [0.6.2] - 2021-12-15

### Fixed

- Fixed `torch.sort` currently does not support bool `dtype` on CUDA ([#665](https://github.com/Lightning-AI/metrics/pull/665))
- Fixed mAP properly checks if ground truths are empty ([#684](https://github.com/Lightning-AI/metrics/pull/684))
- Fixed initialization of tensors to be on correct device for `MAP` metric ([#673](https://github.com/Lightning-AI/metrics/pull/673))


## [0.6.1] - 2021-12-06

### Changed

- Migrate MAP metrics from pycocotools to PyTorch ([#632](https://github.com/Lightning-AI/metrics/pull/632))
- Use `torch.topk` instead of `torch.argsort` in retrieval precision for speedup ([#627](https://github.com/Lightning-AI/metrics/pull/627))

### Fixed

- Fix empty predictions in MAP metric ([#594](https://github.com/Lightning-AI/metrics/pull/594), [#610](https://github.com/Lightning-AI/metrics/pull/610), [#624](https://github.com/Lightning-AI/metrics/pull/624))
- Fix edge case of AUROC with `average=weighted` on GPU ([#606](https://github.com/Lightning-AI/metrics/pull/606))
- Fixed `forward` in compositional metrics ([#645](https://github.com/Lightning-AI/metrics/pull/645))


## [0.6.0] - 2021-10-28

### Added

- Added audio metrics:
  - Perceptual Evaluation of Speech Quality (PESQ) ([#353](https://github.com/Lightning-AI/metrics/pull/353))
  - Short-Time Objective Intelligibility (STOI) ([#353](https://github.com/Lightning-AI/metrics/pull/353))
- Added Information retrieval metrics:
  - `RetrievalRPrecision` ([#577](https://github.com/Lightning-AI/metrics/pull/577))
  - `RetrievalHitRate` ([#576](https://github.com/Lightning-AI/metrics/pull/576))
- Added NLP metrics:
  - `SacreBLEUScore` ([#546](https://github.com/Lightning-AI/metrics/pull/546))
  - `CharErrorRate` ([#575](https://github.com/Lightning-AI/metrics/pull/575))
- Added other metrics:
  - Tweedie Deviance Score ([#499](https://github.com/Lightning-AI/metrics/pull/499))
  - Learned Perceptual Image Patch Similarity (LPIPS) ([#431](https://github.com/Lightning-AI/metrics/pull/431))
- Added `MAP` (mean average precision) metric to new detection package ([#467](https://github.com/Lightning-AI/metrics/pull/467))
- Added support for float targets in `nDCG` metric ([#437](https://github.com/Lightning-AI/metrics/pull/437))
- Added `average` argument to `AveragePrecision` metric for reducing multi-label and multi-class problems ([#477](https://github.com/Lightning-AI/metrics/pull/477))
- Added `MultioutputWrapper` ([#510](https://github.com/Lightning-AI/metrics/pull/510))
- Added metric sweeping:
  - `higher_is_better` as constant attribute ([#544](https://github.com/Lightning-AI/metrics/pull/544))
  - `higher_is_better` to rest of codebase ([#584](https://github.com/Lightning-AI/metrics/pull/584))
- Added simple aggregation metrics: `SumMetric`, `MeanMetric`, `CatMetric`, `MinMetric`, `MaxMetric` ([#506](https://github.com/Lightning-AI/metrics/pull/506))
- Added pairwise submodule with metrics ([#553](https://github.com/Lightning-AI/metrics/pull/553))
  - `pairwise_cosine_similarity`
  - `pairwise_euclidean_distance`
  - `pairwise_linear_similarity`
  - `pairwise_manhatten_distance`

### Changed

- `AveragePrecision` will now as default output the `macro` average for multilabel and multiclass problems ([#477](https://github.com/Lightning-AI/metrics/pull/477))
- `half`, `double`, `float` will no longer change the dtype of the metric states. Use `metric.set_dtype` instead ([#493](https://github.com/Lightning-AI/metrics/pull/493))
- Renamed `AverageMeter` to `MeanMetric` ([#506](https://github.com/Lightning-AI/metrics/pull/506))
- Changed `is_differentiable` from property to a constant attribute ([#551](https://github.com/Lightning-AI/metrics/pull/551))
- `ROC` and `AUROC` will no longer throw an error when either the positive or negative class is missing. Instead return 0 score and give a warning

### Deprecated

- Deprecated  `functional.self_supervised.embedding_similarity` in favour of new pairwise submodule

### Removed

- Removed `dtype` property ([#493](https://github.com/Lightning-AI/metrics/pull/493))

### Fixed

- Fixed bug in `F1` with `average='macro'` and `ignore_index!=None` ([#495](https://github.com/Lightning-AI/metrics/pull/495))
- Fixed bug in `pit` by using the returned first result to initialize device and type ([#533](https://github.com/Lightning-AI/metrics/pull/533))
- Fixed `SSIM` metric using too much memory ([#539](https://github.com/Lightning-AI/metrics/pull/539))
- Fixed bug where `device` property was not properly update when metric was a child of a module (#542)

## [0.5.1] - 2021-08-30

### Added

- Added `device` and `dtype` properties ([#462](https://github.com/Lightning-AI/metrics/pull/462))
- Added `TextTester` class for robustly testing text metrics ([#450](https://github.com/Lightning-AI/metrics/pull/450))

### Changed

- Added support for float targets in `nDCG` metric ([#437](https://github.com/Lightning-AI/metrics/pull/437))

### Removed

- Removed `rouge-score` as dependency for text package ([#443](https://github.com/Lightning-AI/metrics/pull/443))
- Removed `jiwer` as dependency for text package ([#446](https://github.com/Lightning-AI/metrics/pull/446))
- Removed `bert-score` as dependency for text package ([#473](https://github.com/Lightning-AI/metrics/pull/473))

### Fixed

- Fixed ranking of samples in `SpearmanCorrCoef` metric ([#448](https://github.com/Lightning-AI/metrics/pull/448))
- Fixed bug where compositional metrics where unable to sync because of type mismatch ([#454](https://github.com/Lightning-AI/metrics/pull/454))
- Fixed metric hashing ([#478](https://github.com/Lightning-AI/metrics/pull/478))
- Fixed `BootStrapper` metrics not working on GPU ([#462](https://github.com/Lightning-AI/metrics/pull/462))
- Fixed the semantic ordering of kernel height and width in `SSIM` metric ([#474](https://github.com/Lightning-AI/metrics/pull/474))


## [0.5.0] - 2021-08-09

### Added

- Added **Text-related (NLP) metrics**:
  - Word Error Rate (WER) ([#383](https://github.com/Lightning-AI/metrics/pull/383))
  - ROUGE ([#399](https://github.com/Lightning-AI/metrics/pull/399))
  - BERT score ([#424](https://github.com/Lightning-AI/metrics/pull/424))
  - BLUE score ([#360](https://github.com/Lightning-AI/metrics/pull/360))
- Added `MetricTracker` wrapper metric for keeping track of the same metric over multiple epochs ([#238](https://github.com/Lightning-AI/metrics/pull/238))
- Added other metrics:
  - Symmetric Mean Absolute Percentage error (SMAPE) ([#375](https://github.com/Lightning-AI/metrics/pull/375))
  - Calibration error ([#394](https://github.com/Lightning-AI/metrics/pull/394))
  - Permutation Invariant Training (PIT) ([#384](https://github.com/Lightning-AI/metrics/pull/384))
- Added support in `nDCG` metric for target with values larger than 1 ([#349](https://github.com/Lightning-AI/metrics/pull/349))
- Added support for negative targets in `nDCG` metric ([#378](https://github.com/Lightning-AI/metrics/pull/378))
- Added `None` as reduction option in `CosineSimilarity` metric ([#400](https://github.com/Lightning-AI/metrics/pull/400))
- Allowed passing labels in (n_samples, n_classes) to `AveragePrecision` ([#386](https://github.com/Lightning-AI/metrics/pull/386))

### Changed

- Moved `psnr` and `ssim` from `functional.regression.*` to `functional.image.*` ([#382](https://github.com/Lightning-AI/metrics/pull/382))
- Moved `image_gradient` from `functional.image_gradients` to `functional.image.gradients` ([#381](https://github.com/Lightning-AI/metrics/pull/381))
- Moved `R2Score` from `regression.r2score` to `regression.r2` ([#371](https://github.com/Lightning-AI/metrics/pull/371))
- Pearson metric now only store 6 statistics instead of all predictions and targets ([#380](https://github.com/Lightning-AI/metrics/pull/380))
- Use `torch.argmax` instead of `torch.topk` when `k=1` for better performance ([#419](https://github.com/Lightning-AI/metrics/pull/419))
- Moved check for number of samples in R2 score to support single sample updating ([#426](https://github.com/Lightning-AI/metrics/pull/426))

### Deprecated

- Rename `r2score` >> `r2_score` and `kldivergence` >> `kl_divergence` in `functional` ([#371](https://github.com/Lightning-AI/metrics/pull/371))
- Moved `bleu_score` from `functional.nlp` to `functional.text.bleu` ([#360](https://github.com/Lightning-AI/metrics/pull/360))

### Removed

- Removed restriction that `threshold` has to be in (0,1) range to support logit input (
    [#351](https://github.com/Lightning-AI/metrics/pull/351)
    [#401](https://github.com/Lightning-AI/metrics/pull/401))
- Removed restriction that `preds` could not be bigger than `num_classes` to support logit input ([#357](https://github.com/Lightning-AI/metrics/pull/357))
- Removed module `regression.psnr` and `regression.ssim` ([#382](https://github.com/Lightning-AI/metrics/pull/382)):
- Removed ([#379](https://github.com/Lightning-AI/metrics/pull/379)):
    * function `functional.mean_relative_error`
    * `num_thresholds` argument in `BinnedPrecisionRecallCurve`

### Fixed

- Fixed bug where classification metrics with `average='macro'` would lead to wrong result if a class was missing ([#303](https://github.com/Lightning-AI/metrics/pull/303))
- Fixed `weighted`, `multi-class` AUROC computation to allow for 0 observations of some class, as contribution to final AUROC is 0 ([#376](https://github.com/Lightning-AI/metrics/pull/376))
- Fixed that `_forward_cache` and `_computed` attributes are also moved to the correct device if metric is moved ([#413](https://github.com/Lightning-AI/metrics/pull/413))
- Fixed calculation in `IoU` metric when using `ignore_index` argument ([#328](https://github.com/Lightning-AI/metrics/pull/328))


## [0.4.1] - 2021-07-05

### Changed

- Extend typing ([#330](https://github.com/Lightning-AI/metrics/pull/330),
    [#332](https://github.com/Lightning-AI/metrics/pull/332),
    [#333](https://github.com/Lightning-AI/metrics/pull/333),
    [#335](https://github.com/Lightning-AI/metrics/pull/335),
    [#314](https://github.com/Lightning-AI/metrics/pull/314))

### Fixed

- Fixed DDP by `is_sync` logic to `Metric` ([#339](https://github.com/Lightning-AI/metrics/pull/339))


## [0.4.0] - 2021-06-29

### Added

- Added **Image-related metrics**:
  - Fréchet inception distance (FID) ([#213](https://github.com/Lightning-AI/metrics/pull/213))
  - Kernel Inception Distance (KID) ([#301](https://github.com/Lightning-AI/metrics/pull/301))
  - Inception Score ([#299](https://github.com/Lightning-AI/metrics/pull/299))
  - KL divergence ([#247](https://github.com/Lightning-AI/metrics/pull/247))
- Added **Audio metrics**: SNR, SI_SDR, SI_SNR ([#292](https://github.com/Lightning-AI/metrics/pull/292))
- Added other metrics:
  - Cosine Similarity ([#305](https://github.com/Lightning-AI/metrics/pull/305))
  - Specificity ([#210](https://github.com/Lightning-AI/metrics/pull/210))
  - Mean Absolute Percentage error (MAPE) ([#248](https://github.com/Lightning-AI/metrics/pull/248))
- Added `add_metrics` method to `MetricCollection` for adding additional metrics after initialization ([#221](https://github.com/Lightning-AI/metrics/pull/221))
- Added pre-gather reduction in the case of `dist_reduce_fx="cat"` to reduce communication cost ([#217](https://github.com/Lightning-AI/metrics/pull/217))
- Added better error message for `AUROC` when `num_classes` is not provided for multiclass input ([#244](https://github.com/Lightning-AI/metrics/pull/244))
- Added support for unnormalized scores (e.g. logits) in `Accuracy`, `Precision`, `Recall`, `FBeta`, `F1`, `StatScore`, `Hamming`, `ConfusionMatrix` metrics ([#200](https://github.com/Lightning-AI/metrics/pull/200))
- Added `squared` argument to `MeanSquaredError` for computing `RMSE` ([#249](https://github.com/Lightning-AI/metrics/pull/249))
- Added `is_differentiable` property to `ConfusionMatrix`, `F1`, `FBeta`, `Hamming`, `Hinge`, `IOU`, `MatthewsCorrcoef`, `Precision`, `Recall`, `PrecisionRecallCurve`, `ROC`, `StatScores` ([#253](https://github.com/Lightning-AI/metrics/pull/253))
- Added `sync` and `sync_context` methods for manually controlling when metric states are synced ([#302](https://github.com/Lightning-AI/metrics/pull/302))

### Changed

- Forward cache is reset when `reset` method is called ([#260](https://github.com/Lightning-AI/metrics/pull/260))
- Improved per-class metric handling for imbalanced datasets for `precision`, `recall`, `precision_recall`, `fbeta`, `f1`, `accuracy`, and `specificity` ([#204](https://github.com/Lightning-AI/metrics/pull/204))
- Decorated `torch.jit.unused` to `MetricCollection` forward ([#307](https://github.com/Lightning-AI/metrics/pull/307))
- Renamed `thresholds` argument to binned metrics for manually controlling the thresholds ([#322](https://github.com/Lightning-AI/metrics/pull/322))
- Extend typing ([#324](https://github.com/Lightning-AI/metrics/pull/324),
    [#326](https://github.com/Lightning-AI/metrics/pull/326),
    [#327](https://github.com/Lightning-AI/metrics/pull/327))

### Deprecated

- Deprecated `functional.mean_relative_error`, use `functional.mean_absolute_percentage_error` ([#248](https://github.com/Lightning-AI/metrics/pull/248))
- Deprecated `num_thresholds` argument in `BinnedPrecisionRecallCurve` ([#322](https://github.com/Lightning-AI/metrics/pull/322))

### Removed

- Removed argument `is_multiclass` ([#319](https://github.com/Lightning-AI/metrics/pull/319))

### Fixed

- AUC can also support more dimensional inputs when all but one dimension are of size 1 ([#242](https://github.com/Lightning-AI/metrics/pull/242))
- Fixed `dtype` of modular metrics after reset has been called ([#243](https://github.com/Lightning-AI/metrics/pull/243))
- Fixed calculation in `matthews_corrcoef` to correctly match formula ([#321](https://github.com/Lightning-AI/metrics/pull/321))

## [0.3.2] - 2021-05-10

### Added

- Added `is_differentiable` property:
    * To `AUC`, `AUROC`, `CohenKappa` and `AveragePrecision` ([#178](https://github.com/Lightning-AI/metrics/pull/178))
    * To `PearsonCorrCoef`, `SpearmanCorrcoef`, `R2Score` and `ExplainedVariance` ([#225](https://github.com/Lightning-AI/metrics/pull/225))

### Changed

- `MetricCollection` should return metrics with prefix on `items()`, `keys()` ([#209](https://github.com/Lightning-AI/metrics/pull/209))
- Calling `compute` before `update` will now give warning ([#164](https://github.com/Lightning-AI/metrics/pull/164))

### Removed

- Removed `numpy` as direct dependency ([#212](https://github.com/Lightning-AI/metrics/pull/212))

### Fixed

- Fixed auc calculation and add tests ([#197](https://github.com/Lightning-AI/metrics/pull/197))
- Fixed loading persisted metric states using `load_state_dict()` ([#202](https://github.com/Lightning-AI/metrics/pull/202))
- Fixed `PSNR` not working with `DDP` ([#214](https://github.com/Lightning-AI/metrics/pull/214))
- Fixed metric calculation with unequal batch sizes ([#220](https://github.com/Lightning-AI/metrics/pull/220))
- Fixed metric concatenation for list states for zero-dim input ([#229](https://github.com/Lightning-AI/metrics/pull/229))
- Fixed numerical instability in `AUROC` metric for large input ([#230](https://github.com/Lightning-AI/metrics/pull/230))

## [0.3.1] - 2021-04-21

- Cleaning remaining inconsistency and fix PL develop integration (
    [#191](https://github.com/Lightning-AI/metrics/pull/191),
    [#192](https://github.com/Lightning-AI/metrics/pull/192),
    [#193](https://github.com/Lightning-AI/metrics/pull/193),
    [#194](https://github.com/Lightning-AI/metrics/pull/194)
)


## [0.3.0] - 2021-04-20

### Added

- Added `BootStrapper` to easily calculate confidence intervals for metrics ([#101](https://github.com/Lightning-AI/metrics/pull/101))
- Added Binned metrics  ([#128](https://github.com/Lightning-AI/metrics/pull/128))
- Added metrics for Information Retrieval ([(PL^5032)](https://github.com/Lightning-AI/lightning/pull/5032)):
    * `RetrievalMAP` ([PL^5032](https://github.com/Lightning-AI/lightning/pull/5032))
    * `RetrievalMRR` ([#119](https://github.com/Lightning-AI/metrics/pull/119))
    * `RetrievalPrecision` ([#139](https://github.com/Lightning-AI/metrics/pull/139))
    * `RetrievalRecall` ([#146](https://github.com/Lightning-AI/metrics/pull/146))
    * `RetrievalNormalizedDCG` ([#160](https://github.com/Lightning-AI/metrics/pull/160))
    * `RetrievalFallOut` ([#161](https://github.com/Lightning-AI/metrics/pull/161))
- Added other metrics:
    * `CohenKappa` ([#69](https://github.com/Lightning-AI/metrics/pull/69))
    * `MatthewsCorrcoef` ([#98](https://github.com/Lightning-AI/metrics/pull/98))
    * `PearsonCorrcoef` ([#157](https://github.com/Lightning-AI/metrics/pull/157))
    * `SpearmanCorrcoef` ([#158](https://github.com/Lightning-AI/metrics/pull/158))
    * `Hinge` ([#120](https://github.com/Lightning-AI/metrics/pull/120))
- Added `average='micro'` as an option in AUROC for multilabel problems ([#110](https://github.com/Lightning-AI/metrics/pull/110))
- Added multilabel support to `ROC` metric ([#114](https://github.com/Lightning-AI/metrics/pull/114))
- Added testing for `half` precision ([#77](https://github.com/Lightning-AI/metrics/pull/77),
    [#135](https://github.com/Lightning-AI/metrics/pull/135)
)
- Added `AverageMeter` for ad-hoc averages of values ([#138](https://github.com/Lightning-AI/metrics/pull/138))
- Added `prefix` argument to `MetricCollection` ([#70](https://github.com/Lightning-AI/metrics/pull/70))
- Added `__getitem__` as metric arithmetic operation ([#142](https://github.com/Lightning-AI/metrics/pull/142))
- Added property `is_differentiable` to metrics and test for differentiability ([#154](https://github.com/Lightning-AI/metrics/pull/154))
- Added support for `average`, `ignore_index` and `mdmc_average` in `Accuracy` metric ([#166](https://github.com/Lightning-AI/metrics/pull/166))
- Added `postfix` arg to `MetricCollection` ([#188](https://github.com/Lightning-AI/metrics/pull/188))

### Changed

- Changed `ExplainedVariance` from storing all preds/targets to tracking 5 statistics ([#68](https://github.com/Lightning-AI/metrics/pull/68))
- Changed behaviour of `confusionmatrix` for multilabel data to better match `multilabel_confusion_matrix` from sklearn ([#134](https://github.com/Lightning-AI/metrics/pull/134))
- Updated FBeta arguments ([#111](https://github.com/Lightning-AI/metrics/pull/111))
- Changed `reset` method to use `detach.clone()` instead of `deepcopy` when resetting to default ([#163](https://github.com/Lightning-AI/metrics/pull/163))
- Metrics passed as dict to `MetricCollection` will now always be in deterministic order ([#173](https://github.com/Lightning-AI/metrics/pull/173))
- Allowed `MetricCollection` pass metrics as arguments ([#176](https://github.com/Lightning-AI/metrics/pull/176))

### Deprecated

- Rename argument `is_multiclass` -> `multiclass` ([#162](https://github.com/Lightning-AI/metrics/pull/162))

### Removed

- Prune remaining deprecated ([#92](https://github.com/Lightning-AI/metrics/pull/92))

### Fixed

- Fixed when `_stable_1d_sort` to work when `n>=N` ([PL^6177](https://github.com/Lightning-AI/lightning/pull/6177))
- Fixed `_computed` attribute not being correctly reset ([#147](https://github.com/Lightning-AI/metrics/pull/147))
- Fixed to Blau score ([#165](https://github.com/Lightning-AI/metrics/pull/165))
- Fixed backwards compatibility for logging with older version of pytorch-lightning ([#182](https://github.com/Lightning-AI/metrics/pull/182))


## [0.2.0] - 2021-03-12

### Changed

- Decoupled PL dependency ([#13](https://github.com/Lightning-AI/metrics/pull/13))
- Refactored functional - mimic the module-like structure: classification, regression, etc. ([#16](https://github.com/Lightning-AI/metrics/pull/16))
- Refactored utilities -  split to topics/submodules ([#14](https://github.com/Lightning-AI/metrics/pull/14))
- Refactored `MetricCollection` ([#19](https://github.com/Lightning-AI/metrics/pull/19))

### Removed

- Removed deprecated metrics from PL base ([#12](https://github.com/Lightning-AI/metrics/pull/12),
    [#15](https://github.com/Lightning-AI/metrics/pull/15))



## [0.1.0] - 2021-02-22

- Added `Accuracy` metric now generalizes to Top-k accuracy for (multi-dimensional) multi-class inputs using the `top_k` parameter ([PL^4838](https://github.com/Lightning-AI/lightning/pull/4838))
- Added `Accuracy` metric now enables the computation of subset accuracy for multi-label or multi-dimensional multi-class inputs with the `subset_accuracy` parameter ([PL^4838](https://github.com/Lightning-AI/lightning/pull/4838))
- Added `HammingDistance` metric to compute the hamming distance (loss) ([PL^4838](https://github.com/Lightning-AI/lightning/pull/4838))
- Added `StatScores` metric to compute the number of true positives, false positives, true negatives and false negatives ([PL^4839](https://github.com/Lightning-AI/lightning/pull/4839))
- Added `R2Score` metric ([PL^5241](https://github.com/Lightning-AI/lightning/pull/5241))
- Added `MetricCollection` ([PL^4318](https://github.com/Lightning-AI/lightning/pull/4318))
- Added `.clone()` method to metrics ([PL^4318](https://github.com/Lightning-AI/lightning/pull/4318))
- Added `IoU` class interface ([PL^4704](https://github.com/Lightning-AI/lightning/pull/4704))
- The `Recall` and `Precision` metrics (and their functional counterparts `recall` and `precision`) can now be generalized to Recall@K and Precision@K with the use of `top_k` parameter ([PL^4842](https://github.com/Lightning-AI/lightning/pull/4842))
- Added compositional metrics ([PL^5464](https://github.com/Lightning-AI/lightning/pull/5464))
- Added AUC/AUROC class interface ([PL^5479](https://github.com/Lightning-AI/lightning/pull/5479))
- Added `QuantizationAwareTraining` callback ([PL^5706](https://github.com/Lightning-AI/lightning/pull/5706))
- Added `ConfusionMatrix` class interface ([PL^4348](https://github.com/Lightning-AI/lightning/pull/4348))
- Added multiclass AUROC metric ([PL^4236](https://github.com/Lightning-AI/lightning/pull/4236))
- Added `PrecisionRecallCurve, ROC, AveragePrecision` class metric ([PL^4549](https://github.com/Lightning-AI/lightning/pull/4549))
- Classification metrics overhaul ([PL^4837](https://github.com/Lightning-AI/lightning/pull/4837))
- Added `F1` class metric ([PL^4656](https://github.com/Lightning-AI/lightning/pull/4656))
- Added metrics aggregation in Horovod and fixed early stopping ([PL^3775](https://github.com/Lightning-AI/lightning/pull/3775))
- Added `persistent(mode)` method to metrics, to enable and disable metric states being added to `state_dict` ([PL^4482](https://github.com/Lightning-AI/lightning/pull/4482))
- Added unification of regression metrics ([PL^4166](https://github.com/Lightning-AI/lightning/pull/4166))
- Added persistent flag to `Metric.add_state` ([PL^4195](https://github.com/Lightning-AI/lightning/pull/4195))
- Added classification metrics ([PL^4043](https://github.com/Lightning-AI/lightning/pull/4043))
- Added new Metrics API. ([PL^3868](https://github.com/Lightning-AI/lightning/pull/3868), [PL^3921](https://github.com/Lightning-AI/lightning/pull/3921))
- Added EMB similarity ([PL^3349](https://github.com/Lightning-AI/lightning/pull/3349))
- Added SSIM metrics ([PL^2671](https://github.com/Lightning-AI/lightning/pull/2671))
- Added BLEU metrics ([PL^2535](https://github.com/Lightning-AI/lightning/pull/2535))<|MERGE_RESOLUTION|>--- conflicted
+++ resolved
@@ -21,11 +21,8 @@
 )
 
 
-<<<<<<< HEAD
-=======
 - Added support for plotting of audio metrics through `.plot()` method ([#1434](https://github.com/Lightning-AI/metrics/pull/1434))
 
->>>>>>> 592d3d95
 
 - Added `classes` to output from `MAP` metric ([#1419](https://github.com/Lightning-AI/metrics/pull/1419))
 
