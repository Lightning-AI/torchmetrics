--- conflicted
+++ resolved
@@ -32,11 +32,10 @@
 - Scalar metrics will now consistently have additional dimensions squeezed ([#622](https://github.com/PyTorchLightning/metrics/pull/622))
 
 
-<<<<<<< HEAD
 - Metrics having third party dependencies removed from global import ([#463](https://github.com/PyTorchLightning/metrics/pull/463))
-=======
+
+
 - `BLEUScore` now expects untokenized input to stay consistent with all the other text metrics ([#640](https://github.com/PyTorchLightning/metrics/pull/640))
->>>>>>> 8d5b8bac
 
 
 ### Deprecated
