--- conflicted
+++ resolved
@@ -83,24 +83,20 @@
   * `SNR` -> `SignalNoiseRatio`
   * `SI_SNR` -> `ScaleInvariantSignalNoiseRatio`
 
-<<<<<<< HEAD
-=======
-
->>>>>>> 7b6736de
+
 - Renamed F-score metrics: ([#731](https://github.com/PyTorchLightning/metrics/pull/731))
   * `torchmetrics.functional.f1` -> `torchmetrics.functional.f1_score`
   * `torchmetrics.F1` -> `torchmetrics.F1Score`
 
-<<<<<<< HEAD
+
+- Renamed Hinge metric: ([#734](https://github.com/PyTorchLightning/metrics/pull/734))
+  * `torchmetrics.functional.hinge` -> `torchmetrics.functional.hinge_loss`
+  * `torchmetrics.Hinge` -> `torchmetrics.HingeLoss`
+
+
 - Renamed image metrics ([#732](https://github.com/PyTorchLightning/metrics/pull/732))
   * `functional.psnr` -> `functional.peak_signal_noise_ratio`
   * `PSNR` -> `PeakSignalNoiseRatio`
-=======
-
-- Renamed Hinge metric: ([#734](https://github.com/PyTorchLightning/metrics/pull/734))
-  * `torchmetrics.functional.hinge` -> `torchmetrics.functional.hinge_loss`
-  * `torchmetrics.Hinge` -> `torchmetrics.HingeLoss`
->>>>>>> 7b6736de
 
 
 ### Removed
