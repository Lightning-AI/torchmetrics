# Changelog
All notable changes to this project will be documented in this file.

The format is based on [Keep a Changelog](https://keepachangelog.com/en/1.0.0/),
and this project adheres to [Semantic Versioning](https://semver.org/spec/v2.0.0.html).

**Note: we move fast, but still we preserve 0.1 version (one feature release) back compatibility.**


## [UnReleased] - 2022-MM-DD

### Added

- Added source aggregated signal-to-distortion ratio (SA-SDR) metric ([#1882](https://github.com/Lightning-AI/torchmetrics/pull/1882)


- Added `VisualInformationFidelity` to image package ([#1830](https://github.com/Lightning-AI/torchmetrics/pull/1830))


- Added `EditDistance` to text package ([#1906](https://github.com/Lightning-AI/torchmetrics/pull/1906))


- Added warning to `PearsonCorrCoeff` if input has a very small variance for its given dtype ([#1926](https://github.com/Lightning-AI/torchmetrics/pull/1926))


<<<<<<< HEAD
- Added `EvaluationDistributedSampler` to utility for proper distributed evaluation ([#1886](https://github.com/Lightning-AI/torchmetrics/pull/1886))


=======
>>>>>>> ab742587
### Changed

-


### Removed

-


### Fixed

- Fixed bug in `CalibrationError` where calculations for double precision input was performed in float precision ([#1919](https://github.com/Lightning-AI/torchmetrics/pull/1919))


- Fixed bug related to the `prefix/postfix` arguments in `MetricCollection` and `ClasswiseWrapper` being duplicated ([#1918](https://github.com/Lightning-AI/torchmetrics/pull/1918))


## [1.0.1] - 2023-07-13

### Fixed
- Fixes corner case when using `MetricCollection` together with aggregation metrics ([#1896](https://github.com/Lightning-AI/torchmetrics/pull/1896))
- Fixed the use of `max_fpr` in `AUROC` metric when only one class is present ([#1895](https://github.com/Lightning-AI/torchmetrics/pull/1895))
- Fixed bug related to empty predictions for `IntersectionOverUnion` metric ([#1892](https://github.com/Lightning-AI/torchmetrics/pull/1892))
- Fixed bug related to `MeanMetric` and broadcasting of weights when Nans are present ([#1898](https://github.com/Lightning-AI/torchmetrics/pull/1898))
- Fixed bug related to expected input format of pycoco in `MeanAveragePrecision` ([#1913](https://github.com/Lightning-AI/torchmetrics/pull/1913))


## [1.0.0] - 2022-07-04

### Added

- Added `prefix` and `postfix` arguments to `ClasswiseWrapper` ([#1866](https://github.com/Lightning-AI/torchmetrics/pull/1866))
- Added speech-to-reverberation modulation energy ratio (SRMR) metric ([#1792](https://github.com/Lightning-AI/torchmetrics/pull/1792), [#1872](https://github.com/Lightning-AI/torchmetrics/pull/1872))
- Added new global arg `compute_with_cache` to control caching behaviour after `compute` method ([#1754](https://github.com/Lightning-AI/torchmetrics/pull/1754))
- Added `ComplexScaleInvariantSignalNoiseRatio` for audio package ([#1785](https://github.com/Lightning-AI/torchmetrics/pull/1785))
- Added `Running` wrapper for calculate running statistics ([#1752](https://github.com/Lightning-AI/torchmetrics/pull/1752))
- Added`RelativeAverageSpectralError` and `RootMeanSquaredErrorUsingSlidingWindow` to image package ([#816](https://github.com/PyTorchLightning/metrics/pull/816))
- Added support for `SpecificityAtSensitivity` Metric ([#1432](https://github.com/Lightning-AI/metrics/pull/1432))
- Added support for plotting of metrics through `.plot()` method (
    [#1328](https://github.com/Lightning-AI/metrics/pull/1328),
    [#1481](https://github.com/Lightning-AI/metrics/pull/1481),
    [#1480](https://github.com/Lightning-AI/metrics/pull/1480),
    [#1490](https://github.com/Lightning-AI/metrics/pull/1490),
    [#1581](https://github.com/Lightning-AI/metrics/pull/1581),
    [#1585](https://github.com/Lightning-AI/metrics/pull/1585),
    [#1593](https://github.com/Lightning-AI/metrics/pull/1593),
    [#1600](https://github.com/Lightning-AI/metrics/pull/1600),
    [#1605](https://github.com/Lightning-AI/metrics/pull/1605),
    [#1610](https://github.com/Lightning-AI/metrics/pull/1610),
    [#1609](https://github.com/Lightning-AI/metrics/pull/1609),
    [#1621](https://github.com/Lightning-AI/metrics/pull/1621),
    [#1624](https://github.com/Lightning-AI/metrics/pull/1624),
    [#1623](https://github.com/Lightning-AI/metrics/pull/1623),
    [#1638](https://github.com/Lightning-AI/metrics/pull/1638),
    [#1631](https://github.com/Lightning-AI/metrics/pull/1631),
    [#1650](https://github.com/Lightning-AI/metrics/pull/1650),
    [#1639](https://github.com/Lightning-AI/metrics/pull/1639),
    [#1660](https://github.com/Lightning-AI/metrics/pull/1660),
    [#1682](https://github.com/Lightning-AI/torchmetrics/pull/1682),
    [#1786](https://github.com/Lightning-AI/torchmetrics/pull/1786),
)
- Added support for plotting of audio metrics through `.plot()` method ([#1434](https://github.com/Lightning-AI/metrics/pull/1434))
- Added `classes` to output from `MAP` metric ([#1419](https://github.com/Lightning-AI/metrics/pull/1419))
- Added Binary group fairness metrics to classification package ([#1404](https://github.com/Lightning-AI/metrics/pull/1404))
- Added `MinkowskiDistance` to regression package ([#1362](https://github.com/Lightning-AI/metrics/pull/1362))
- Added `pairwise_minkowski_distance` to pairwise package ([#1362](https://github.com/Lightning-AI/metrics/pull/1362))
- Added new detection metric `PanopticQuality` (
    [#929](https://github.com/PyTorchLightning/metrics/pull/929),
    [#1527](https://github.com/PyTorchLightning/metrics/pull/1527),
)
- Added `PSNRB` metric ([#1421](https://github.com/Lightning-AI/metrics/pull/1421))
- Added `ClassificationTask` Enum and use in metrics ([#1479](https://github.com/Lightning-AI/metrics/pull/1479))
- Added `ignore_index` option to `exact_match` metric ([#1540](https://github.com/Lightning-AI/metrics/pull/1540))
- Add parameter `top_k` to `RetrievalMAP` ([#1501](https://github.com/Lightning-AI/metrics/pull/1501))
- Added support for deterministic evaluation on GPU for metrics that uses `torch.cumsum` operator ([#1499](https://github.com/Lightning-AI/metrics/pull/1499))
- Added support for plotting of aggregation metrics through `.plot()` method ([#1485](https://github.com/Lightning-AI/metrics/pull/1485))
- Added support for python 3.11 ([#1612](https://github.com/Lightning-AI/metrics/pull/1612))
- Added support for auto clamping of input for metrics that uses the `data_range` ([#1606](argument https://github.com/Lightning-AI/metrics/pull/1606))
- Added `ModifiedPanopticQuality` metric to detection package ([#1627](https://github.com/Lightning-AI/metrics/pull/1627))
- Added `PrecisionAtFixedRecall` metric to classification package ([#1683](https://github.com/Lightning-AI/torchmetrics/pull/1683))
- Added multiple metrics to detection package ([#1284](https://github.com/Lightning-AI/metrics/pull/1284))
  * `IntersectionOverUnion`
  * `GeneralizedIntersectionOverUnion`
  * `CompleteIntersectionOverUnion`
  * `DistanceIntersectionOverUnion`
- Added `MultitaskWrapper` to wrapper package ([#1762](https://github.com/Lightning-AI/torchmetrics/pull/1762))
- Added `RelativeSquaredError` metric to regression package ([#1765](https://github.com/Lightning-AI/torchmetrics/pull/1765))
- Added `MemorizationInformedFrechetInceptionDistance` metric to image package ([#1580](https://github.com/Lightning-AI/torchmetrics/pull/1580))


### Changed

- Changed `permutation_invariant_training` to allow using a `'permutation-wise'` metric function ([#1794](https://github.com/Lightning-AI/metrics/pull/1794))
- Changed `update_count` and `update_called` from private to public methods ([#1370](https://github.com/Lightning-AI/metrics/pull/1370))
- Raise exception for invalid kwargs in Metric base class ([#1427](https://github.com/Lightning-AI/metrics/pull/1427))
- Extend `EnumStr` raising `ValueError` for invalid value ([#1479](https://github.com/Lightning-AI/metrics/pull/1479))
- Improve speed and memory consumption of binned `PrecisionRecallCurve` with large number of samples ([#1493](https://github.com/Lightning-AI/metrics/pull/1493))
- Changed `__iter__` method from raising `NotImplementedError` to `TypeError` by setting to `None` ([#1538](https://github.com/Lightning-AI/metrics/pull/1538))
- `FID` metric will now raise an error if too few samples are provided ([#1655](https://github.com/Lightning-AI/metrics/pull/1655))
- Allowed FID with `torch.float64` ([#1628](https://github.com/Lightning-AI/metrics/pull/1628))
- Changed `LPIPS` implementation to no more rely on third-party package ([#1575](https://github.com/Lightning-AI/metrics/pull/1575))
- Changed FID matrix square root calculation from `scipy` to `torch` ([#1708](https://github.com/Lightning-AI/torchmetrics/pull/1708))
- Changed calculation in `PearsonCorrCoeff` to be more robust in certain cases  ([#1729](https://github.com/Lightning-AI/torchmetrics/pull/1729))
- Changed `MeanAveragePrecision` to `pycocotools` backend ([#1832](https://github.com/Lightning-AI/torchmetrics/pull/1832))


### Deprecated

- Deprecated domain metrics import from package root (
    [#1685](https://github.com/Lightning-AI/metrics/pull/1685),
    [#1694](https://github.com/Lightning-AI/metrics/pull/1694),
    [#1696](https://github.com/Lightning-AI/metrics/pull/1696),
    [#1699](https://github.com/Lightning-AI/metrics/pull/1699),
    [#1703](https://github.com/Lightning-AI/metrics/pull/1703),
)


### Removed

- Support for python 3.7 ([#1640](https://github.com/Lightning-AI/metrics/pull/1640))


### Fixed

- Fixed support in `MetricTracker` for `MultioutputWrapper` and nested structures ([#1608](https://github.com/Lightning-AI/metrics/pull/1608))
- Fixed restrictive check in `PearsonCorrCoef` ([#1649](https://github.com/Lightning-AI/metrics/pull/1649))
- Fixed integration with `jsonargparse` and `LightningCLI` ([#1651](https://github.com/Lightning-AI/metrics/pull/1651))
- Fixed corner case in calibration error for zero confidence input ([#1648](https://github.com/Lightning-AI/metrics/pull/1648))
- Fix precision-recall curve based computations for float target ([#1642](https://github.com/Lightning-AI/metrics/pull/1642))
- Fixed missing kwarg squeeze in `MultiOutputWrapper` ([#1675](https://github.com/Lightning-AI/torchmetrics/pull/1675))
- Fixed padding removal for 3d input in `MSSSIM` ([#1674](https://github.com/Lightning-AI/torchmetrics/pull/1674))
- Fixed `max_det_threshold` in MAP detection ([#1712](https://github.com/Lightning-AI/torchmetrics/pull/1712))
- Fixed states being saved in metrics that use `register_buffer` ([#1728](https://github.com/Lightning-AI/torchmetrics/pull/1728))
- Fixed states not being correctly synced and device transfered in `MeanAveragePrecision` for `iou_type="segm"` ([#1763](https://github.com/Lightning-AI/torchmetrics/pull/1763))
- Fixed use of `prefix` and `postfix` in nested `MetricCollection` ([#1773](https://github.com/Lightning-AI/torchmetrics/pull/1773))
- Fixed `ax` plotting logging in `MetricCollection ([#1783](https://github.com/Lightning-AI/torchmetrics/pull/1783))
- Fixed lookup for punkt sources being downloaded in `RougeScore` ([#1789](https://github.com/Lightning-AI/torchmetrics/pull/1789))
- Fixed integration with lightning for `CompositionalMetric` ([#1761](https://github.com/Lightning-AI/torchmetrics/pull/1761))
- Fixed several bugs in `SpectralDistortionIndex` metric ([#1808](https://github.com/Lightning-AI/torchmetrics/pull/1808))
- Fixed bug for corner cases in `MatthewsCorrCoef` (
    [#1812](https://github.com/Lightning-AI/torchmetrics/pull/1812),
    [#1863](https://github.com/Lightning-AI/torchmetrics/pull/1863)
)
- Fixed support for half precision in `PearsonCorrCoef` ([#1819](https://github.com/Lightning-AI/torchmetrics/pull/1819))
- Fixed number of bugs related to `average="macro"` in classification metrics ([#1821](https://github.com/Lightning-AI/torchmetrics/pull/1821))
- Fixed off-by-one issue when `ignore_index = num_classes + 1` in Multiclass-jaccard ([#1860](https://github.com/Lightning-AI/torchmetrics/pull/1860))


## [0.11.4] - 2023-03-10

### Fixed

- Fixed evaluation of `R2Score` with near constant target ([#1576](https://github.com/Lightning-AI/metrics/pull/1576))
- Fixed dtype conversion when metric is submodule ([#1583](https://github.com/Lightning-AI/metrics/pull/1583))
- Fixed bug related to `top_k>1` and `ignore_index!=None` in `StatScores` based metrics ([#1589](https://github.com/Lightning-AI/metrics/pull/1589))
- Fixed corner case for `PearsonCorrCoef` when running in ddp mode but only on single device ([#1587](https://github.com/Lightning-AI/metrics/pull/1587))
- Fixed overflow error for specific cases in `MAP` when big areas are calculated ([#1607](https://github.com/Lightning-AI/metrics/pull/1607))


## [0.11.3] - 2023-02-28

### Fixed

- Fixed classification metrics for `byte` input ([#1521](https://github.com/Lightning-AI/metrics/pull/1474))
- Fixed the use of `ignore_index` in `MulticlassJaccardIndex` ([#1386](https://github.com/Lightning-AI/metrics/pull/1386))


## [0.11.2] - 2023-02-21

### Fixed

- Fixed compatibility between XLA in `_bincount` function ([#1471](https://github.com/Lightning-AI/metrics/pull/1471))
- Fixed type hints in methods belonging to `MetricTracker` wrapper ([#1472](https://github.com/Lightning-AI/metrics/pull/1472))
- Fixed `multilabel` in `ExactMatch` ([#1474](https://github.com/Lightning-AI/metrics/pull/1474))


## [0.11.1] - 2023-01-30

### Fixed

- Fixed type checking on the `maximize` parameter at the initialization of `MetricTracker` ([#1428](https://github.com/Lightning-AI/metrics/issues/1428))
- Fixed mixed precision autocast for `SSIM` metric ([#1454](https://github.com/Lightning-AI/metrics/pull/1454))
- Fixed checking for `nltk.punkt` in `RougeScore` if a machine is not online ([#1456](https://github.com/Lightning-AI/metrics/pull/1456))
- Fixed wrongly reset method in `MultioutputWrapper` ([#1460](https://github.com/Lightning-AI/metrics/issues/1460))
- Fixed dtype checking in `PrecisionRecallCurve` for `target` tensor ([#1457](https://github.com/Lightning-AI/metrics/pull/1457))


## [0.11.0] - 2022-11-30

### Added

- Added `MulticlassExactMatch` to classification metrics ([#1343](https://github.com/Lightning-AI/metrics/pull/1343))
- Added `TotalVariation` to image package ([#978](https://github.com/Lightning-AI/metrics/pull/978))
- Added `CLIPScore` to new multimodal package ([#1314](https://github.com/Lightning-AI/metrics/pull/1314))
- Added regression metrics:
   * `KendallRankCorrCoef` ([#1271](https://github.com/Lightning-AI/metrics/pull/1271))
   * `LogCoshError` ([#1316](https://github.com/Lightning-AI/metrics/pull/1316))
- Added new nominal metrics:
  * `CramersV` ([#1298](https://github.com/Lightning-AI/metrics/pull/1298))
  * `PearsonsContingencyCoefficient` ([#1334](https://github.com/Lightning-AI/metrics/pull/1334))
  * `TschuprowsT` ([#1334](https://github.com/Lightning-AI/metrics/pull/1334))
  * `TheilsU` ([#1337](https://github.com/Lightning-AI/metrics/pull/1334))
- Added option to pass `distributed_available_fn` to metrics to allow checks for custom communication backend for making `dist_sync_fn` actually useful ([#1301](https://github.com/Lightning-AI/metrics/pull/1301))
- Added `normalize` argument to `Inception`, `FID`, `KID` metrics ([#1246](https://github.com/Lightning-AI/metrics/pull/1246))

### Changed

- Changed minimum Pytorch version to be 1.8 ([#1263](https://github.com/Lightning-AI/metrics/pull/1263))
- Changed interface for all functional and modular classification metrics after refactor ([#1252](https://github.com/Lightning-AI/metrics/pull/1252))

### Removed

- Removed deprecated `BinnedAveragePrecision`, `BinnedPrecisionRecallCurve`, `RecallAtFixedPrecision` ([#1251](https://github.com/Lightning-AI/metrics/pull/1251))
- Removed deprecated `LabelRankingAveragePrecision`, `LabelRankingLoss` and `CoverageError` ([#1251](https://github.com/Lightning-AI/metrics/pull/1251))
- Removed deprecated `KLDivergence` and `AUC` ([#1251](https://github.com/Lightning-AI/metrics/pull/1251))

### Fixed

- Fixed precision bug in `pairwise_euclidean_distance` ([#1352](https://github.com/Lightning-AI/metrics/pull/1352))

## [0.10.3] - 2022-11-16

### Fixed

- Fixed bug in `Metrictracker.best_metric` when `return_step=False` ([#1306](https://github.com/Lightning-AI/metrics/pull/1306))
- Fixed bug to prevent users from going into an infinite loop if trying to iterate of a single metric ([#1320](https://github.com/Lightning-AI/metrics/pull/1320))

## [0.10.2] - 2022-10-31

### Changed

- Changed in-place operation to out-of-place operation in `pairwise_cosine_similarity` ([#1288](https://github.com/Lightning-AI/metrics/pull/1288))

### Fixed

- Fixed high memory usage for certain classification metrics when `average='micro'` ([#1286](https://github.com/Lightning-AI/metrics/pull/1286))
- Fixed precision problems when `structural_similarity_index_measure` was used with autocast ([#1291](https://github.com/Lightning-AI/metrics/pull/1291))
- Fixed slow performance for confusion matrix based metrics ([#1302](https://github.com/Lightning-AI/metrics/pull/1302))
- Fixed restrictive dtype checking in `spearman_corrcoef` when used with autocast ([#1303](https://github.com/Lightning-AI/metrics/pull/1303))


## [0.10.1] - 2022-10-21

### Fixed

- Fixed broken clone method for classification metrics ([#1250](https://github.com/Lightning-AI/metrics/pull/1250))
- Fixed unintentional downloading of `nltk.punkt` when `lsum` not in `rouge_keys` ([#1258](https://github.com/Lightning-AI/metrics/pull/1258))
- Fixed type casting in `MAP` metric between `bool` and `float32` ([#1150](https://github.com/Lightning-AI/metrics/pull/1150))


## [0.10.0] - 2022-10-04

### Added

- Added a new NLP metric `InfoLM` ([#915](https://github.com/Lightning-AI/metrics/pull/915))
- Added `Perplexity` metric ([#922](https://github.com/Lightning-AI/metrics/pull/922))
- Added `ConcordanceCorrCoef` metric to regression package ([#1201](https://github.com/Lightning-AI/metrics/pull/1201))
- Added argument `normalize` to `LPIPS` metric ([#1216](https://github.com/Lightning-AI/metrics/pull/1216))
- Added support for multiprocessing of batches in `PESQ` metric ([#1227](https://github.com/Lightning-AI/metrics/pull/1227))
- Added support for multioutput in `PearsonCorrCoef` and `SpearmanCorrCoef` ([#1200](https://github.com/Lightning-AI/metrics/pull/1200))

### Changed

- Classification refactor (
    [#1054](https://github.com/Lightning-AI/metrics/pull/1054),
    [#1143](https://github.com/Lightning-AI/metrics/pull/1143),
    [#1145](https://github.com/Lightning-AI/metrics/pull/1145),
    [#1151](https://github.com/Lightning-AI/metrics/pull/1151),
    [#1159](https://github.com/Lightning-AI/metrics/pull/1159),
    [#1163](https://github.com/Lightning-AI/metrics/pull/1163),
    [#1167](https://github.com/Lightning-AI/metrics/pull/1167),
    [#1175](https://github.com/Lightning-AI/metrics/pull/1175),
    [#1189](https://github.com/Lightning-AI/metrics/pull/1189),
    [#1197](https://github.com/Lightning-AI/metrics/pull/1197),
    [#1215](https://github.com/Lightning-AI/metrics/pull/1215),
    [#1195](https://github.com/Lightning-AI/metrics/pull/1195)
)
- Changed update in `FID` metric to be done in online fashion to save memory ([#1199](https://github.com/Lightning-AI/metrics/pull/1199))
- Improved performance of retrieval metrics ([#1242](https://github.com/Lightning-AI/metrics/pull/1242))
- Changed `SSIM` and `MSSSIM` update to be online to reduce memory usage ([#1231](https://github.com/Lightning-AI/metrics/pull/1231))

### Deprecated

- Deprecated `BinnedAveragePrecision`, `BinnedPrecisionRecallCurve`, `BinnedRecallAtFixedPrecision` ([#1163](https://github.com/Lightning-AI/metrics/pull/1163))
  * `BinnedAveragePrecision` -> use `AveragePrecision` with `thresholds` arg
  * `BinnedPrecisionRecallCurve` -> use `AveragePrecisionRecallCurve` with `thresholds` arg
  * `BinnedRecallAtFixedPrecision` -> use `RecallAtFixedPrecision` with `thresholds` arg
- Renamed and refactored `LabelRankingAveragePrecision`, `LabelRankingLoss` and `CoverageError` ([#1167](https://github.com/Lightning-AI/metrics/pull/1167))
  * `LabelRankingAveragePrecision` -> `MultilabelRankingAveragePrecision`
  * `LabelRankingLoss` -> `MultilabelRankingLoss`
  * `CoverageError` -> `MultilabelCoverageError`
- Deprecated `KLDivergence` and `AUC` from classification package ([#1189](https://github.com/Lightning-AI/metrics/pull/1189))
  * `KLDivergence` moved to `regression` package
  * Instead of `AUC` use `torchmetrics.utils.compute.auc`

### Fixed

- Fixed a bug in `ssim` when `return_full_image=True` where the score was still reduced ([#1204](https://github.com/Lightning-AI/metrics/pull/1204))
- Fixed MPS support for:
  * MAE metric ([#1210](https://github.com/Lightning-AI/metrics/pull/1210))
  * Jaccard index ([#1205](https://github.com/Lightning-AI/metrics/pull/1205))
- Fixed bug in `ClasswiseWrapper` such that `compute` gave wrong result ([#1225](https://github.com/Lightning-AI/metrics/pull/1225))
- Fixed synchronization of empty list states ([#1219](https://github.com/Lightning-AI/metrics/pull/1219))


## [0.9.3] - 2022-08-22

### Added

- Added global option `sync_on_compute` to disable automatic synchronization when `compute` is called ([#1107](https://github.dev/Lightning-AI/metrics/pull/1107))

### Fixed

- Fixed missing reset in `ClasswiseWrapper` ([#1129](https://github.com/Lightning-AI/metrics/pull/1129))
- Fixed `JaccardIndex` multi-label compute ([#1125](https://github.com/Lightning-AI/metrics/pull/1125))
- Fix SSIM propagate device if `gaussian_kernel` is False, add test ([#1149](https://github.com/Lightning-AI/metrics/pull/1149))


## [0.9.2] - 2022-06-29

### Fixed

- Fixed mAP calculation for areas with 0 predictions ([#1080](https://github.com/Lightning-AI/metrics/pull/1080))
- Fixed bug where avg precision state and auroc state was not merge when using MetricCollections ([#1086](https://github.com/Lightning-AI/metrics/pull/1086))
- Skip box conversion if no boxes are present in `MeanAveragePrecision` ([#1097](https://github.com/Lightning-AI/metrics/pull/1097))
- Fixed inconsistency in docs and code when setting `average="none"` in `AvaragePrecision` metric ([#1116](https://github.com/Lightning-AI/metrics/pull/1116))


## [0.9.1] - 2022-06-08

### Added

- Added specific `RuntimeError` when metric object is on the wrong device ([#1056](https://github.com/Lightning-AI/metrics/pull/1056))
- Added an option to specify own n-gram weights for `BLEUScore` and `SacreBLEUScore` instead of using uniform weights only. ([#1075](https://github.com/Lightning-AI/metrics/pull/1075))

### Fixed

- Fixed aggregation metrics when input only contains zero ([#1070](https://github.com/Lightning-AI/metrics/pull/1070))
- Fixed `TypeError` when providing superclass arguments as `kwargs` ([#1069](https://github.com/Lightning-AI/metrics/pull/1069))
- Fixed bug related to state reference in metric collection when using compute groups ([#1076](https://github.com/Lightning-AI/metrics/pull/1076))


## [0.9.0] - 2022-05-30

### Added

- Added `RetrievalPrecisionRecallCurve` and `RetrievalRecallAtFixedPrecision` to retrieval package ([#951](https://github.com/Lightning-AI/metrics/pull/951))
- Added class property `full_state_update` that determines `forward` should call `update` once or twice (
    [#984](https://github.com/Lightning-AI/metrics/pull/984),
    [#1033](https://github.com/Lightning-AI/metrics/pull/1033))
- Added support for nested metric collections ([#1003](https://github.com/Lightning-AI/metrics/pull/1003))
- Added `Dice` to classification package ([#1021](https://github.com/Lightning-AI/metrics/pull/1021))
- Added support to segmentation type `segm` as IOU for mean average precision ([#822](https://github.com/Lightning-AI/metrics/pull/822))

### Changed

- Renamed `reduction` argument to `average` in Jaccard score and added additional options ([#874](https://github.com/Lightning-AI/metrics/pull/874))

### Removed

- Removed deprecated `compute_on_step` argument (
    [#962](https://github.com/Lightning-AI/metrics/pull/962),
    [#967](https://github.com/Lightning-AI/metrics/pull/967),
    [#979](https://github.com/Lightning-AI/metrics/pull/979),
    [#990](https://github.com/Lightning-AI/metrics/pull/990),
    [#991](https://github.com/Lightning-AI/metrics/pull/991),
    [#993](https://github.com/Lightning-AI/metrics/pull/993),
    [#1005](https://github.com/Lightning-AI/metrics/pull/1005),
    [#1004](https://github.com/Lightning-AI/metrics/pull/1004),
    [#1007](https://github.com/Lightning-AI/metrics/pull/1007)
)

### Fixed

- Fixed non-empty state dict for a few metrics ([#1012](https://github.com/Lightning-AI/metrics/pull/1012))
- Fixed bug when comparing states while finding compute groups ([#1022](https://github.com/Lightning-AI/metrics/pull/1022))
- Fixed `torch.double` support in stat score metrics ([#1023](https://github.com/Lightning-AI/metrics/pull/1023))
- Fixed `FID` calculation for non-equal size real and fake input ([#1028](https://github.com/Lightning-AI/metrics/pull/1028))
- Fixed case where `KLDivergence` could output `Nan` ([#1030](https://github.com/Lightning-AI/metrics/pull/1030))
- Fixed deterministic for PyTorch<1.8 ([#1035](https://github.com/Lightning-AI/metrics/pull/1035))
- Fixed default value for `mdmc_average` in `Accuracy` ([#1036](https://github.com/Lightning-AI/metrics/pull/1036))
- Fixed missing copy of property when using compute groups in `MetricCollection` ([#1052](https://github.com/Lightning-AI/metrics/pull/1052))


## [0.8.2] - 2022-05-06


### Fixed

- Fixed multi device aggregation in `PearsonCorrCoef` ([#998](https://github.com/Lightning-AI/metrics/pull/998))
- Fixed MAP metric when using custom list of thresholds ([#995](https://github.com/Lightning-AI/metrics/pull/995))
- Fixed compatibility between compute groups in `MetricCollection` and prefix/postfix arg ([#1007](https://github.com/Lightning-AI/metrics/pull/1008))
- Fixed compatibility with future Pytorch 1.12 in `safe_matmul` ([#1011](https://github.com/Lightning-AI/metrics/pull/1011), [#1014](https://github.com/Lightning-AI/metrics/pull/1014))


## [0.8.1] - 2022-04-27

### Changed

- Reimplemented the `signal_distortion_ratio` metric, which removed the absolute requirement of `fast-bss-eval` ([#964](https://github.com/Lightning-AI/metrics/pull/964))

### Fixed

- Fixed "Sort currently does not support bool dtype on CUDA" error in MAP for empty preds ([#983](https://github.com/Lightning-AI/metrics/pull/983))
- Fixed `BinnedPrecisionRecallCurve` when `thresholds` argument is not provided ([#968](https://github.com/Lightning-AI/metrics/pull/968))
- Fixed `CalibrationError` to work on logit input ([#985](https://github.com/Lightning-AI/metrics/pull/985))


## [0.8.0] - 2022-04-14

### Added

- Added `WeightedMeanAbsolutePercentageError` to regression package ([#948](https://github.com/Lightning-AI/metrics/pull/948))
- Added new classification metrics:
  * `CoverageError` ([#787](https://github.com/Lightning-AI/metrics/pull/787))
  * `LabelRankingAveragePrecision` and `LabelRankingLoss` ([#787](https://github.com/Lightning-AI/metrics/pull/787))
- Added new image metric:
  * `SpectralAngleMapper` ([#885](https://github.com/Lightning-AI/metrics/pull/885))
  * `ErrorRelativeGlobalDimensionlessSynthesis` ([#894](https://github.com/Lightning-AI/metrics/pull/894))
  * `UniversalImageQualityIndex` ([#824](https://github.com/Lightning-AI/metrics/pull/824))
  * `SpectralDistortionIndex` ([#873](https://github.com/Lightning-AI/metrics/pull/873))
- Added support for `MetricCollection` in `MetricTracker` ([#718](https://github.com/Lightning-AI/metrics/pull/718))
- Added support for 3D image and uniform kernel in `StructuralSimilarityIndexMeasure` ([#818](https://github.com/Lightning-AI/metrics/pull/818))
- Added smart update of `MetricCollection` ([#709](https://github.com/Lightning-AI/metrics/pull/709))
- Added `ClasswiseWrapper` for better logging of classification metrics with multiple output values ([#832](https://github.com/Lightning-AI/metrics/pull/832))
- Added `**kwargs` argument for passing additional arguments to base class ([#833](https://github.com/Lightning-AI/metrics/pull/833))
- Added negative `ignore_index` for the Accuracy metric ([#362](https://github.com/Lightning-AI/metrics/pull/362))
- Added `adaptive_k` for the `RetrievalPrecision` metric ([#910](https://github.com/Lightning-AI/metrics/pull/910))
- Added `reset_real_features` argument image quality assessment metrics ([#722](https://github.com/Lightning-AI/metrics/pull/722))
- Added new keyword argument `compute_on_cpu` to all metrics ([#867](https://github.com/Lightning-AI/metrics/pull/867))


### Changed

- Made `num_classes` in `jaccard_index` a required argument ([#853](https://github.com/Lightning-AI/metrics/pull/853), [#914](https://github.com/Lightning-AI/metrics/pull/914))
- Added normalizer, tokenizer to ROUGE metric ([#838](https://github.com/Lightning-AI/metrics/pull/838))
- Improved shape checking of `permutation_invariant_training` ([#864](https://github.com/Lightning-AI/metrics/pull/864))
- Allowed reduction `None` ([#891](https://github.com/Lightning-AI/metrics/pull/891))
- `MetricTracker.best_metric` will now give a warning when computing on metric that do not have a best ([#913](https://github.com/Lightning-AI/metrics/pull/913))

### Deprecated

- Deprecated argument `compute_on_step` ([#792](https://github.com/Lightning-AI/metrics/pull/792))
- Deprecated passing in `dist_sync_on_step`, `process_group`, `dist_sync_fn` direct argument ([#833](https://github.com/Lightning-AI/metrics/pull/833))

### Removed

- Removed support for versions of [Pytorch-Lightning](https://github.com/Lightning-AI/lightning) lower than v1.5 ([#788](https://github.com/Lightning-AI/metrics/pull/788))
- Removed deprecated functions, and warnings in Text ([#773](https://github.com/Lightning-AI/metrics/pull/773))
  * `WER` and `functional.wer`
- Removed deprecated functions and warnings in Image ([#796](https://github.com/Lightning-AI/metrics/pull/796))
  * `SSIM` and `functional.ssim`
  * `PSNR` and `functional.psnr`
- Removed deprecated functions, and warnings in classification and regression ([#806](https://github.com/Lightning-AI/metrics/pull/806))
  * `FBeta` and `functional.fbeta`
  * `F1` and `functional.f1`
  * `Hinge` and `functional.hinge`
  * `IoU` and `functional.iou`
  * `MatthewsCorrcoef`
  * `PearsonCorrcoef`
  * `SpearmanCorrcoef`
- Removed deprecated functions, and warnings in detection and pairwise ([#804](https://github.com/Lightning-AI/metrics/pull/804))
  * `MAP` and `functional.pairwise.manhatten`
- Removed deprecated functions, and warnings in Audio ([#805](https://github.com/Lightning-AI/metrics/pull/805))
  * `PESQ` and `functional.audio.pesq`
  * `PIT` and `functional.audio.pit`
  * `SDR` and `functional.audio.sdr` and `functional.audio.si_sdr`
  * `SNR` and `functional.audio.snr` and `functional.audio.si_snr`
  * `STOI` and `functional.audio.stoi`
- Removed unused `get_num_classes` from `torchmetrics.utilities.data` ([#914](https://github.com/Lightning-AI/metrics/pull/914))

### Fixed

- Fixed device mismatch for `MAP` metric in specific cases ([#950](https://github.com/Lightning-AI/metrics/pull/950))
- Improved testing speed ([#820](https://github.com/Lightning-AI/metrics/pull/820))
- Fixed compatibility of `ClasswiseWrapper` with the `prefix` argument of `MetricCollection` ([#843](https://github.com/Lightning-AI/metrics/pull/843))
- Fixed `BestScore` on GPU ([#912](https://github.com/Lightning-AI/metrics/pull/912))
- Fixed Lsum computation for `ROUGEScore` ([#944](https://github.com/Lightning-AI/metrics/pull/944))


## [0.7.3] - 2022-03-23

### Fixed

- Fixed unsafe log operation in `TweedieDeviace` for power=1 ([#847](https://github.com/Lightning-AI/metrics/pull/847))
- Fixed bug in MAP metric related to either no ground truth or no predictions ([#884](https://github.com/Lightning-AI/metrics/pull/884))
- Fixed `ConfusionMatrix`, `AUROC` and `AveragePrecision` on GPU when running in deterministic mode ([#900](https://github.com/Lightning-AI/metrics/pull/900))
- Fixed NaN or Inf results returned by `signal_distortion_ratio` ([#899](https://github.com/Lightning-AI/metrics/pull/899))
- Fixed memory leak when using `update` method with tensor where `requires_grad=True` ([#902](https://github.com/Lightning-AI/metrics/pull/902))


## [0.7.2] - 2022-02-10

### Fixed

- Minor patches in JOSS paper.


## [0.7.1] - 2022-02-03

### Changed

- Used `torch.bucketize` in calibration error when `torch>1.8` for faster computations ([#769](https://github.com/Lightning-AI/metrics/pull/769))
- Improve mAP performance ([#742](https://github.com/Lightning-AI/metrics/pull/742))

### Fixed

- Fixed check for available modules ([#772](https://github.com/Lightning-AI/metrics/pull/772))
- Fixed Matthews correlation coefficient when the denominator is 0 ([#781](https://github.com/Lightning-AI/metrics/pull/781))


## [0.7.0] - 2022-01-17

### Added

- Added NLP metrics:
  - `MatchErrorRate` ([#619](https://github.com/Lightning-AI/metrics/pull/619))
  - `WordInfoLost` and `WordInfoPreserved` ([#630](https://github.com/Lightning-AI/metrics/pull/630))
  - `SQuAD` ([#623](https://github.com/Lightning-AI/metrics/pull/623))
  - `CHRFScore` ([#641](https://github.com/Lightning-AI/metrics/pull/641))
  - `TranslationEditRate` ([#646](https://github.com/Lightning-AI/metrics/pull/646))
  - `ExtendedEditDistance` ([#668](https://github.com/Lightning-AI/metrics/pull/668))
- Added `MultiScaleSSIM` into image metrics ([#679](https://github.com/Lightning-AI/metrics/pull/679))
- Added Signal to Distortion Ratio (`SDR`) to audio package ([#565](https://github.com/Lightning-AI/metrics/pull/565))
- Added `MinMaxMetric` to wrappers ([#556](https://github.com/Lightning-AI/metrics/pull/556))
- Added `ignore_index` to retrieval metrics ([#676](https://github.com/Lightning-AI/metrics/pull/676))
- Added support for multi references in `ROUGEScore` ([#680](https://github.com/Lightning-AI/metrics/pull/680))
- Added a default VSCode devcontainer configuration ([#621](https://github.com/Lightning-AI/metrics/pull/621))

### Changed

- Scalar metrics will now consistently have additional dimensions squeezed ([#622](https://github.com/Lightning-AI/metrics/pull/622))
- Metrics having third party dependencies removed from global import ([#463](https://github.com/Lightning-AI/metrics/pull/463))
- Untokenized for `BLEUScore` input stay consistent with all the other text metrics ([#640](https://github.com/Lightning-AI/metrics/pull/640))
- Arguments reordered for `TER`, `BLEUScore`, `SacreBLEUScore`, `CHRFScore` now expect input order as predictions first and target second ([#696](https://github.com/Lightning-AI/metrics/pull/696))
- Changed dtype of metric state from `torch.float` to `torch.long` in `ConfusionMatrix` to accommodate larger values ([#715](https://github.com/Lightning-AI/metrics/pull/715))
- Unify `preds`, `target` input argument's naming across all text metrics ([#723](https://github.com/Lightning-AI/metrics/pull/723), [#727](https://github.com/Lightning-AI/metrics/pull/727))
  * `bert`, `bleu`, `chrf`, `sacre_bleu`, `wip`, `wil`, `cer`, `ter`, `wer`, `mer`, `rouge`, `squad`

### Deprecated

- Renamed IoU -> Jaccard Index ([#662](https://github.com/Lightning-AI/metrics/pull/662))
- Renamed text WER metric ([#714](https://github.com/Lightning-AI/metrics/pull/714))
  * `functional.wer` -> `functional.word_error_rate`
  * `WER` -> `WordErrorRate`
- Renamed correlation coefficient classes: ([#710](https://github.com/Lightning-AI/metrics/pull/710))
  * `MatthewsCorrcoef` -> `MatthewsCorrCoef`
  * `PearsonCorrcoef` -> `PearsonCorrCoef`
  * `SpearmanCorrcoef` -> `SpearmanCorrCoef`
- Renamed audio STOI metric: ([#753](https://github.com/Lightning-AI/metrics/pull/753), [#758](https://github.com/Lightning-AI/metrics/pull/758))
  * `audio.STOI` to `audio.ShortTimeObjectiveIntelligibility`
  * `functional.audio.stoi` to `functional.audio.short_time_objective_intelligibility`
- Renamed audio PESQ metrics: ([#751](https://github.com/Lightning-AI/metrics/pull/751))
  * `functional.audio.pesq` -> `functional.audio.perceptual_evaluation_speech_quality`
  * `audio.PESQ` -> `audio.PerceptualEvaluationSpeechQuality`
- Renamed audio SDR metrics: ([#711](https://github.com/Lightning-AI/metrics/pull/711))
  * `functional.sdr` -> `functional.signal_distortion_ratio`
  * `functional.si_sdr` -> `functional.scale_invariant_signal_distortion_ratio`
  * `SDR` -> `SignalDistortionRatio`
  * `SI_SDR` -> `ScaleInvariantSignalDistortionRatio`
- Renamed audio SNR metrics: ([#712](https://github.com/Lightning-AI/metrics/pull/712))
  * `functional.snr` -> `functional.signal_distortion_ratio`
  * `functional.si_snr` -> `functional.scale_invariant_signal_noise_ratio`
  * `SNR` -> `SignalNoiseRatio`
  * `SI_SNR` -> `ScaleInvariantSignalNoiseRatio`
- Renamed F-score metrics: ([#731](https://github.com/Lightning-AI/metrics/pull/731), [#740](https://github.com/Lightning-AI/metrics/pull/740))
  * `functional.f1` ->  `functional.f1_score`
  * `F1` ->  `F1Score`
  * `functional.fbeta` ->  `functional.fbeta_score`
  * `FBeta` ->  `FBetaScore`
- Renamed Hinge metric: ([#734](https://github.com/Lightning-AI/metrics/pull/734))
  * `functional.hinge` ->  `functional.hinge_loss`
  * `Hinge` ->  `HingeLoss`
- Renamed image PSNR metrics ([#732](https://github.com/Lightning-AI/metrics/pull/732))
  * `functional.psnr` -> `functional.peak_signal_noise_ratio`
  * `PSNR` -> `PeakSignalNoiseRatio`
- Renamed image PIT metric: ([#737](https://github.com/Lightning-AI/metrics/pull/737))
  * `functional.pit` ->  `functional.permutation_invariant_training`
  * `PIT` ->  `PermutationInvariantTraining`
- Renamed image SSIM metric: ([#747](https://github.com/Lightning-AI/metrics/pull/747))
  * `functional.ssim` ->  `functional.scale_invariant_signal_noise_ratio`
  * `SSIM` ->  `StructuralSimilarityIndexMeasure`
- Renamed detection `MAP` to `MeanAveragePrecision` metric ([#754](https://github.com/Lightning-AI/metrics/pull/754))
- Renamed Fidelity & LPIPS image metric: ([#752](https://github.com/Lightning-AI/metrics/pull/752))
  * `image.FID` ->  `image.FrechetInceptionDistance`
  * `image.KID` ->  `image.KernelInceptionDistance`
  * `image.LPIPS` ->  `image.LearnedPerceptualImagePatchSimilarity`

### Removed

- Removed `embedding_similarity` metric ([#638](https://github.com/Lightning-AI/metrics/pull/638))
- Removed argument `concatenate_texts` from `wer` metric ([#638](https://github.com/Lightning-AI/metrics/pull/638))
- Removed arguments `newline_sep` and `decimal_places` from `rouge` metric ([#638](https://github.com/Lightning-AI/metrics/pull/638))

### Fixed

- Fixed MetricCollection kwargs filtering when no `kwargs` are present in update signature ([#707](https://github.com/Lightning-AI/metrics/pull/707))


## [0.6.2] - 2021-12-15

### Fixed

- Fixed `torch.sort` currently does not support bool `dtype` on CUDA ([#665](https://github.com/Lightning-AI/metrics/pull/665))
- Fixed mAP properly checks if ground truths are empty ([#684](https://github.com/Lightning-AI/metrics/pull/684))
- Fixed initialization of tensors to be on correct device for `MAP` metric ([#673](https://github.com/Lightning-AI/metrics/pull/673))


## [0.6.1] - 2021-12-06

### Changed

- Migrate MAP metrics from pycocotools to PyTorch ([#632](https://github.com/Lightning-AI/metrics/pull/632))
- Use `torch.topk` instead of `torch.argsort` in retrieval precision for speedup ([#627](https://github.com/Lightning-AI/metrics/pull/627))

### Fixed

- Fix empty predictions in MAP metric ([#594](https://github.com/Lightning-AI/metrics/pull/594), [#610](https://github.com/Lightning-AI/metrics/pull/610), [#624](https://github.com/Lightning-AI/metrics/pull/624))
- Fix edge case of AUROC with `average=weighted` on GPU ([#606](https://github.com/Lightning-AI/metrics/pull/606))
- Fixed `forward` in compositional metrics ([#645](https://github.com/Lightning-AI/metrics/pull/645))


## [0.6.0] - 2021-10-28

### Added

- Added audio metrics:
  - Perceptual Evaluation of Speech Quality (PESQ) ([#353](https://github.com/Lightning-AI/metrics/pull/353))
  - Short-Time Objective Intelligibility (STOI) ([#353](https://github.com/Lightning-AI/metrics/pull/353))
- Added Information retrieval metrics:
  - `RetrievalRPrecision` ([#577](https://github.com/Lightning-AI/metrics/pull/577))
  - `RetrievalHitRate` ([#576](https://github.com/Lightning-AI/metrics/pull/576))
- Added NLP metrics:
  - `SacreBLEUScore` ([#546](https://github.com/Lightning-AI/metrics/pull/546))
  - `CharErrorRate` ([#575](https://github.com/Lightning-AI/metrics/pull/575))
- Added other metrics:
  - Tweedie Deviance Score ([#499](https://github.com/Lightning-AI/metrics/pull/499))
  - Learned Perceptual Image Patch Similarity (LPIPS) ([#431](https://github.com/Lightning-AI/metrics/pull/431))
- Added `MAP` (mean average precision) metric to new detection package ([#467](https://github.com/Lightning-AI/metrics/pull/467))
- Added support for float targets in `nDCG` metric ([#437](https://github.com/Lightning-AI/metrics/pull/437))
- Added `average` argument to `AveragePrecision` metric for reducing multi-label and multi-class problems ([#477](https://github.com/Lightning-AI/metrics/pull/477))
- Added `MultioutputWrapper` ([#510](https://github.com/Lightning-AI/metrics/pull/510))
- Added metric sweeping:
  - `higher_is_better` as constant attribute ([#544](https://github.com/Lightning-AI/metrics/pull/544))
  - `higher_is_better` to rest of codebase ([#584](https://github.com/Lightning-AI/metrics/pull/584))
- Added simple aggregation metrics: `SumMetric`, `MeanMetric`, `CatMetric`, `MinMetric`, `MaxMetric` ([#506](https://github.com/Lightning-AI/metrics/pull/506))
- Added pairwise submodule with metrics ([#553](https://github.com/Lightning-AI/metrics/pull/553))
  - `pairwise_cosine_similarity`
  - `pairwise_euclidean_distance`
  - `pairwise_linear_similarity`
  - `pairwise_manhatten_distance`

### Changed

- `AveragePrecision` will now as default output the `macro` average for multilabel and multiclass problems ([#477](https://github.com/Lightning-AI/metrics/pull/477))
- `half`, `double`, `float` will no longer change the dtype of the metric states. Use `metric.set_dtype` instead ([#493](https://github.com/Lightning-AI/metrics/pull/493))
- Renamed `AverageMeter` to `MeanMetric` ([#506](https://github.com/Lightning-AI/metrics/pull/506))
- Changed `is_differentiable` from property to a constant attribute ([#551](https://github.com/Lightning-AI/metrics/pull/551))
- `ROC` and `AUROC` will no longer throw an error when either the positive or negative class is missing. Instead return 0 score and give a warning

### Deprecated

- Deprecated  `functional.self_supervised.embedding_similarity` in favour of new pairwise submodule

### Removed

- Removed `dtype` property ([#493](https://github.com/Lightning-AI/metrics/pull/493))

### Fixed

- Fixed bug in `F1` with `average='macro'` and `ignore_index!=None` ([#495](https://github.com/Lightning-AI/metrics/pull/495))
- Fixed bug in `pit` by using the returned first result to initialize device and type ([#533](https://github.com/Lightning-AI/metrics/pull/533))
- Fixed `SSIM` metric using too much memory ([#539](https://github.com/Lightning-AI/metrics/pull/539))
- Fixed bug where `device` property was not properly update when metric was a child of a module (#542)

## [0.5.1] - 2021-08-30

### Added

- Added `device` and `dtype` properties ([#462](https://github.com/Lightning-AI/metrics/pull/462))
- Added `TextTester` class for robustly testing text metrics ([#450](https://github.com/Lightning-AI/metrics/pull/450))

### Changed

- Added support for float targets in `nDCG` metric ([#437](https://github.com/Lightning-AI/metrics/pull/437))

### Removed

- Removed `rouge-score` as dependency for text package ([#443](https://github.com/Lightning-AI/metrics/pull/443))
- Removed `jiwer` as dependency for text package ([#446](https://github.com/Lightning-AI/metrics/pull/446))
- Removed `bert-score` as dependency for text package ([#473](https://github.com/Lightning-AI/metrics/pull/473))

### Fixed

- Fixed ranking of samples in `SpearmanCorrCoef` metric ([#448](https://github.com/Lightning-AI/metrics/pull/448))
- Fixed bug where compositional metrics where unable to sync because of type mismatch ([#454](https://github.com/Lightning-AI/metrics/pull/454))
- Fixed metric hashing ([#478](https://github.com/Lightning-AI/metrics/pull/478))
- Fixed `BootStrapper` metrics not working on GPU ([#462](https://github.com/Lightning-AI/metrics/pull/462))
- Fixed the semantic ordering of kernel height and width in `SSIM` metric ([#474](https://github.com/Lightning-AI/metrics/pull/474))


## [0.5.0] - 2021-08-09

### Added

- Added **Text-related (NLP) metrics**:
  - Word Error Rate (WER) ([#383](https://github.com/Lightning-AI/metrics/pull/383))
  - ROUGE ([#399](https://github.com/Lightning-AI/metrics/pull/399))
  - BERT score ([#424](https://github.com/Lightning-AI/metrics/pull/424))
  - BLUE score ([#360](https://github.com/Lightning-AI/metrics/pull/360))
- Added `MetricTracker` wrapper metric for keeping track of the same metric over multiple epochs ([#238](https://github.com/Lightning-AI/metrics/pull/238))
- Added other metrics:
  - Symmetric Mean Absolute Percentage error (SMAPE) ([#375](https://github.com/Lightning-AI/metrics/pull/375))
  - Calibration error ([#394](https://github.com/Lightning-AI/metrics/pull/394))
  - Permutation Invariant Training (PIT) ([#384](https://github.com/Lightning-AI/metrics/pull/384))
- Added support in `nDCG` metric for target with values larger than 1 ([#349](https://github.com/Lightning-AI/metrics/pull/349))
- Added support for negative targets in `nDCG` metric ([#378](https://github.com/Lightning-AI/metrics/pull/378))
- Added `None` as reduction option in `CosineSimilarity` metric ([#400](https://github.com/Lightning-AI/metrics/pull/400))
- Allowed passing labels in (n_samples, n_classes) to `AveragePrecision` ([#386](https://github.com/Lightning-AI/metrics/pull/386))

### Changed

- Moved `psnr` and `ssim` from `functional.regression.*` to `functional.image.*` ([#382](https://github.com/Lightning-AI/metrics/pull/382))
- Moved `image_gradient` from `functional.image_gradients` to `functional.image.gradients` ([#381](https://github.com/Lightning-AI/metrics/pull/381))
- Moved `R2Score` from `regression.r2score` to `regression.r2` ([#371](https://github.com/Lightning-AI/metrics/pull/371))
- Pearson metric now only store 6 statistics instead of all predictions and targets ([#380](https://github.com/Lightning-AI/metrics/pull/380))
- Use `torch.argmax` instead of `torch.topk` when `k=1` for better performance ([#419](https://github.com/Lightning-AI/metrics/pull/419))
- Moved check for number of samples in R2 score to support single sample updating ([#426](https://github.com/Lightning-AI/metrics/pull/426))

### Deprecated

- Rename `r2score` >> `r2_score` and `kldivergence` >> `kl_divergence` in `functional` ([#371](https://github.com/Lightning-AI/metrics/pull/371))
- Moved `bleu_score` from `functional.nlp` to `functional.text.bleu` ([#360](https://github.com/Lightning-AI/metrics/pull/360))

### Removed

- Removed restriction that `threshold` has to be in (0,1) range to support logit input (
    [#351](https://github.com/Lightning-AI/metrics/pull/351)
    [#401](https://github.com/Lightning-AI/metrics/pull/401))
- Removed restriction that `preds` could not be bigger than `num_classes` to support logit input ([#357](https://github.com/Lightning-AI/metrics/pull/357))
- Removed module `regression.psnr` and `regression.ssim` ([#382](https://github.com/Lightning-AI/metrics/pull/382)):
- Removed ([#379](https://github.com/Lightning-AI/metrics/pull/379)):
    * function `functional.mean_relative_error`
    * `num_thresholds` argument in `BinnedPrecisionRecallCurve`

### Fixed

- Fixed bug where classification metrics with `average='macro'` would lead to wrong result if a class was missing ([#303](https://github.com/Lightning-AI/metrics/pull/303))
- Fixed `weighted`, `multi-class` AUROC computation to allow for 0 observations of some class, as contribution to final AUROC is 0 ([#376](https://github.com/Lightning-AI/metrics/pull/376))
- Fixed that `_forward_cache` and `_computed` attributes are also moved to the correct device if metric is moved ([#413](https://github.com/Lightning-AI/metrics/pull/413))
- Fixed calculation in `IoU` metric when using `ignore_index` argument ([#328](https://github.com/Lightning-AI/metrics/pull/328))


## [0.4.1] - 2021-07-05

### Changed

- Extend typing ([#330](https://github.com/Lightning-AI/metrics/pull/330),
    [#332](https://github.com/Lightning-AI/metrics/pull/332),
    [#333](https://github.com/Lightning-AI/metrics/pull/333),
    [#335](https://github.com/Lightning-AI/metrics/pull/335),
    [#314](https://github.com/Lightning-AI/metrics/pull/314))

### Fixed

- Fixed DDP by `is_sync` logic to `Metric` ([#339](https://github.com/Lightning-AI/metrics/pull/339))


## [0.4.0] - 2021-06-29

### Added

- Added **Image-related metrics**:
  - Fréchet inception distance (FID) ([#213](https://github.com/Lightning-AI/metrics/pull/213))
  - Kernel Inception Distance (KID) ([#301](https://github.com/Lightning-AI/metrics/pull/301))
  - Inception Score ([#299](https://github.com/Lightning-AI/metrics/pull/299))
  - KL divergence ([#247](https://github.com/Lightning-AI/metrics/pull/247))
- Added **Audio metrics**: SNR, SI_SDR, SI_SNR ([#292](https://github.com/Lightning-AI/metrics/pull/292))
- Added other metrics:
  - Cosine Similarity ([#305](https://github.com/Lightning-AI/metrics/pull/305))
  - Specificity ([#210](https://github.com/Lightning-AI/metrics/pull/210))
  - Mean Absolute Percentage error (MAPE) ([#248](https://github.com/Lightning-AI/metrics/pull/248))
- Added `add_metrics` method to `MetricCollection` for adding additional metrics after initialization ([#221](https://github.com/Lightning-AI/metrics/pull/221))
- Added pre-gather reduction in the case of `dist_reduce_fx="cat"` to reduce communication cost ([#217](https://github.com/Lightning-AI/metrics/pull/217))
- Added better error message for `AUROC` when `num_classes` is not provided for multiclass input ([#244](https://github.com/Lightning-AI/metrics/pull/244))
- Added support for unnormalized scores (e.g. logits) in `Accuracy`, `Precision`, `Recall`, `FBeta`, `F1`, `StatScore`, `Hamming`, `ConfusionMatrix` metrics ([#200](https://github.com/Lightning-AI/metrics/pull/200))
- Added `squared` argument to `MeanSquaredError` for computing `RMSE` ([#249](https://github.com/Lightning-AI/metrics/pull/249))
- Added `is_differentiable` property to `ConfusionMatrix`, `F1`, `FBeta`, `Hamming`, `Hinge`, `IOU`, `MatthewsCorrcoef`, `Precision`, `Recall`, `PrecisionRecallCurve`, `ROC`, `StatScores` ([#253](https://github.com/Lightning-AI/metrics/pull/253))
- Added `sync` and `sync_context` methods for manually controlling when metric states are synced ([#302](https://github.com/Lightning-AI/metrics/pull/302))

### Changed

- Forward cache is reset when `reset` method is called ([#260](https://github.com/Lightning-AI/metrics/pull/260))
- Improved per-class metric handling for imbalanced datasets for `precision`, `recall`, `precision_recall`, `fbeta`, `f1`, `accuracy`, and `specificity` ([#204](https://github.com/Lightning-AI/metrics/pull/204))
- Decorated `torch.jit.unused` to `MetricCollection` forward ([#307](https://github.com/Lightning-AI/metrics/pull/307))
- Renamed `thresholds` argument to binned metrics for manually controlling the thresholds ([#322](https://github.com/Lightning-AI/metrics/pull/322))
- Extend typing ([#324](https://github.com/Lightning-AI/metrics/pull/324),
    [#326](https://github.com/Lightning-AI/metrics/pull/326),
    [#327](https://github.com/Lightning-AI/metrics/pull/327))

### Deprecated

- Deprecated `functional.mean_relative_error`, use `functional.mean_absolute_percentage_error` ([#248](https://github.com/Lightning-AI/metrics/pull/248))
- Deprecated `num_thresholds` argument in `BinnedPrecisionRecallCurve` ([#322](https://github.com/Lightning-AI/metrics/pull/322))

### Removed

- Removed argument `is_multiclass` ([#319](https://github.com/Lightning-AI/metrics/pull/319))

### Fixed

- AUC can also support more dimensional inputs when all but one dimension are of size 1 ([#242](https://github.com/Lightning-AI/metrics/pull/242))
- Fixed `dtype` of modular metrics after reset has been called ([#243](https://github.com/Lightning-AI/metrics/pull/243))
- Fixed calculation in `matthews_corrcoef` to correctly match formula ([#321](https://github.com/Lightning-AI/metrics/pull/321))

## [0.3.2] - 2021-05-10

### Added

- Added `is_differentiable` property:
    * To `AUC`, `AUROC`, `CohenKappa` and `AveragePrecision` ([#178](https://github.com/Lightning-AI/metrics/pull/178))
    * To `PearsonCorrCoef`, `SpearmanCorrcoef`, `R2Score` and `ExplainedVariance` ([#225](https://github.com/Lightning-AI/metrics/pull/225))

### Changed

- `MetricCollection` should return metrics with prefix on `items()`, `keys()` ([#209](https://github.com/Lightning-AI/metrics/pull/209))
- Calling `compute` before `update` will now give warning ([#164](https://github.com/Lightning-AI/metrics/pull/164))

### Removed

- Removed `numpy` as direct dependency ([#212](https://github.com/Lightning-AI/metrics/pull/212))

### Fixed

- Fixed auc calculation and add tests ([#197](https://github.com/Lightning-AI/metrics/pull/197))
- Fixed loading persisted metric states using `load_state_dict()` ([#202](https://github.com/Lightning-AI/metrics/pull/202))
- Fixed `PSNR` not working with `DDP` ([#214](https://github.com/Lightning-AI/metrics/pull/214))
- Fixed metric calculation with unequal batch sizes ([#220](https://github.com/Lightning-AI/metrics/pull/220))
- Fixed metric concatenation for list states for zero-dim input ([#229](https://github.com/Lightning-AI/metrics/pull/229))
- Fixed numerical instability in `AUROC` metric for large input ([#230](https://github.com/Lightning-AI/metrics/pull/230))

## [0.3.1] - 2021-04-21

- Cleaning remaining inconsistency and fix PL develop integration (
    [#191](https://github.com/Lightning-AI/metrics/pull/191),
    [#192](https://github.com/Lightning-AI/metrics/pull/192),
    [#193](https://github.com/Lightning-AI/metrics/pull/193),
    [#194](https://github.com/Lightning-AI/metrics/pull/194)
)


## [0.3.0] - 2021-04-20

### Added

- Added `BootStrapper` to easily calculate confidence intervals for metrics ([#101](https://github.com/Lightning-AI/metrics/pull/101))
- Added Binned metrics  ([#128](https://github.com/Lightning-AI/metrics/pull/128))
- Added metrics for Information Retrieval ([(PL^5032)](https://github.com/Lightning-AI/lightning/pull/5032)):
    * `RetrievalMAP` ([PL^5032](https://github.com/Lightning-AI/lightning/pull/5032))
    * `RetrievalMRR` ([#119](https://github.com/Lightning-AI/metrics/pull/119))
    * `RetrievalPrecision` ([#139](https://github.com/Lightning-AI/metrics/pull/139))
    * `RetrievalRecall` ([#146](https://github.com/Lightning-AI/metrics/pull/146))
    * `RetrievalNormalizedDCG` ([#160](https://github.com/Lightning-AI/metrics/pull/160))
    * `RetrievalFallOut` ([#161](https://github.com/Lightning-AI/metrics/pull/161))
- Added other metrics:
    * `CohenKappa` ([#69](https://github.com/Lightning-AI/metrics/pull/69))
    * `MatthewsCorrcoef` ([#98](https://github.com/Lightning-AI/metrics/pull/98))
    * `PearsonCorrcoef` ([#157](https://github.com/Lightning-AI/metrics/pull/157))
    * `SpearmanCorrcoef` ([#158](https://github.com/Lightning-AI/metrics/pull/158))
    * `Hinge` ([#120](https://github.com/Lightning-AI/metrics/pull/120))
- Added `average='micro'` as an option in AUROC for multilabel problems ([#110](https://github.com/Lightning-AI/metrics/pull/110))
- Added multilabel support to `ROC` metric ([#114](https://github.com/Lightning-AI/metrics/pull/114))
- Added testing for `half` precision ([#77](https://github.com/Lightning-AI/metrics/pull/77),
    [#135](https://github.com/Lightning-AI/metrics/pull/135)
)
- Added `AverageMeter` for ad-hoc averages of values ([#138](https://github.com/Lightning-AI/metrics/pull/138))
- Added `prefix` argument to `MetricCollection` ([#70](https://github.com/Lightning-AI/metrics/pull/70))
- Added `__getitem__` as metric arithmetic operation ([#142](https://github.com/Lightning-AI/metrics/pull/142))
- Added property `is_differentiable` to metrics and test for differentiability ([#154](https://github.com/Lightning-AI/metrics/pull/154))
- Added support for `average`, `ignore_index` and `mdmc_average` in `Accuracy` metric ([#166](https://github.com/Lightning-AI/metrics/pull/166))
- Added `postfix` arg to `MetricCollection` ([#188](https://github.com/Lightning-AI/metrics/pull/188))

### Changed

- Changed `ExplainedVariance` from storing all preds/targets to tracking 5 statistics ([#68](https://github.com/Lightning-AI/metrics/pull/68))
- Changed behaviour of `confusionmatrix` for multilabel data to better match `multilabel_confusion_matrix` from sklearn ([#134](https://github.com/Lightning-AI/metrics/pull/134))
- Updated FBeta arguments ([#111](https://github.com/Lightning-AI/metrics/pull/111))
- Changed `reset` method to use `detach.clone()` instead of `deepcopy` when resetting to default ([#163](https://github.com/Lightning-AI/metrics/pull/163))
- Metrics passed as dict to `MetricCollection` will now always be in deterministic order ([#173](https://github.com/Lightning-AI/metrics/pull/173))
- Allowed `MetricCollection` pass metrics as arguments ([#176](https://github.com/Lightning-AI/metrics/pull/176))

### Deprecated

- Rename argument `is_multiclass` -> `multiclass` ([#162](https://github.com/Lightning-AI/metrics/pull/162))

### Removed

- Prune remaining deprecated ([#92](https://github.com/Lightning-AI/metrics/pull/92))

### Fixed

- Fixed when `_stable_1d_sort` to work when `n>=N` ([PL^6177](https://github.com/Lightning-AI/lightning/pull/6177))
- Fixed `_computed` attribute not being correctly reset ([#147](https://github.com/Lightning-AI/metrics/pull/147))
- Fixed to Blau score ([#165](https://github.com/Lightning-AI/metrics/pull/165))
- Fixed backwards compatibility for logging with older version of pytorch-lightning ([#182](https://github.com/Lightning-AI/metrics/pull/182))


## [0.2.0] - 2021-03-12

### Changed

- Decoupled PL dependency ([#13](https://github.com/Lightning-AI/metrics/pull/13))
- Refactored functional - mimic the module-like structure: classification, regression, etc. ([#16](https://github.com/Lightning-AI/metrics/pull/16))
- Refactored utilities -  split to topics/submodules ([#14](https://github.com/Lightning-AI/metrics/pull/14))
- Refactored `MetricCollection` ([#19](https://github.com/Lightning-AI/metrics/pull/19))

### Removed

- Removed deprecated metrics from PL base ([#12](https://github.com/Lightning-AI/metrics/pull/12),
    [#15](https://github.com/Lightning-AI/metrics/pull/15))



## [0.1.0] - 2021-02-22

- Added `Accuracy` metric now generalizes to Top-k accuracy for (multi-dimensional) multi-class inputs using the `top_k` parameter ([PL^4838](https://github.com/Lightning-AI/lightning/pull/4838))
- Added `Accuracy` metric now enables the computation of subset accuracy for multi-label or multi-dimensional multi-class inputs with the `subset_accuracy` parameter ([PL^4838](https://github.com/Lightning-AI/lightning/pull/4838))
- Added `HammingDistance` metric to compute the hamming distance (loss) ([PL^4838](https://github.com/Lightning-AI/lightning/pull/4838))
- Added `StatScores` metric to compute the number of true positives, false positives, true negatives and false negatives ([PL^4839](https://github.com/Lightning-AI/lightning/pull/4839))
- Added `R2Score` metric ([PL^5241](https://github.com/Lightning-AI/lightning/pull/5241))
- Added `MetricCollection` ([PL^4318](https://github.com/Lightning-AI/lightning/pull/4318))
- Added `.clone()` method to metrics ([PL^4318](https://github.com/Lightning-AI/lightning/pull/4318))
- Added `IoU` class interface ([PL^4704](https://github.com/Lightning-AI/lightning/pull/4704))
- The `Recall` and `Precision` metrics (and their functional counterparts `recall` and `precision`) can now be generalized to Recall@K and Precision@K with the use of `top_k` parameter ([PL^4842](https://github.com/Lightning-AI/lightning/pull/4842))
- Added compositional metrics ([PL^5464](https://github.com/Lightning-AI/lightning/pull/5464))
- Added AUC/AUROC class interface ([PL^5479](https://github.com/Lightning-AI/lightning/pull/5479))
- Added `QuantizationAwareTraining` callback ([PL^5706](https://github.com/Lightning-AI/lightning/pull/5706))
- Added `ConfusionMatrix` class interface ([PL^4348](https://github.com/Lightning-AI/lightning/pull/4348))
- Added multiclass AUROC metric ([PL^4236](https://github.com/Lightning-AI/lightning/pull/4236))
- Added `PrecisionRecallCurve, ROC, AveragePrecision` class metric ([PL^4549](https://github.com/Lightning-AI/lightning/pull/4549))
- Classification metrics overhaul ([PL^4837](https://github.com/Lightning-AI/lightning/pull/4837))
- Added `F1` class metric ([PL^4656](https://github.com/Lightning-AI/lightning/pull/4656))
- Added metrics aggregation in Horovod and fixed early stopping ([PL^3775](https://github.com/Lightning-AI/lightning/pull/3775))
- Added `persistent(mode)` method to metrics, to enable and disable metric states being added to `state_dict` ([PL^4482](https://github.com/Lightning-AI/lightning/pull/4482))
- Added unification of regression metrics ([PL^4166](https://github.com/Lightning-AI/lightning/pull/4166))
- Added persistent flag to `Metric.add_state` ([PL^4195](https://github.com/Lightning-AI/lightning/pull/4195))
- Added classification metrics ([PL^4043](https://github.com/Lightning-AI/lightning/pull/4043))
- Added new Metrics API. ([PL^3868](https://github.com/Lightning-AI/lightning/pull/3868), [PL^3921](https://github.com/Lightning-AI/lightning/pull/3921))
- Added EMB similarity ([PL^3349](https://github.com/Lightning-AI/lightning/pull/3349))
- Added SSIM metrics ([PL^2671](https://github.com/Lightning-AI/lightning/pull/2671))
- Added BLEU metrics ([PL^2535](https://github.com/Lightning-AI/lightning/pull/2535))<|MERGE_RESOLUTION|>--- conflicted
+++ resolved
@@ -23,12 +23,9 @@
 - Added warning to `PearsonCorrCoeff` if input has a very small variance for its given dtype ([#1926](https://github.com/Lightning-AI/torchmetrics/pull/1926))
 
 
-<<<<<<< HEAD
 - Added `EvaluationDistributedSampler` to utility for proper distributed evaluation ([#1886](https://github.com/Lightning-AI/torchmetrics/pull/1886))
 
 
-=======
->>>>>>> ab742587
 ### Changed
 
 -
