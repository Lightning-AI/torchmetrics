--- conflicted
+++ resolved
@@ -252,11 +252,7 @@
         return self._forward_cache
 
     def _forward_full_state_update(self, *args: Any, **kwargs: Any) -> Any:
-<<<<<<< HEAD
-        """forward computation using two calls to `update`.
-=======
         """Forward computation using two calls to `update`.
->>>>>>> fe86adfa
 
         Doing this secures that metrics that need access to the full metric state during `update` works as expected.
         This is the most safe method to use for any metric but also the slower version of the two forward
@@ -300,11 +296,7 @@
         return batch_val
 
     def _forward_reduce_state_update(self, *args: Any, **kwargs: Any) -> Any:
-<<<<<<< HEAD
-        """forward computation using single call to `update`.
-=======
         """Forward computation using single call to `update`.
->>>>>>> fe86adfa
 
         This can be done when the global metric state is a sinple reduction of batch states. This can be unsafe for
         certain metric cases but is also the fastest way to both accumulate globally and compute locally.
