--- conflicted
+++ resolved
@@ -965,11 +965,7 @@
         pass
 
     def update(self, *args: Any, **kwargs: Any) -> None:
-<<<<<<< HEAD
         """Redirect the call to the input which the conposition was formed from."""
-=======
-        """Update metric state."""
->>>>>>> 61c23859
         if isinstance(self.metric_a, Metric):
             self.metric_a.update(*args, **self.metric_a._filter_kwargs(**kwargs))
 
@@ -977,11 +973,7 @@
             self.metric_b.update(*args, **self.metric_b._filter_kwargs(**kwargs))
 
     def compute(self) -> Any:
-<<<<<<< HEAD
         """Redirect the call to the input which the conposition was formed from."""
-=======
-        """Compute metric."""
->>>>>>> 61c23859
         # also some parsing for kwargs?
         val_a = self.metric_a.compute() if isinstance(self.metric_a, Metric) else self.metric_a
         val_b = self.metric_b.compute() if isinstance(self.metric_b, Metric) else self.metric_b
@@ -993,11 +985,7 @@
 
     @torch.jit.unused
     def forward(self, *args: Any, **kwargs: Any) -> Any:
-<<<<<<< HEAD
-        """Redirect the call to the input which the conposition was formed from."""
-=======
         """Calculate metric on current batch and accumulate to global state."""
->>>>>>> 61c23859
         val_a = (
             self.metric_a(*args, **self.metric_a._filter_kwargs(**kwargs))
             if isinstance(self.metric_a, Metric)
@@ -1023,11 +1011,7 @@
         return self.op(val_a, val_b)
 
     def reset(self) -> None:
-<<<<<<< HEAD
         """Redirect the call to the input which the conposition was formed from."""
-=======
-        """Reset metric state."""
->>>>>>> 61c23859
         if isinstance(self.metric_a, Metric):
             self.metric_a.reset()
 
@@ -1035,16 +1019,12 @@
             self.metric_b.reset()
 
     def persistent(self, mode: bool = False) -> None:
-<<<<<<< HEAD
-        """Redirect the call to the input which the conposition was formed from."""
-=======
         """Change if metric state is persistent (save as part of state_dict) or not.
 
         Args:
             mode: bool indicating if all states should be persistent or not
 
         """
->>>>>>> 61c23859
         if isinstance(self.metric_a, Metric):
             self.metric_a.persistent(mode=mode)
         if isinstance(self.metric_b, Metric):
