# Copyright The Lightning team.
#
# Licensed under the Apache License, Version 2.0 (the "License");
# you may not use this file except in compliance with the License.
# You may obtain a copy of the License at
#
#     http://www.apache.org/licenses/LICENSE-2.0
#
# Unless required by applicable law or agreed to in writing, software
# distributed under the License is distributed on an "AS IS" BASIS,
# WITHOUT WARRANTIES OR CONDITIONS OF ANY KIND, either express or implied.
# See the License for the specific language governing permissions and
# limitations under the License.
from typing import Any, Callable, List, Optional, Sequence, Tuple, Union

import torch
from torch import Tensor

from torchmetrics.metric import Metric
from torchmetrics.utilities import rank_zero_warn
from torchmetrics.utilities.data import dim_zero_cat
from torchmetrics.utilities.imports import _MATPLOTLIB_AVAILABLE
from torchmetrics.utilities.plot import _AX_TYPE, _PLOT_OUT_TYPE
from torchmetrics.wrappers.running import Running

if not _MATPLOTLIB_AVAILABLE:
    __doctest_skip__ = ["SumMetric.plot", "MeanMetric.plot", "MaxMetric.plot", "MinMetric.plot"]


class BaseAggregator(Metric):
    """Base class for aggregation metrics.

    Args:
        fn: string specifying the reduction function
        default_value: default tensor value to use for the metric state
        nan_strategy: options:
            - ``'error'``: if any `nan` values are encounted will give a RuntimeError
            - ``'warn'``: if any `nan` values are encounted will give a warning and continue
            - ``'ignore'``: all `nan` values are silently removed
            - a float: if a float is provided will impude any `nan` values with this value

        state_name: name of the metric state
        kwargs: Additional keyword arguments, see :ref:`Metric kwargs` for more info.

    Raises:
        ValueError:
            If ``nan_strategy`` is not one of ``error``, ``warn``, ``ignore`` or a float
    """

    is_differentiable = None
    higher_is_better = None
    full_state_update: bool = False

    def __init__(
        self,
        fn: Union[Callable, str],
        default_value: Union[Tensor, List],
        nan_strategy: Union[str, float] = "error",
        state_name: str = "value",
        **kwargs: Any,
    ) -> None:
        super().__init__(**kwargs)
        allowed_nan_strategy = ("error", "warn", "ignore")
        if nan_strategy not in allowed_nan_strategy and not isinstance(nan_strategy, float):
            raise ValueError(
                f"Arg `nan_strategy` should either be a float or one of {allowed_nan_strategy}"
                f" but got {nan_strategy}."
            )

        self.nan_strategy = nan_strategy
        self.add_state(state_name, default=default_value, dist_reduce_fx=fn)
        self.state_name = state_name

    def _cast_and_nan_check_input(
        self, x: Union[float, Tensor], weight: Optional[Union[float, Tensor]] = None
    ) -> Tuple[Tensor, Tensor]:
        """Convert input ``x`` to a tensor and check for Nans."""
        if not isinstance(x, Tensor):
            x = torch.as_tensor(x, dtype=torch.float32, device=self.device)
        if weight is not None and not isinstance(weight, Tensor):
            weight = torch.as_tensor(weight, dtype=torch.float32, device=self.device)

        nans = torch.isnan(x)
        if weight is not None:
            nans_weight = torch.isnan(weight)
        else:
            nans_weight = torch.zeros_like(nans).bool()
            weight = torch.ones_like(x)
        if nans.any() or nans_weight.any():
            if self.nan_strategy == "error":
                raise RuntimeError("Encounted `nan` values in tensor")
            if self.nan_strategy in ("ignore", "warn"):
                if self.nan_strategy == "warn":
                    rank_zero_warn("Encounted `nan` values in tensor. Will be removed.", UserWarning)
                x = x[~(nans | nans_weight)]
                weight = weight[~(nans | nans_weight)]
            else:
                if not isinstance(self.nan_strategy, float):
                    raise ValueError(f"`nan_strategy` shall be float but you pass {self.nan_strategy}")
                x[nans | nans_weight] = self.nan_strategy
                weight[nans | nans_weight] = self.nan_strategy

        return x.float(), weight.float()

    def update(self, value: Union[float, Tensor]) -> None:
        """Overwrite in child class."""

    def compute(self) -> Tensor:
        """Compute the aggregated value."""
        return getattr(self, self.state_name)


class MaxMetric(BaseAggregator):
    """Aggregate a stream of value into their maximum value.

    As input to ``forward`` and ``update`` the metric accepts the following input

    - ``value`` (:class:`~float` or :class:`~torch.Tensor`): a single float or an tensor of float values with
      arbitary shape ``(...,)``.

    As output of `forward` and `compute` the metric returns the following output

    - ``agg`` (:class:`~torch.Tensor`): scalar float tensor with aggregated maximum value over all inputs received

    Args:
        nan_strategy: options:
            - ``'error'``: if any `nan` values are encounted will give a RuntimeError
            - ``'warn'``: if any `nan` values are encounted will give a warning and continue
            - ``'ignore'``: all `nan` values are silently removed
            - a float: if a float is provided will impude any `nan` values with this value

        kwargs: Additional keyword arguments, see :ref:`Metric kwargs` for more info.

    Raises:
        ValueError:
            If ``nan_strategy`` is not one of ``error``, ``warn``, ``ignore`` or a float

    Example:
        >>> from torch import tensor
        >>> from torchmetrics.aggregation import MaxMetric
        >>> metric = MaxMetric()
        >>> metric.update(1)
        >>> metric.update(tensor([2, 3]))
        >>> metric.compute()
        tensor(3.)
    """

    full_state_update: bool = True
    max_value: Tensor

    def __init__(
        self,
        nan_strategy: Union[str, float] = "warn",
        **kwargs: Any,
    ) -> None:
        super().__init__(
            "max",
            -torch.tensor(float("inf")),
            nan_strategy,
            state_name="max_value",
            **kwargs,
        )

    def update(self, value: Union[float, Tensor]) -> None:
        """Update state with data.

        Args:
            value: Either a float or tensor containing data. Additional tensor
                dimensions will be flattened
        """
        value, _ = self._cast_and_nan_check_input(value)
        if value.numel():  # make sure tensor not empty
            self.max_value = torch.max(self.max_value, torch.max(value))

    def plot(
        self, val: Optional[Union[Tensor, Sequence[Tensor]]] = None, ax: Optional[_AX_TYPE] = None
    ) -> _PLOT_OUT_TYPE:
        """Plot a single or multiple values from the metric.

        Args:
            val: Either a single result from calling `metric.forward` or `metric.compute` or a list of these results.
                If no value is provided, will automatically call `metric.compute` and plot that result.
            ax: An matplotlib axis object. If provided will add plot to that axis

        Returns:
            Figure and Axes object

        Raises:
            ModuleNotFoundError:
                If `matplotlib` is not installed

        .. plot::
            :scale: 75

            >>> # Example plotting a single value
            >>> from torchmetrics.aggregation import MaxMetric
            >>> metric = MaxMetric()
            >>> metric.update([1, 2, 3])
            >>> fig_, ax_ = metric.plot()

        .. plot::
            :scale: 75

            >>> # Example plotting multiple values
            >>> from torchmetrics.aggregation import MaxMetric
            >>> metric = MaxMetric()
            >>> values = [ ]
            >>> for i in range(10):
            ...     values.append(metric(i))
            >>> fig_, ax_ = metric.plot(values)
        """
        return self._plot(val, ax)


class MinMetric(BaseAggregator):
    """Aggregate a stream of value into their minimum value.

    As input to ``forward`` and ``update`` the metric accepts the following input

    - ``value`` (:class:`~float` or :class:`~torch.Tensor`): a single float or an tensor of float values with
      arbitary shape ``(...,)``.

    As output of `forward` and `compute` the metric returns the following output

    - ``agg`` (:class:`~torch.Tensor`): scalar float tensor with aggregated minimum value over all inputs received

    Args:
        nan_strategy: options:
            - ``'error'``: if any `nan` values are encounted will give a RuntimeError
            - ``'warn'``: if any `nan` values are encounted will give a warning and continue
            - ``'ignore'``: all `nan` values are silently removed
            - a float: if a float is provided will impude any `nan` values with this value

        kwargs: Additional keyword arguments, see :ref:`Metric kwargs` for more info.

    Raises:
        ValueError:
            If ``nan_strategy`` is not one of ``error``, ``warn``, ``ignore`` or a float

    Example:
        >>> from torch import tensor
        >>> from torchmetrics.aggregation import MinMetric
        >>> metric = MinMetric()
        >>> metric.update(1)
        >>> metric.update(tensor([2, 3]))
        >>> metric.compute()
        tensor(1.)
    """

    full_state_update: bool = True
    min_value: Tensor

    def __init__(
        self,
        nan_strategy: Union[str, float] = "warn",
        **kwargs: Any,
    ) -> None:
        super().__init__(
            "min",
            torch.tensor(float("inf")),
            nan_strategy,
            state_name="min_value",
            **kwargs,
        )

    def update(self, value: Union[float, Tensor]) -> None:
        """Update state with data.

        Args:
            value: Either a float or tensor containing data. Additional tensor
                dimensions will be flattened
        """
        value, _ = self._cast_and_nan_check_input(value)
        if value.numel():  # make sure tensor not empty
            self.min_value = torch.min(self.min_value, torch.min(value))

    def plot(
        self, val: Optional[Union[Tensor, Sequence[Tensor]]] = None, ax: Optional[_AX_TYPE] = None
    ) -> _PLOT_OUT_TYPE:
        """Plot a single or multiple values from the metric.

        Args:
            val: Either a single result from calling `metric.forward` or `metric.compute` or a list of these results.
                If no value is provided, will automatically call `metric.compute` and plot that result.
            ax: An matplotlib axis object. If provided will add plot to that axis

        Returns:
            Figure and Axes object

        Raises:
            ModuleNotFoundError:
                If `matplotlib` is not installed

        .. plot::
            :scale: 75

            >>> # Example plotting a single value
            >>> from torchmetrics.aggregation import MinMetric
            >>> metric = MinMetric()
            >>> metric.update([1, 2, 3])
            >>> fig_, ax_ = metric.plot()

        .. plot::
            :scale: 75

            >>> # Example plotting multiple values
            >>> from torchmetrics.aggregation import MinMetric
            >>> metric = MinMetric()
            >>> values = [ ]
            >>> for i in range(10):
            ...     values.append(metric(i))
            >>> fig_, ax_ = metric.plot(values)
        """
        return self._plot(val, ax)


class SumMetric(BaseAggregator):
    """Aggregate a stream of value into their sum.

    As input to ``forward`` and ``update`` the metric accepts the following input

    - ``value`` (:class:`~float` or :class:`~torch.Tensor`): a single float or an tensor of float values with
      arbitary shape ``(...,)``.

    As output of `forward` and `compute` the metric returns the following output

    - ``agg`` (:class:`~torch.Tensor`): scalar float tensor with aggregated sum over all inputs received

    Args:
        nan_strategy: options:
            - ``'error'``: if any `nan` values are encounted will give a RuntimeError
            - ``'warn'``: if any `nan` values are encounted will give a warning and continue
            - ``'ignore'``: all `nan` values are silently removed
            - a float: if a float is provided will impude any `nan` values with this value

        kwargs: Additional keyword arguments, see :ref:`Metric kwargs` for more info.

    Raises:
        ValueError:
            If ``nan_strategy`` is not one of ``error``, ``warn``, ``ignore`` or a float

    Example:
        >>> from torch import tensor
        >>> from torchmetrics.aggregation import SumMetric
        >>> metric = SumMetric()
        >>> metric.update(1)
        >>> metric.update(tensor([2, 3]))
        >>> metric.compute()
        tensor(6.)
    """

    sum_value: Tensor

    def __init__(
        self,
        nan_strategy: Union[str, float] = "warn",
        **kwargs: Any,
    ) -> None:
        super().__init__(
            "sum",
            torch.tensor(0.0),
            nan_strategy,
            state_name="sum_value",
            **kwargs,
        )

    def update(self, value: Union[float, Tensor]) -> None:
        """Update state with data.

        Args:
            value: Either a float or tensor containing data. Additional tensor
                dimensions will be flattened
        """
        value, _ = self._cast_and_nan_check_input(value)
        if value.numel():
            self.sum_value += value.sum()

    def plot(
        self, val: Optional[Union[Tensor, Sequence[Tensor]]] = None, ax: Optional[_AX_TYPE] = None
    ) -> _PLOT_OUT_TYPE:
        """Plot a single or multiple values from the metric.

        Args:
            val: Either a single result from calling `metric.forward` or `metric.compute` or a list of these results.
                If no value is provided, will automatically call `metric.compute` and plot that result.
            ax: An matplotlib axis object. If provided will add plot to that axis

        Returns:
            Figure and Axes object

        Raises:
            ModuleNotFoundError:
                If `matplotlib` is not installed

        .. plot::
            :scale: 75

            >>> # Example plotting a single value
            >>> from torchmetrics.aggregation import SumMetric
            >>> metric = SumMetric()
            >>> metric.update([1, 2, 3])
            >>> fig_, ax_ = metric.plot()

        .. plot::
            :scale: 75

            >>> # Example plotting multiple values
            >>> from torch import rand, randint
            >>> from torchmetrics.aggregation import SumMetric
            >>> metric = SumMetric()
            >>> values = [ ]
            >>> for i in range(10):
            ...     values.append(metric([i, i+1]))
            >>> fig_, ax_ = metric.plot(values)
        """
        return self._plot(val, ax)


class CatMetric(BaseAggregator):
    """Concatenate a stream of values.

    As input to ``forward`` and ``update`` the metric accepts the following input

    - ``value`` (:class:`~float` or :class:`~torch.Tensor`): a single float or an tensor of float values with
      arbitary shape ``(...,)``.

    As output of `forward` and `compute` the metric returns the following output

    - ``agg`` (:class:`~torch.Tensor`): scalar float tensor with concatenated values over all input received

    Args:
        nan_strategy: options:
            - ``'error'``: if any `nan` values are encounted will give a RuntimeError
            - ``'warn'``: if any `nan` values are encounted will give a warning and continue
            - ``'ignore'``: all `nan` values are silently removed
            - a float: if a float is provided will impude any `nan` values with this value

        kwargs: Additional keyword arguments, see :ref:`Metric kwargs` for more info.

    Raises:
        ValueError:
            If ``nan_strategy`` is not one of ``error``, ``warn``, ``ignore`` or a float

    Example:
        >>> from torch import tensor
        >>> from torchmetrics.aggregation import CatMetric
        >>> metric = CatMetric()
        >>> metric.update(1)
        >>> metric.update(tensor([2, 3]))
        >>> metric.compute()
        tensor([1., 2., 3.])
    """

    value: Tensor

    def __init__(
        self,
        nan_strategy: Union[str, float] = "warn",
        **kwargs: Any,
    ) -> None:
        super().__init__("cat", [], nan_strategy, **kwargs)

    def update(self, value: Union[float, Tensor]) -> None:
        """Update state with data.

        Args:
            value: Either a float or tensor containing data. Additional tensor
                dimensions will be flattened
        """
        value, _ = self._cast_and_nan_check_input(value)
        if value.numel():
            self.value.append(value)

    def compute(self) -> Tensor:
        """Compute the aggregated value."""
        if isinstance(self.value, list) and self.value:
            return dim_zero_cat(self.value)
        return self.value


class MeanMetric(BaseAggregator):
    """Aggregate a stream of value into their mean value.

    As input to ``forward`` and ``update`` the metric accepts the following input

    - ``value`` (:class:`~float` or :class:`~torch.Tensor`): a single float or an tensor of float values with
      arbitary shape ``(...,)``.
    - ``weight`` (:class:`~float` or :class:`~torch.Tensor`): a single float or an tensor of float value with
      arbitary shape ``(...,)``. Needs to be broadcastable with the shape of ``value`` tensor.

    As output of `forward` and `compute` the metric returns the following output

    - ``agg`` (:class:`~torch.Tensor`): scalar float tensor with aggregated (weighted) mean over all inputs received

    Args:
       nan_strategy: options:
            - ``'error'``: if any `nan` values are encounted will give a RuntimeError
            - ``'warn'``: if any `nan` values are encounted will give a warning and continue
            - ``'ignore'``: all `nan` values are silently removed
            - a float: if a float is provided will impude any `nan` values with this value

        kwargs: Additional keyword arguments, see :ref:`Metric kwargs` for more info.

    Raises:
        ValueError:
            If ``nan_strategy`` is not one of ``error``, ``warn``, ``ignore`` or a float

    Example:
        >>> from torchmetrics.aggregation import MeanMetric
        >>> metric = MeanMetric()
        >>> metric.update(1)
        >>> metric.update(torch.tensor([2, 3]))
        >>> metric.compute()
        tensor(2.)
    """

    mean_value: Tensor

    def __init__(
        self,
        nan_strategy: Union[str, float] = "warn",
        **kwargs: Any,
    ) -> None:
        super().__init__(
            "sum",
            torch.tensor(0.0),
            nan_strategy,
            state_name="mean_value",
            **kwargs,
        )
        self.add_state("weight", default=torch.tensor(0.0), dist_reduce_fx="sum")

    def update(self, value: Union[float, Tensor], weight: Union[float, Tensor] = 1.0) -> None:
        """Update state with data.

        Args:
            value: Either a float or tensor containing data. Additional tensor
                dimensions will be flattened
            weight: Either a float or tensor containing weights for calculating
                the average. Shape of weight should be able to broadcast with
                the shape of `value`. Default to `1.0` corresponding to simple
                harmonic average.
        """
        # broadcast weight to value shape
        if not isinstance(value, Tensor):
            value = torch.as_tensor(value, dtype=torch.float32, device=self.device)
        if weight is not None and not isinstance(weight, Tensor):
            weight = torch.as_tensor(weight, dtype=torch.float32, device=self.device)
        weight = torch.broadcast_to(weight, value.shape)
        value, weight = self._cast_and_nan_check_input(value, weight)

        if value.numel() == 0:
            return
<<<<<<< HEAD
        # broadcast weight to value shape
        weight = torch.broadcast_to(weight, value.shape)
        self.mean_value += (value * weight).sum()
=======
        self.value += (value * weight).sum()
>>>>>>> eba8ab81
        self.weight += weight.sum()

    def compute(self) -> Tensor:
        """Compute the aggregated value."""
        return self.mean_value / self.weight

    def plot(
        self, val: Optional[Union[Tensor, Sequence[Tensor]]] = None, ax: Optional[_AX_TYPE] = None
    ) -> _PLOT_OUT_TYPE:
        """Plot a single or multiple values from the metric.

        Args:
            val: Either a single result from calling `metric.forward` or `metric.compute` or a list of these results.
                If no value is provided, will automatically call `metric.compute` and plot that result.
            ax: An matplotlib axis object. If provided will add plot to that axis

        Returns:
            Figure and Axes object

        Raises:
            ModuleNotFoundError:
                If `matplotlib` is not installed

        .. plot::
            :scale: 75

            >>> # Example plotting a single value
            >>> from torchmetrics.aggregation import MeanMetric
            >>> metric = MeanMetric()
            >>> metric.update([1, 2, 3])
            >>> fig_, ax_ = metric.plot()

        .. plot::
            :scale: 75

            >>> # Example plotting multiple values
            >>> from torchmetrics.aggregation import MeanMetric
            >>> metric = MeanMetric()
            >>> values = [ ]
            >>> for i in range(10):
            ...     values.append(metric([i, i+1]))
            >>> fig_, ax_ = metric.plot(values)
        """
        return self._plot(val, ax)


class RunningMean(Running):
    """Aggregate a stream of value into their mean over a running window.

    Using this metric compared to `MeanMetric` allows for calculating metrics over a running window of values, instead
    of the whole history of values. This is beneficial when you want to get a better estimate of the metric during
    training and don't want to wait for the whole training to finish to get epoch level estimates.

    As input to ``forward`` and ``update`` the metric accepts the following input

    - ``value`` (:class:`~float` or :class:`~torch.Tensor`): a single float or an tensor of float values with
      arbitary shape ``(...,)``.

    As output of `forward` and `compute` the metric returns the following output

    - ``agg`` (:class:`~torch.Tensor`): scalar float tensor with aggregated sum over all inputs received

    Args:
        window: The size of the running window.
        nan_strategy: options:
            - ``'error'``: if any `nan` values are encounted will give a RuntimeError
            - ``'warn'``: if any `nan` values are encounted will give a warning and continue
            - ``'ignore'``: all `nan` values are silently removed
            - a float: if a float is provided will impude any `nan` values with this value

        kwargs: Additional keyword arguments, see :ref:`Metric kwargs` for more info.

    Raises:
        ValueError:
            If ``nan_strategy`` is not one of ``error``, ``warn``, ``ignore`` or a float

    Example:
        >>> from torch import tensor
        >>> from torchmetrics.aggregation import RunningMean
        >>> metric = RunningMean(window=3)
        >>> for i in range(6):
        ...     current_val = metric(tensor([i]))
        ...     running_val = metric.compute()
        ...     total_val = tensor(sum(list(range(i+1)))) / (i+1)  # total mean over all samples
        ...     print(f"{current_val=}, {running_val=}, {total_val=}")
        current_val=tensor(0.), running_val=tensor(0.), total_val=tensor(0.)
        current_val=tensor(1.), running_val=tensor(0.5000), total_val=tensor(0.5000)
        current_val=tensor(2.), running_val=tensor(1.), total_val=tensor(1.)
        current_val=tensor(3.), running_val=tensor(2.), total_val=tensor(1.5000)
        current_val=tensor(4.), running_val=tensor(3.), total_val=tensor(2.)
        current_val=tensor(5.), running_val=tensor(4.), total_val=tensor(2.5000)
    """

    def __init__(
        self,
        window: int = 5,
        nan_strategy: Union[str, float] = "warn",
        **kwargs: Any,
    ) -> None:
        super().__init__(base_metric=MeanMetric(nan_strategy=nan_strategy, **kwargs), window=window)


class RunningSum(Running):
    """Aggregate a stream of value into their sum over a running window.

    Using this metric compared to `MeanMetric` allows for calculating metrics over a running window of values, instead
    of the whole history of values. This is beneficial when you want to get a better estimate of the metric during
    training and don't want to wait for the whole training to finish to get epoch level estimates.

    As input to ``forward`` and ``update`` the metric accepts the following input

    - ``value`` (:class:`~float` or :class:`~torch.Tensor`): a single float or an tensor of float values with
      arbitary shape ``(...,)``.

    As output of `forward` and `compute` the metric returns the following output

    - ``agg`` (:class:`~torch.Tensor`): scalar float tensor with aggregated sum over all inputs received

    Args:
        window: The size of the running window.
        nan_strategy: options:
            - ``'error'``: if any `nan` values are encounted will give a RuntimeError
            - ``'warn'``: if any `nan` values are encounted will give a warning and continue
            - ``'ignore'``: all `nan` values are silently removed
            - a float: if a float is provided will impude any `nan` values with this value

        kwargs: Additional keyword arguments, see :ref:`Metric kwargs` for more info.

    Raises:
        ValueError:
            If ``nan_strategy`` is not one of ``error``, ``warn``, ``ignore`` or a float

    Example:
        >>> from torch import tensor
        >>> from torchmetrics.aggregation import RunningSum
        >>> metric = RunningSum(window=3)
        >>> for i in range(6):
        ...     current_val = metric(tensor([i]))
        ...     running_val = metric.compute()
        ...     total_val = tensor(sum(list(range(i+1))))  # total sum over all samples
        ...     print(f"{current_val=}, {running_val=}, {total_val=}")
        current_val=tensor(0.), running_val=tensor(0.), total_val=tensor(0)
        current_val=tensor(1.), running_val=tensor(1.), total_val=tensor(1)
        current_val=tensor(2.), running_val=tensor(3.), total_val=tensor(3)
        current_val=tensor(3.), running_val=tensor(6.), total_val=tensor(6)
        current_val=tensor(4.), running_val=tensor(9.), total_val=tensor(10)
        current_val=tensor(5.), running_val=tensor(12.), total_val=tensor(15)
    """

    def __init__(
        self,
        window: int = 5,
        nan_strategy: Union[str, float] = "warn",
        **kwargs: Any,
    ) -> None:
        super().__init__(base_metric=SumMetric(nan_strategy=nan_strategy, **kwargs), window=window)<|MERGE_RESOLUTION|>--- conflicted
+++ resolved
@@ -551,13 +551,7 @@
 
         if value.numel() == 0:
             return
-<<<<<<< HEAD
-        # broadcast weight to value shape
-        weight = torch.broadcast_to(weight, value.shape)
         self.mean_value += (value * weight).sum()
-=======
-        self.value += (value * weight).sum()
->>>>>>> eba8ab81
         self.weight += weight.sum()
 
     def compute(self) -> Tensor:
