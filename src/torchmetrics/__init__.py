--- conflicted
+++ resolved
@@ -100,29 +100,6 @@
     _RetrievalRecallAtFixedPrecision as RetrievalRecallAtFixedPrecision,
 )
 from torchmetrics.retrieval._deprecated import _RetrievalRPrecision as RetrievalRPrecision  # noqa: E402
-<<<<<<< HEAD
-from torchmetrics.text import (  # noqa: E402
-    BLEUScore,
-    CharErrorRate,
-    CHRFScore,
-    ExtendedEditDistance,
-    MatchErrorRate,
-    Perplexity,
-    SacreBLEUScore,
-    SQuAD,
-    TranslationEditRate,
-    WordErrorRate,
-    WordInfoLost,
-    WordInfoPreserved,
-)
-from torchmetrics.wrappers import (  # noqa: E402
-    BootStrapper,
-    ClasswiseWrapper,
-    MetricTracker,
-    MinMaxMetric,
-    MultioutputWrapper,
-)
-=======
 from torchmetrics.text._deprecated import _BLEUScore as BLEUScore  # noqa: E402
 from torchmetrics.text._deprecated import _CharErrorRate as CharErrorRate  # noqa: E402
 from torchmetrics.text._deprecated import _CHRFScore as CHRFScore  # noqa: E402
@@ -135,9 +112,14 @@
 from torchmetrics.text._deprecated import _WordErrorRate as WordErrorRate  # noqa: E402
 from torchmetrics.text._deprecated import _WordInfoLost as WordInfoLost  # noqa: E402
 from torchmetrics.text._deprecated import _WordInfoPreserved as WordInfoPreserved  # noqa: E402
-from torchmetrics.wrappers import BootStrapper  # noqa: E402
-from torchmetrics.wrappers import ClasswiseWrapper, MetricTracker, MinMaxMetric, MultioutputWrapper  # noqa: E402
->>>>>>> f75757ba
+
+from torchmetrics.wrappers import (  # noqa: E402
+    BootStrapper,
+    ClasswiseWrapper,
+    MetricTracker,
+    MinMaxMetric,
+    MultioutputWrapper,
+)
 
 __all__ = [
     "functional",
