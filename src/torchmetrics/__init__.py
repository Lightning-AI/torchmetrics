r"""Root package info."""
import logging as __logging
import os

from torchmetrics.__about__ import *  # noqa: F401, F403

_logger = __logging.getLogger("torchmetrics")
_logger.addHandler(__logging.StreamHandler())
_logger.setLevel(__logging.INFO)

_PACKAGE_ROOT = os.path.dirname(__file__)
_PROJECT_ROOT = os.path.dirname(_PACKAGE_ROOT)

from torchmetrics import functional  # noqa: E402
from torchmetrics.aggregation import CatMetric, MaxMetric, MeanMetric, MinMetric, SumMetric  # noqa: E402
from torchmetrics.audio._deprecated import _PermutationInvariantTraining as PermutationInvariantTraining  # noqa: E402
from torchmetrics.audio._deprecated import (  # noqa: E402
    _ScaleInvariantSignalDistortionRatio as ScaleInvariantSignalDistortionRatio,
)
from torchmetrics.audio._deprecated import (  # noqa: E402
    _ScaleInvariantSignalNoiseRatio as ScaleInvariantSignalNoiseRatio,
)
from torchmetrics.audio._deprecated import _SignalDistortionRatio as SignalDistortionRatio  # noqa: E402
from torchmetrics.audio._deprecated import _SignalNoiseRatio as SignalNoiseRatio  # noqa: E402
from torchmetrics.classification import (  # noqa: E402
    AUROC,
    ROC,
    Accuracy,
    AveragePrecision,
    CalibrationError,
    CohenKappa,
    ConfusionMatrix,
    Dice,
    ExactMatch,
    F1Score,
    FBetaScore,
    HammingDistance,
    HingeLoss,
    JaccardIndex,
    MatthewsCorrCoef,
    Precision,
    PrecisionRecallCurve,
    Recall,
    Specificity,
    StatScores,
)
from torchmetrics.collections import MetricCollection  # noqa: E402
from torchmetrics.detection._deprecated import _ModifiedPanopticQuality as ModifiedPanopticQuality  # noqa: E402
from torchmetrics.detection._deprecated import _PanopticQuality as PanopticQuality  # noqa: E402
from torchmetrics.image._deprecated import (  # noqa: E402
    _ErrorRelativeGlobalDimensionlessSynthesis as ErrorRelativeGlobalDimensionlessSynthesis,
)
from torchmetrics.image._deprecated import (  # noqa: E402
    _MultiScaleStructuralSimilarityIndexMeasure as MultiScaleStructuralSimilarityIndexMeasure,
)
from torchmetrics.image._deprecated import _PeakSignalNoiseRatio as PeakSignalNoiseRatio  # noqa: E402
from torchmetrics.image._deprecated import _RelativeAverageSpectralError as RelativeAverageSpectralError  # noqa: E402
from torchmetrics.image._deprecated import (  # noqa: E402
    _RootMeanSquaredErrorUsingSlidingWindow as RootMeanSquaredErrorUsingSlidingWindow,
)
from torchmetrics.image._deprecated import _SpectralAngleMapper as SpectralAngleMapper  # noqa: E402
from torchmetrics.image._deprecated import _SpectralDistortionIndex as SpectralDistortionIndex  # noqa: E402
from torchmetrics.image._deprecated import (  # noqa: E402
    _StructuralSimilarityIndexMeasure as StructuralSimilarityIndexMeasure,
)
from torchmetrics.image._deprecated import _TotalVariation as TotalVariation  # noqa: E402
from torchmetrics.image._deprecated import _UniversalImageQualityIndex as UniversalImageQualityIndex  # noqa: E402
from torchmetrics.metric import Metric  # noqa: E402
from torchmetrics.nominal import CramersV  # noqa: E402
from torchmetrics.nominal import PearsonsContingencyCoefficient  # noqa: E402
from torchmetrics.nominal import TheilsU, TschuprowsT  # noqa: E402
from torchmetrics.regression import ConcordanceCorrCoef  # noqa: E402
from torchmetrics.regression import CosineSimilarity  # noqa: E402
from torchmetrics.regression import (  # noqa: E402
    ExplainedVariance,
    KendallRankCorrCoef,
    KLDivergence,
    LogCoshError,
    MeanAbsoluteError,
    MeanAbsolutePercentageError,
    MeanSquaredError,
    MeanSquaredLogError,
    MinkowskiDistance,
    PearsonCorrCoef,
    R2Score,
    SpearmanCorrCoef,
    SymmetricMeanAbsolutePercentageError,
    TweedieDevianceScore,
    WeightedMeanAbsolutePercentageError,
)
from torchmetrics.retrieval._deprecated import _RetrievalFallOut as RetrievalFallOut  # noqa: E402
from torchmetrics.retrieval._deprecated import _RetrievalHitRate as RetrievalHitRate  # noqa: E402
from torchmetrics.retrieval._deprecated import _RetrievalMAP as RetrievalMAP  # noqa: E402
from torchmetrics.retrieval._deprecated import _RetrievalMRR as RetrievalMRR  # noqa: E402
from torchmetrics.retrieval._deprecated import _RetrievalNormalizedDCG as RetrievalNormalizedDCG  # noqa: E402
from torchmetrics.retrieval._deprecated import _RetrievalPrecision as RetrievalPrecision  # noqa: E402
from torchmetrics.retrieval._deprecated import (  # noqa: E402
    _RetrievalPrecisionRecallCurve as RetrievalPrecisionRecallCurve,
)
<<<<<<< HEAD
from torchmetrics.text._deprecated import _BLEUScore as BLEUScore  # noqa: E402
from torchmetrics.text._deprecated import _CharErrorRate as CharErrorRate  # noqa: E402
from torchmetrics.text._deprecated import _CHRFScore as CHRFScore  # noqa: E402
from torchmetrics.text._deprecated import _ExtendedEditDistance as ExtendedEditDistance  # noqa: E402
from torchmetrics.text._deprecated import _MatchErrorRate as MatchErrorRate  # noqa: E402
from torchmetrics.text._deprecated import _Perplexity as Perplexity  # noqa: E402
from torchmetrics.text._deprecated import _SacreBLEUScore as SacreBLEUScore  # noqa: E402
from torchmetrics.text._deprecated import _SQuAD as SQuAD  # noqa: E402
from torchmetrics.text._deprecated import _TranslationEditRate as TranslationEditRate  # noqa: E402
from torchmetrics.text._deprecated import _WordErrorRate as WordErrorRate  # noqa: E402
from torchmetrics.text._deprecated import _WordInfoLost as WordInfoLost  # noqa: E402
from torchmetrics.text._deprecated import _WordInfoPreserved as WordInfoPreserved  # noqa: E402
=======
from torchmetrics.retrieval._deprecated import _RetrievalRecall as RetrievalRecall  # noqa: E402
from torchmetrics.retrieval._deprecated import (  # noqa: E402
    _RetrievalRecallAtFixedPrecision as RetrievalRecallAtFixedPrecision,
)
from torchmetrics.retrieval._deprecated import _RetrievalRPrecision as RetrievalRPrecision  # noqa: E402
from torchmetrics.text import (  # noqa: E402
    BLEUScore,
    CharErrorRate,
    CHRFScore,
    ExtendedEditDistance,
    MatchErrorRate,
    Perplexity,
    SacreBLEUScore,
    SQuAD,
    TranslationEditRate,
    WordErrorRate,
    WordInfoLost,
    WordInfoPreserved,
)
>>>>>>> c4b605f3
from torchmetrics.wrappers import BootStrapper  # noqa: E402
from torchmetrics.wrappers import ClasswiseWrapper, MetricTracker, MinMaxMetric, MultioutputWrapper  # noqa: E402

__all__ = [
    "functional",
    "Accuracy",
    "AUROC",
    "AveragePrecision",
    "BLEUScore",
    "BootStrapper",
    "CalibrationError",
    "CatMetric",
    "ClasswiseWrapper",
    "CharErrorRate",
    "CHRFScore",
    "ConcordanceCorrCoef",
    "CohenKappa",
    "ConfusionMatrix",
    "CosineSimilarity",
    "CramersV",
    "Dice",
    "TweedieDevianceScore",
    "ErrorRelativeGlobalDimensionlessSynthesis",
    "ExactMatch",
    "ExplainedVariance",
    "ExtendedEditDistance",
    "F1Score",
    "FBetaScore",
    "HammingDistance",
    "HingeLoss",
    "JaccardIndex",
    "KendallRankCorrCoef",
    "KLDivergence",
    "LogCoshError",
    "MatchErrorRate",
    "MatthewsCorrCoef",
    "MaxMetric",
    "MeanAbsoluteError",
    "MeanAbsolutePercentageError",
    "MeanMetric",
    "MeanSquaredError",
    "MeanSquaredLogError",
    "Metric",
    "MetricCollection",
    "MetricTracker",
    "MinMaxMetric",
    "MinMetric",
    "ModifiedPanopticQuality",
    "MultioutputWrapper",
    "MultiScaleStructuralSimilarityIndexMeasure",
    "PanopticQuality",
    "PearsonCorrCoef",
    "PearsonsContingencyCoefficient",
    "PermutationInvariantTraining",
    "Perplexity",
    "Precision",
    "PrecisionRecallCurve",
    "PeakSignalNoiseRatio",
    "R2Score",
    "Recall",
    "RelativeAverageSpectralError",
    "RetrievalFallOut",
    "RetrievalHitRate",
    "RetrievalMAP",
    "RetrievalMRR",
    "RetrievalNormalizedDCG",
    "RetrievalPrecision",
    "RetrievalRecall",
    "RetrievalRPrecision",
    "RetrievalPrecisionRecallCurve",
    "RetrievalRecallAtFixedPrecision",
    "ROC",
    "RootMeanSquaredErrorUsingSlidingWindow",
    "SacreBLEUScore",
    "SignalDistortionRatio",
    "ScaleInvariantSignalDistortionRatio",
    "ScaleInvariantSignalNoiseRatio",
    "SignalNoiseRatio",
    "SpearmanCorrCoef",
    "Specificity",
    "SpectralAngleMapper",
    "SpectralDistortionIndex",
    "SQuAD",
    "StructuralSimilarityIndexMeasure",
    "StatScores",
    "SumMetric",
    "SymmetricMeanAbsolutePercentageError",
    "TheilsU",
    "TotalVariation",
    "TranslationEditRate",
    "TschuprowsT",
    "UniversalImageQualityIndex",
    "WeightedMeanAbsolutePercentageError",
    "WordErrorRate",
    "WordInfoLost",
    "WordInfoPreserved",
]<|MERGE_RESOLUTION|>--- conflicted
+++ resolved
@@ -97,7 +97,11 @@
 from torchmetrics.retrieval._deprecated import (  # noqa: E402
     _RetrievalPrecisionRecallCurve as RetrievalPrecisionRecallCurve,
 )
-<<<<<<< HEAD
+from torchmetrics.retrieval._deprecated import _RetrievalRecall as RetrievalRecall  # noqa: E402
+from torchmetrics.retrieval._deprecated import (  # noqa: E402
+    _RetrievalRecallAtFixedPrecision as RetrievalRecallAtFixedPrecision,
+)
+from torchmetrics.retrieval._deprecated import _RetrievalRPrecision as RetrievalRPrecision  # noqa: E402
 from torchmetrics.text._deprecated import _BLEUScore as BLEUScore  # noqa: E402
 from torchmetrics.text._deprecated import _CharErrorRate as CharErrorRate  # noqa: E402
 from torchmetrics.text._deprecated import _CHRFScore as CHRFScore  # noqa: E402
@@ -110,27 +114,6 @@
 from torchmetrics.text._deprecated import _WordErrorRate as WordErrorRate  # noqa: E402
 from torchmetrics.text._deprecated import _WordInfoLost as WordInfoLost  # noqa: E402
 from torchmetrics.text._deprecated import _WordInfoPreserved as WordInfoPreserved  # noqa: E402
-=======
-from torchmetrics.retrieval._deprecated import _RetrievalRecall as RetrievalRecall  # noqa: E402
-from torchmetrics.retrieval._deprecated import (  # noqa: E402
-    _RetrievalRecallAtFixedPrecision as RetrievalRecallAtFixedPrecision,
-)
-from torchmetrics.retrieval._deprecated import _RetrievalRPrecision as RetrievalRPrecision  # noqa: E402
-from torchmetrics.text import (  # noqa: E402
-    BLEUScore,
-    CharErrorRate,
-    CHRFScore,
-    ExtendedEditDistance,
-    MatchErrorRate,
-    Perplexity,
-    SacreBLEUScore,
-    SQuAD,
-    TranslationEditRate,
-    WordErrorRate,
-    WordInfoLost,
-    WordInfoPreserved,
-)
->>>>>>> c4b605f3
 from torchmetrics.wrappers import BootStrapper  # noqa: E402
 from torchmetrics.wrappers import ClasswiseWrapper, MetricTracker, MinMaxMetric, MultioutputWrapper  # noqa: E402
 
