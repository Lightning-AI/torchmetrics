--- conflicted
+++ resolved
@@ -11,28 +11,30 @@
 # WITHOUT WARRANTIES OR CONDITIONS OF ANY KIND, either express or implied.
 # See the License for the specific language governing permissions and
 # limitations under the License.
-<<<<<<< HEAD
+from torchmetrics.detection.panoptic_qualities import ModifiedPanopticQuality, PanopticQuality
 from torchmetrics.utilities.imports import (
     _TORCHVISION_AVAILABLE,
     _TORCHVISION_GREATER_EQUAL_0_8,
     _TORCHVISION_GREATER_EQUAL_0_13,
 )
 
+__all__ = ["ModifiedPanopticQuality", "PanopticQuality"]
+
+if _TORCHVISION_GREATER_EQUAL_0_8:
+    from torchmetrics.detection.mean_ap import MeanAveragePrecision  # noqa: F401
+
+    __all__.append("MeanAveragePrecision")
+
 if _TORCHVISION_AVAILABLE and _TORCHVISION_GREATER_EQUAL_0_13:
     from torchmetrics.detection.ciou import CompleteIntersectionOverUnion  # noqa: F401
     from torchmetrics.detection.diou import DistanceIntersectionOverUnion  # noqa: F401
 
+    __all__.append("CompleteIntersectionOverUnion")
+    __all__.append("DistanceIntersectionOverUnion")
+
 if _TORCHVISION_AVAILABLE and _TORCHVISION_GREATER_EQUAL_0_8:
     from torchmetrics.detection.giou import GeneralizedIntersectionOverUnion  # noqa: F401
     from torchmetrics.detection.iou import IntersectionOverUnion  # noqa: F401
-=======
-from torchmetrics.detection.panoptic_qualities import ModifiedPanopticQuality, PanopticQuality
-from torchmetrics.utilities.imports import _TORCHVISION_GREATER_EQUAL_0_8
 
-__all__ = ["ModifiedPanopticQuality", "PanopticQuality"]
-
-if _TORCHVISION_GREATER_EQUAL_0_8:
->>>>>>> f75757ba
-    from torchmetrics.detection.mean_ap import MeanAveragePrecision  # noqa: F401
-
-    __all__.append("MeanAveragePrecision")+    __all__.append("GeneralizedIntersectionOverUnion")
+    __all__.append("IntersectionOverUnion")