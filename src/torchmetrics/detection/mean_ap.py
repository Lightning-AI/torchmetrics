# Copyright The Lightning team.
#
# Licensed under the Apache License, Version 2.0 (the "License");
# you may not use this file except in compliance with the License.
# You may obtain a copy of the License at
#
#     http://www.apache.org/licenses/LICENSE-2.0
#
# Unless required by applicable law or agreed to in writing, software
# distributed under the License is distributed on an "AS IS" BASIS,
# WITHOUT WARRANTIES OR CONDITIONS OF ANY KIND, either express or implied.
# See the License for the specific language governing permissions and
# limitations under the License.
import logging
from typing import Any, Callable, Dict, List, Optional, Sequence, Tuple, Union

import numpy as np
import torch
import torch.distributed as dist
from torch import IntTensor, Tensor

from torchmetrics.detection.helpers import _fix_empty_tensors, _input_validator
from torchmetrics.metric import Metric
from torchmetrics.utilities.data import _cumsum
from torchmetrics.utilities.imports import _MATPLOTLIB_AVAILABLE, _PYCOCOTOOLS_AVAILABLE, _TORCHVISION_GREATER_EQUAL_0_8
from torchmetrics.utilities.plot import _AX_TYPE, _PLOT_OUT_TYPE

if not _MATPLOTLIB_AVAILABLE:
    __doctest_skip__ = ["MeanAveragePrecision.plot"]

if _TORCHVISION_GREATER_EQUAL_0_8:
    from torchvision.ops import box_area, box_convert, box_iou
else:
    box_convert = box_iou = box_area = None
    __doctest_skip__ = ["MeanAveragePrecision.plot", "MeanAveragePrecision"]

if _PYCOCOTOOLS_AVAILABLE:
    import pycocotools.mask as mask_utils
else:
    mask_utils = None
    __doctest_skip__ = ["MeanAveragePrecision.plot", "MeanAveragePrecision"]


log = logging.getLogger(__name__)


<<<<<<< HEAD
def compute_area(input: List[Tensor], device: torch.device, iou_type: str = "bbox") -> Tensor:
=======
def compute_area(inputs: List[Any], iou_type: str = "bbox") -> Tensor:
>>>>>>> 962f82db
    """Compute area of input depending on the specified iou_type.

    Default output for empty input is :class:`~torch.Tensor`
    """
    if len(inputs) == 0:
        return Tensor([])

    if iou_type == "bbox":
<<<<<<< HEAD
        return box_area(torch.stack(input).detach().to(device))
    elif iou_type == "segm":
        input = [{"size": i[0], "counts": i[1]} for i in input]
        area = torch.tensor(mask_utils.area(input).astype("float")).detach().to(device)

=======
        return box_area(torch.stack(inputs))
    if iou_type == "segm":
        inputs = [{"size": i[0], "counts": i[1]} for i in inputs]
        area = torch.tensor(mask_utils.area(inputs).astype("float"))
>>>>>>> 962f82db
        return area

    raise Exception(f"IOU type {iou_type} is not supported")


def compute_iou(
    det: List[Tensor],
    gt: List[Tensor],
    device: torch.device,
    iou_type: str = "bbox",
) -> Tensor:
    """Compute IOU between detections and ground-truth using the specified iou_type."""
    if iou_type == "bbox":
        return box_iou(torch.stack(det).detach().to(device), torch.stack(gt).detach().to(device))
    elif iou_type == "segm":
        return _segm_iou(det, gt, device)
    raise Exception(f"IOU type {iou_type} is not supported")


class BaseMetricResults(dict):
    """Base metric class, that allows fields for pre-defined metrics."""

    def __getattr__(self, key: str) -> Tensor:
        """Get a specific metric attribute."""
        # Using this you get the correct error message, an AttributeError instead of a KeyError
        if key in self:
            return self[key]
        raise AttributeError(f"No such attribute: {key}")

    def __setattr__(self, key: str, value: Tensor) -> None:
        """Set a specific metric attribute."""
        self[key] = value

    def __delattr__(self, key: str) -> None:
        """Delete a specific metric attribute."""
        if key in self:
            del self[key]
        raise AttributeError(f"No such attribute: {key}")


class MAPMetricResults(BaseMetricResults):
    """Class to wrap the final mAP results."""

    __slots__ = ("map", "map_50", "map_75", "map_small", "map_medium", "map_large", "classes")


class MARMetricResults(BaseMetricResults):
    """Class to wrap the final mAR results."""

    __slots__ = ("mar_1", "mar_10", "mar_100", "mar_small", "mar_medium", "mar_large")


class COCOMetricResults(BaseMetricResults):
    """Class to wrap the final COCO metric results including various mAP/mAR values."""

    __slots__ = (
        "map",
        "map_50",
        "map_75",
        "map_small",
        "map_medium",
        "map_large",
        "mar_1",
        "mar_10",
        "mar_100",
        "mar_small",
        "mar_medium",
        "mar_large",
        "map_per_class",
        "mar_100_per_class",
    )


def _segm_iou(
    det: List[Tuple[np.ndarray, np.ndarray]], gt: List[Tuple[np.ndarray, np.ndarray]], device: torch.device
) -> Tensor:
    """Compute IOU between detections and ground-truths using mask-IOU. Based on pycocotools toolkit for mask_utils.

    Implementation is based on pycocotools toolkit for mask_utils.

    Args:
       det: A list of detection masks as ``[(RLE_SIZE, RLE_COUNTS)]``, where ``RLE_SIZE`` is (width, height) dimension
           of the input and RLE_COUNTS is its RLE representation;
       gt: A list of ground-truth masks as ``[(RLE_SIZE, RLE_COUNTS)]``, where ``RLE_SIZE`` is (width, height) dimension
           of the input and RLE_COUNTS is its RLE representation;
       device: device

    """
    det_coco_format = [{"size": i[0], "counts": i[1]} for i in det]
    gt_coco_format = [{"size": i[0], "counts": i[1]} for i in gt]

    return torch.tensor(mask_utils.iou(det_coco_format, gt_coco_format, [False for _ in gt]), device=device)


class MeanAveragePrecision(Metric):
    r"""Compute the `Mean-Average-Precision (mAP) and Mean-Average-Recall (mAR)`_ for object detection predictions.

    .. math::
        \text{mAP} = \frac{1}{n} \sum_{i=1}^{n} AP_i

    where :math:`AP_i` is the average precision for class :math:`i` and :math:`n` is the number of classes. The average
    precision is defined as the area under the precision-recall curve. If argument `class_metrics` is set to ``True``,
    the metric will also return the mAP/mAR per class.

    As input to ``forward`` and ``update`` the metric accepts the following input:

    - ``preds`` (:class:`~List`): A list consisting of dictionaries each containing the key-values
      (each dictionary corresponds to a single image). Parameters that should be provided per dict

        - boxes: (:class:`~torch.FloatTensor`) of shape ``(num_boxes, 4)`` containing ``num_boxes`` detection
          boxes of the format specified in the constructor.
          By default, this method expects ``(xmin, ymin, xmax, ymax)`` in absolute image coordinates.
        - scores: :class:`~torch.FloatTensor` of shape ``(num_boxes)`` containing detection scores for the boxes.
        - labels: :class:`~torch.IntTensor` of shape ``(num_boxes)`` containing 0-indexed detection classes for
          the boxes.
        - masks: :class:`~torch.bool` of shape ``(num_boxes, image_height, image_width)`` containing boolean masks.
          Only required when `iou_type="segm"`.

    - ``target`` (:class:`~List`) A list consisting of dictionaries each containing the key-values
      (each dictionary corresponds to a single image). Parameters that should be provided per dict:

        - boxes: :class:`~torch.FloatTensor` of shape ``(num_boxes, 4)`` containing ``num_boxes`` ground truth
          boxes of the format specified in the constructor.
          By default, this method expects ``(xmin, ymin, xmax, ymax)`` in absolute image coordinates.
        - labels: :class:`~torch.IntTensor` of shape ``(num_boxes)`` containing 0-indexed ground truth
          classes for the boxes.
        - masks: :class:`~torch.bool` of shape ``(num_boxes, image_height, image_width)`` containing boolean masks.
          Only required when `iou_type="segm"`.

    As output of ``forward`` and ``compute`` the metric returns the following output:

    - ``map_dict``: A dictionary containing the following key-values:

        - map: (:class:`~torch.Tensor`)
        - map_small: (:class:`~torch.Tensor`)
        - map_medium:(:class:`~torch.Tensor`)
        - map_large: (:class:`~torch.Tensor`)
        - mar_1: (:class:`~torch.Tensor`)
        - mar_10: (:class:`~torch.Tensor`)
        - mar_100: (:class:`~torch.Tensor`)
        - mar_small: (:class:`~torch.Tensor`)
        - mar_medium: (:class:`~torch.Tensor`)
        - mar_large: (:class:`~torch.Tensor`)
        - map_50: (:class:`~torch.Tensor`) (-1 if 0.5 not in the list of iou thresholds)
        - map_75: (:class:`~torch.Tensor`) (-1 if 0.75 not in the list of iou thresholds)
        - map_per_class: (:class:`~torch.Tensor`) (-1 if class metrics are disabled)
        - mar_100_per_class: (:class:`~torch.Tensor`) (-1 if class metrics are disabled)
        - classes (:class:`~torch.Tensor`)

    For an example on how to use this metric check the `torchmetrics mAP example`_.

    .. note::
        ``map`` score is calculated with @[ IoU=self.iou_thresholds | area=all | max_dets=max_detection_thresholds ].
        Caution: If the initialization parameters are changed, dictionary keys for mAR can change as well.
        The default properties are also accessible via fields and will raise an ``AttributeError`` if not available.

    .. note::
        This metric is following the mAP implementation of
        `pycocotools <https://github.com/cocodataset/cocoapi/tree/master/PythonAPI/pycocotools>`_,
        a standard implementation for the mAP metric for object detection.

    .. note::
        This metric requires you to have `torchvision` version 0.8.0 or newer installed
        (with corresponding version 1.7.0 of torch or newer). This metric requires `pycocotools`
        installed when iou_type is `segm`. Please install with ``pip install torchvision`` or
        ``pip install torchmetrics[detection]``.

    Args:
        box_format:
            Input format of given boxes. Supported formats are ``[`xyxy`, `xywh`, `cxcywh`]``.
        iou_type:
            Type of input (either masks or bounding-boxes) used for computing IOU.
            Supported IOU types are ``["bbox", "segm"]``.
            If using ``"segm"``, masks should be provided (see :meth:`update`).
        iou_thresholds:
            IoU thresholds for evaluation. If set to ``None`` it corresponds to the stepped range ``[0.5,...,0.95]``
            with step ``0.05``. Else provide a list of floats.
        rec_thresholds:
            Recall thresholds for evaluation. If set to ``None`` it corresponds to the stepped range ``[0,...,1]``
            with step ``0.01``. Else provide a list of floats.
        max_detection_thresholds:
            Thresholds on max detections per image. If set to `None` will use thresholds ``[1, 10, 100]``.
            Else, please provide a list of ints.
        class_metrics:
            Option to enable per-class metrics for mAP and mAR_100. Has a performance impact.
        kwargs: Additional keyword arguments, see :ref:`Metric kwargs` for more info.

    Raises:
        ModuleNotFoundError:
            If ``torchvision`` is not installed or version installed is lower than 0.8.0
        ModuleNotFoundError:
            If ``iou_type`` is equal to ``seqm`` and ``pycocotools`` is not installed
        ValueError:
            If ``class_metrics`` is not a boolean
        ValueError:
            If ``preds`` is not of type (:class:`~List[Dict[str, Tensor]]`)
        ValueError:
            If ``target`` is not of type ``List[Dict[str, Tensor]]``
        ValueError:
            If ``preds`` and ``target`` are not of the same length
        ValueError:
            If any of ``preds.boxes``, ``preds.scores`` and ``preds.labels`` are not of the same length
        ValueError:
            If any of ``target.boxes`` and ``target.labels`` are not of the same length
        ValueError:
            If any box is not type float and of length 4
        ValueError:
            If any class is not type int and of length 1
        ValueError:
            If any score is not type float and of length 1

    Example:
        >>> from torch import tensor
        >>> from torchmetrics.detection import MeanAveragePrecision
        >>> preds = [
        ...   dict(
        ...     boxes=tensor([[258.0, 41.0, 606.0, 285.0]]),
        ...     scores=tensor([0.536]),
        ...     labels=tensor([0]),
        ...   )
        ... ]
        >>> target = [
        ...   dict(
        ...     boxes=tensor([[214.0, 41.0, 562.0, 285.0]]),
        ...     labels=tensor([0]),
        ...   )
        ... ]
        >>> metric = MeanAveragePrecision()
        >>> metric.update(preds, target)
        >>> from pprint import pprint
        >>> pprint(metric.compute())
        {'classes': tensor(0, dtype=torch.int32),
         'map': tensor(0.6000),
         'map_50': tensor(1.),
         'map_75': tensor(1.),
         'map_large': tensor(0.6000),
         'map_medium': tensor(-1.),
         'map_per_class': tensor(-1.),
         'map_small': tensor(-1.),
         'mar_1': tensor(0.6000),
         'mar_10': tensor(0.6000),
         'mar_100': tensor(0.6000),
         'mar_100_per_class': tensor(-1.),
         'mar_large': tensor(0.6000),
         'mar_medium': tensor(-1.),
         'mar_small': tensor(-1.)}
    """
    is_differentiable: bool = False
    higher_is_better: Optional[bool] = True
    full_state_update: bool = True
    plot_lower_bound: float = 0.0
    plot_upper_bound: float = 1.0

    detections: List[Tensor]
    detection_scores: List[Tensor]
    detection_labels: List[Tensor]
    groundtruths: List[Tensor]
    groundtruth_labels: List[Tensor]

    def __init__(
        self,
        box_format: str = "xyxy",
        iou_type: str = "bbox",
        iou_thresholds: Optional[List[float]] = None,
        rec_thresholds: Optional[List[float]] = None,
        max_detection_thresholds: Optional[List[int]] = None,
        class_metrics: bool = False,
        **kwargs: Any,
    ) -> None:
        super().__init__(**kwargs)

        if not _TORCHVISION_GREATER_EQUAL_0_8:
            raise ModuleNotFoundError(
                "`MeanAveragePrecision` metric requires that `torchvision` version 0.8.0 or newer is installed."
                " Please install with `pip install torchvision>=0.8` or `pip install torchmetrics[detection]`."
            )

        allowed_box_formats = ("xyxy", "xywh", "cxcywh")
        allowed_iou_types = ("segm", "bbox")
        if box_format not in allowed_box_formats:
            raise ValueError(f"Expected argument `box_format` to be one of {allowed_box_formats} but got {box_format}")
        self.box_format = box_format
        self.iou_thresholds = iou_thresholds or torch.linspace(0.5, 0.95, round((0.95 - 0.5) / 0.05) + 1).tolist()
        self.rec_thresholds = rec_thresholds or torch.linspace(0.0, 1.00, round(1.00 / 0.01) + 1).tolist()
        max_det_thr, _ = torch.sort(IntTensor(max_detection_thresholds or [1, 10, 100]))
        self.max_detection_thresholds = max_det_thr.tolist()
        if iou_type not in allowed_iou_types:
            raise ValueError(f"Expected argument `iou_type` to be one of {allowed_iou_types} but got {iou_type}")
        if iou_type == "segm" and not _PYCOCOTOOLS_AVAILABLE:
            raise ModuleNotFoundError("When `iou_type` is set to 'segm', pycocotools need to be installed")
        self.iou_type = iou_type
        self.bbox_area_ranges = {
            "all": (float(0**2), float(1e5**2)),
            "small": (float(0**2), float(32**2)),
            "medium": (float(32**2), float(96**2)),
            "large": (float(96**2), float(1e5**2)),
        }

        if not isinstance(class_metrics, bool):
            raise ValueError("Expected argument `class_metrics` to be a boolean")

        self.class_metrics = class_metrics
        self.add_state("detections", default=[], dist_reduce_fx=None)
        self.add_state("detection_scores", default=[], dist_reduce_fx=None)
        self.add_state("detection_labels", default=[], dist_reduce_fx=None)
        self.add_state("groundtruths", default=[], dist_reduce_fx=None)
        self.add_state("groundtruth_labels", default=[], dist_reduce_fx=None)

    def update(self, preds: List[Dict[str, Tensor]], target: List[Dict[str, Tensor]]) -> None:
        """Update state with predictions and targets."""
        _input_validator(preds, target, iou_type=self.iou_type)

        for item in preds:
            detections = self._get_safe_item_values(item)

            self.detections.append(detections)
            self.detection_labels.append(item["labels"])
            self.detection_scores.append(item["scores"])

        for item in target:
            groundtruths = self._get_safe_item_values(item)
            self.groundtruths.append(groundtruths)
            self.groundtruth_labels.append(item["labels"])

    def _move_list_states_to_cpu(self) -> None:
        """Move list states to cpu to save GPU memory."""
        for key in self._defaults:
            current_val = getattr(self, key)
            current_to_cpu = []
            if isinstance(current_val, Sequence):
                for cur_v in current_val:
                    # Cannot handle RLE as Tensor
                    if not isinstance(cur_v, tuple):
                        cur_v = cur_v.to("cpu")
                    current_to_cpu.append(cur_v)
            setattr(self, key, current_to_cpu)

    def _get_safe_item_values(self, item: Dict[str, Any]) -> Union[Tensor, Tuple]:
        if self.iou_type == "bbox":
            boxes = _fix_empty_tensors(item["boxes"]).detach().to(self.device)
            if boxes.numel() > 0:
                boxes = box_convert(boxes, in_fmt=self.box_format, out_fmt="xyxy")
            return boxes
        if self.iou_type == "segm":
            masks = []

            for i in item["masks"].detach().to(self.device):
                rle = mask_utils.encode(np.asfortranarray(i))
                masks.append((tuple(rle["size"]), rle["counts"]))
            return tuple(masks)
        raise Exception(f"IOU type {self.iou_type} is not supported")

    def _get_classes(self) -> List:
        """Return a list of unique classes found in ground truth and detection data."""
        if len(self.detection_labels) > 0 or len(self.groundtruth_labels) > 0:
            return torch.cat(self.detection_labels + self.groundtruth_labels).unique().tolist()
        return []

    def _compute_iou(self, idx: int, class_id: int, max_det: int) -> Tensor:
        """Compute the Intersection over Union (IoU) between bounding boxes for the given image and class.

        Args:
            idx:
                Image Id, equivalent to the index of supplied samples
            class_id:
                Class Id of the supplied ground truth and detection labels
            max_det:
                Maximum number of evaluated detection bounding boxes
        """
        # if self.iou_type == "bbox":
        gt = self.groundtruths[idx]
        det = self.detections[idx]

        gt_label_mask = (self.groundtruth_labels[idx] == class_id).nonzero().squeeze(1).detach().to(self.device)
        det_label_mask = (self.detection_labels[idx] == class_id).nonzero().squeeze(1).detach().to(self.device)

        if len(gt_label_mask) == 0 or len(det_label_mask) == 0:
            return Tensor([])

        gt = [gt[i] for i in gt_label_mask]
        det = [det[i] for i in det_label_mask]

        # Sort by scores and use only max detections
        scores = self.detection_scores[idx].detach().to(self.device)
        scores_filtered = scores[self.detection_labels[idx] == class_id]
        inds = torch.argsort(scores_filtered, descending=True)

        # TODO Fix (only for masks is necessary)
        det = [det[i] for i in inds]
        if len(det) > max_det:
            det = det[:max_det]

        return compute_iou(det, gt, self.device, self.iou_type)

    def __evaluate_image_gt_no_preds(
        self, gt: Tensor, gt_label_mask: Tensor, area_range: Tuple[int, int], nb_iou_thrs: int
    ) -> Dict[str, Any]:
        """Evaluate images with a ground truth but no predictions."""
        # GTs
        gt = [gt[i] for i in gt_label_mask]
        nb_gt = len(gt)
        areas = compute_area(gt, device=self.device, iou_type=self.iou_type)
        ignore_area = (areas < area_range[0]) | (areas > area_range[1])
        gt_ignore, _ = torch.sort(ignore_area.to(torch.uint8).detach().to(self.device))
        gt_ignore = gt_ignore.to(torch.bool).detach().to(self.device)

        # Detections
        nb_det = 0
        det_ignore = torch.zeros((nb_iou_thrs, nb_det), dtype=torch.bool, device=self.device)

        return {
            "dtMatches": torch.zeros((nb_iou_thrs, nb_det), dtype=torch.bool, device=self.device),
            "gtMatches": torch.zeros((nb_iou_thrs, nb_gt), dtype=torch.bool, device=self.device),
            "dtScores": torch.zeros(nb_det, dtype=torch.float32, device=self.device),
            "gtIgnore": gt_ignore,
            "dtIgnore": det_ignore,
        }

    def __evaluate_image_preds_no_gt(
        self, det: Tensor, idx: int, det_label_mask: Tensor, max_det: int, area_range: Tuple[int, int], nb_iou_thrs: int
    ) -> Dict[str, Any]:
        """Evaluate images with a prediction but no ground truth."""
        # GTs
        nb_gt = 0

        gt_ignore = torch.zeros(nb_gt, dtype=torch.bool, device=self.device)

        # Detections

        scores = self.detection_scores[idx].detach().to(self.device)
        scores_filtered = scores[det_label_mask]
        scores_sorted, dtind = torch.sort(scores_filtered.detach().to(self.device), descending=True)

        det = [det[i] for i in det_label_mask]
        det = [det[i] for i in dtind]
        if len(det) > max_det:
            det = det[:max_det]
        nb_det = len(det)
        det_areas = compute_area(det, device=self.device, iou_type=self.iou_type)
        det_ignore_area = (det_areas < area_range[0]) | (det_areas > area_range[1])
        ar = torch.clone(det_ignore_area.reshape((1, nb_det))).detach().to(self.device)
        det_ignore = torch.repeat_interleave(ar, nb_iou_thrs, 0)

        return {
            "dtMatches": torch.zeros((nb_iou_thrs, nb_det), dtype=torch.bool, device=self.device),
            "gtMatches": torch.zeros((nb_iou_thrs, nb_gt), dtype=torch.bool, device=self.device),
            "dtScores": scores_sorted,
            "gtIgnore": gt_ignore,
            "dtIgnore": det_ignore,
        }

    def _evaluate_image(
        self, idx: int, class_id: int, area_range: Tuple[int, int], max_det: int, ious: dict
    ) -> Optional[dict]:
        """Perform evaluation for single class and image.

        Args:
            idx:
                Image Id, equivalent to the index of supplied samples.
            class_id:
                Class Id of the supplied ground truth and detection labels.
            area_range:
                List of lower and upper bounding box area threshold.
            max_det:
                Maximum number of evaluated detection bounding boxes.
            ious:
                IoU results for image and class.
        """

        gt = self.groundtruths[idx]
        det = self.detections[idx]
        gt_label_mask = (self.groundtruth_labels[idx] == class_id).nonzero().squeeze(1).detach().to(self.device)
        det_label_mask = (self.detection_labels[idx] == class_id).nonzero().squeeze(1).detach().to(self.device)

        # No Gt and No predictions --> ignore image
        if len(gt_label_mask) == 0 and len(det_label_mask) == 0:
            return None

        nb_iou_thrs = len(self.iou_thresholds)

        # Some GT but no predictions
        if len(gt_label_mask) > 0 and len(det_label_mask) == 0:
            return self.__evaluate_image_gt_no_preds(gt, gt_label_mask, area_range, nb_iou_thrs)

        # Some predictions but no GT
        if len(gt_label_mask) == 0 and len(det_label_mask) >= 0:
            return self.__evaluate_image_preds_no_gt(det, idx, det_label_mask, max_det, area_range, nb_iou_thrs)

        gt = [gt[i] for i in gt_label_mask]
        det = [det[i] for i in det_label_mask]
        if len(gt) == 0 and len(det) == 0:
            return None

        areas = compute_area(gt, device=self.device, iou_type=self.iou_type)

        ignore_area = torch.logical_or(areas < area_range[0], areas > area_range[1])

        # sort dt highest score first, sort gt ignore last
        ignore_area_sorted, gtind = torch.sort(ignore_area.to(torch.uint8).detach().to(self.device))
        # Convert to uint8 temporarily and back to bool, because "Sort currently does not support bool dtype on CUDA"

        ignore_area_sorted = ignore_area_sorted.to(torch.bool).detach().to(self.device)

        gt = [gt[i] for i in gtind]
        scores = self.detection_scores[idx].detach().to(self.device)
        scores_filtered = scores[det_label_mask]
        scores_sorted, dtind = torch.sort(scores_filtered.detach().to(self.device), descending=True)
        det = [det[i] for i in dtind]
        if len(det) > max_det:
            det = det[:max_det]
        # load computed ious
        ious = ious[idx, class_id][:, gtind] if len(ious[idx, class_id]) > 0 \
            else ious[idx, class_id].detach().to(self.device)

        nb_gt = len(gt)
        nb_det = len(det)
        gt_matches = torch.zeros((nb_iou_thrs, nb_gt), dtype=torch.bool, device=self.device)
        gt_ignore = ignore_area_sorted
        det_ignore = torch.zeros((nb_iou_thrs, nb_det), dtype=torch.bool, device=self.device)
        det_matches = torch.zeros((nb_iou_thrs, nb_det), dtype=torch.bool, device=self.device)

        _zero_tensor = torch.tensor(0, dtype=torch.bool, device=self.device)
        _one_tensor = torch.tensor(1, dtype=torch.bool, device=self.device)

        thrs = torch.tensor(self.iou_thresholds, device=self.device)
        if torch.numel(ious) > 0:
            for idx_det, _ in enumerate(det):
                match_idx, matches = MeanAveragePrecision._find_best_gt_match(thrs, gt_matches, gt_ignore,
                                                                              ious, idx_det)
                if match_idx == -1:
                    continue
                det_ignore[matches[0], idx_det] = gt_ignore[match_idx]
                det_matches[matches[0], idx_det] = 1
                gt_matches[matches[0], match_idx] = 1

        # set unmatched detections outside of area range to ignore
        det_areas = compute_area(det, device=self.device, iou_type=self.iou_type)
        det_ignore_area = (det_areas < area_range[0]) | (det_areas > area_range[1])
        ar = torch.clone(det_ignore_area.reshape((1, nb_det))).detach().to(self.device)
        det_ignore = torch.logical_or(
            det_ignore, torch.logical_and(det_matches == 0, torch.repeat_interleave(ar, nb_iou_thrs, 0))
        )

        return {
            "dtMatches": det_matches,
            "gtMatches": gt_matches,
            "dtScores": scores_sorted,
            "gtIgnore": gt_ignore,
            "dtIgnore": det_ignore,
        }

    @staticmethod
    def _find_best_gt_match(
        thrs: Tensor, gt_matches: Tensor, gt_ignore: Tensor, ious: Tensor, idx_det: int
    ) -> Tuple[int, Optional[Tuple[Tensor, Tensor]]]:
        """Return id of best ground truth match with current detection.

        Args:
            thrs:
                All thresholds as a Tensor.
            gt_matches:
                Tensor showing if a ground truth matches for threshold ``t`` exists.
            gt_ignore:
                Tensor showing if ground truth should be ignored.
            ious:
                IoUs for all combinations of detection and ground truth.
            idx_det:
                Id of current detection.
        """
        previously_matched = gt_matches[thrs.detach().cpu().numpy()]
        # Remove previously matched or ignored gts
        remove_mask = previously_matched | gt_ignore
        gt_ious = ious[idx_det] * ~remove_mask

        matches = gt_ious.where(gt_ious > thrs.unsqueeze(-1),
                                torch.tensor(-1, dtype=gt_ious.dtype, device=gt_ious.device))
        match_idx = matches.argmax().item()
        if torch.any(matches > -1):
            return match_idx, (matches > -1).nonzero(as_tuple=True)
        return -1, None

    def _summarize(
        self,
        results: Dict,
        avg_prec: bool = True,
        iou_threshold: Optional[float] = None,
        area_range: str = "all",
        max_dets: int = 100,
    ) -> Tensor:
        """Perform evaluation for single class and image.

        Args:
            results:
                Dictionary including precision, recall and scores for all combinations.
            avg_prec:
                Calculate average precision. Else calculate average recall.
            iou_threshold:
                IoU threshold. If set to ``None`` it all values are used. Else results are filtered.
            area_range:
                Bounding box area range key.
            max_dets:
                Maximum detections.
        """
        area_inds = [i for i, k in enumerate(self.bbox_area_ranges.keys()) if k == area_range]
        mdet_inds = [i for i, k in enumerate(self.max_detection_thresholds) if k == max_dets]
        if avg_prec:
            # dimension of precision: [TxRxKxAxM]
            prec = results["precision"]
            # IoU
            if iou_threshold is not None:
                thr = self.iou_thresholds.index(iou_threshold)
                prec = prec[thr, :, :, area_inds, mdet_inds]
            else:
                prec = prec[:, :, :, area_inds, mdet_inds]
        else:
            # dimension of recall: [TxKxAxM]
            prec = results["recall"]
            if iou_threshold is not None:
                thr = self.iou_thresholds.index(iou_threshold)
                prec = prec[thr, :, :, area_inds, mdet_inds]
            else:
                prec = prec[:, :, area_inds, mdet_inds]

        return torch.tensor([-1.0]) if len(prec[prec > -1]) == 0 else torch.mean(prec[prec > -1])

    def _calculate(self, class_ids: List) -> Tuple[MAPMetricResults, MARMetricResults]:
        """Calculate the precision and recall for all supplied classes to calculate mAP/mAR.

        Args:
            class_ids:
                List of label class Ids.
        """
        img_ids = range(len(self.groundtruths))
        max_detections = self.max_detection_thresholds[-1]
        area_ranges = self.bbox_area_ranges.values()

        ious = {
            (idx, class_id): self._compute_iou(idx, class_id, max_detections)
            for idx in img_ids
            for class_id in class_ids
        }

        eval_imgs = [
            self._evaluate_image(img_id, class_id, area, max_detections, ious)
            for class_id in class_ids
            for area in area_ranges
            for img_id in img_ids
        ]

        nb_iou_thrs = len(self.iou_thresholds)
        nb_rec_thrs = len(self.rec_thresholds)
        nb_classes = len(class_ids)
        nb_bbox_areas = len(self.bbox_area_ranges)
        nb_max_det_thrs = len(self.max_detection_thresholds)
        nb_imgs = len(img_ids)
        precision = -torch.ones((nb_iou_thrs, nb_rec_thrs, nb_classes, nb_bbox_areas, nb_max_det_thrs)).detach().to(self.device)
        recall = -torch.ones((nb_iou_thrs, nb_classes, nb_bbox_areas, nb_max_det_thrs)).detach().to(self.device)
        scores = -torch.ones((nb_iou_thrs, nb_rec_thrs, nb_classes, nb_bbox_areas, nb_max_det_thrs)).detach().to(self.device)

        # move tensors if necessary
        rec_thresholds_tensor = torch.tensor(self.rec_thresholds).detach().to(self.device)

        # retrieve E at each category, area range, and max number of detections
        for idx_cls, _ in enumerate(class_ids):
            for idx_bbox_area, _ in enumerate(self.bbox_area_ranges):
                for idx_max_det_thrs, max_det in enumerate(self.max_detection_thresholds):
                    recall, precision, scores = MeanAveragePrecision.__calculate_recall_precision_scores(
                        recall,
                        precision,
                        scores,
                        idx_cls=idx_cls,
                        idx_bbox_area=idx_bbox_area,
                        idx_max_det_thrs=idx_max_det_thrs,
                        eval_imgs=eval_imgs,
                        rec_thresholds=rec_thresholds_tensor,
                        max_det=max_det,
                        nb_imgs=nb_imgs,
                        nb_bbox_areas=nb_bbox_areas,
                    )

        return precision, recall

    def _summarize_results(self, precisions: Tensor, recalls: Tensor) -> Tuple[MAPMetricResults, MARMetricResults]:
        """Summarizes the precision and recall values to calculate mAP/mAR.

        Args:
            precisions:
                Precision values for different thresholds
            recalls:
                Recall values for different thresholds
        """
        results = {"precision": precisions, "recall": recalls}
        map_metrics = MAPMetricResults()
        last_max_det_thr = self.max_detection_thresholds[-1]
        map_metrics.map = self._summarize(results, True, max_dets=last_max_det_thr)
        if 0.5 in self.iou_thresholds:
            map_metrics.map_50 = self._summarize(results, True, iou_threshold=0.5, max_dets=last_max_det_thr)
        else:
            map_metrics.map_50 = torch.tensor([-1])
        if 0.75 in self.iou_thresholds:
            map_metrics.map_75 = self._summarize(results, True, iou_threshold=0.75, max_dets=last_max_det_thr)
        else:
            map_metrics.map_75 = torch.tensor([-1])
        map_metrics.map_small = self._summarize(results, True, area_range="small", max_dets=last_max_det_thr)
        map_metrics.map_medium = self._summarize(results, True, area_range="medium", max_dets=last_max_det_thr)
        map_metrics.map_large = self._summarize(results, True, area_range="large", max_dets=last_max_det_thr)

        mar_metrics = MARMetricResults()
        for max_det in self.max_detection_thresholds:
            mar_metrics[f"mar_{max_det}"] = self._summarize(results, False, max_dets=max_det)
        mar_metrics.mar_small = self._summarize(results, False, area_range="small", max_dets=last_max_det_thr)
        mar_metrics.mar_medium = self._summarize(results, False, area_range="medium", max_dets=last_max_det_thr)
        mar_metrics.mar_large = self._summarize(results, False, area_range="large", max_dets=last_max_det_thr)

        return map_metrics, mar_metrics

    @staticmethod
    def __calculate_recall_precision_scores(
        recall: Tensor,
        precision: Tensor,
        scores: Tensor,
        idx_cls: int,
        idx_bbox_area: int,
        idx_max_det_thrs: int,
        eval_imgs: list,
        rec_thresholds: Tensor,
        max_det: int,
        nb_imgs: int,
        nb_bbox_areas: int,
    ) -> Tuple[Tensor, Tensor, Tensor]:
        nb_rec_thrs = len(rec_thresholds)
        idx_cls_pointer = idx_cls * nb_bbox_areas * nb_imgs
        idx_bbox_area_pointer = idx_bbox_area * nb_imgs
        # Load all image evals for current class_id and area_range
        img_eval_cls_bbox = [eval_imgs[idx_cls_pointer + idx_bbox_area_pointer + i] for i in range(nb_imgs)]
        img_eval_cls_bbox = [e for e in img_eval_cls_bbox if e is not None]
        if not img_eval_cls_bbox:
            return recall, precision, scores

        det_scores = torch.cat([e["dtScores"][:max_det] for e in img_eval_cls_bbox])

        # different sorting method generates slightly different results.
        # mergesort is used to be consistent as Matlab implementation.
        # Sort in PyTorch does not support bool types on CUDA (yet, 1.11.0)
        dtype = torch.uint8 if det_scores.is_cuda and det_scores.dtype is torch.bool else det_scores.dtype
        # Explicitly cast to uint8 to avoid error for bool inputs on CUDA to argsort
        inds = torch.argsort(det_scores.to(dtype), descending=True)
        det_scores_sorted = det_scores[inds]

        det_matches = torch.cat([e["dtMatches"][:, :max_det] for e in img_eval_cls_bbox], axis=1)[:, inds]
        det_ignore = torch.cat([e["dtIgnore"][:, :max_det] for e in img_eval_cls_bbox], axis=1)[:, inds]
        gt_ignore = torch.cat([e["gtIgnore"] for e in img_eval_cls_bbox])
        npig = torch.count_nonzero(gt_ignore == False)  # noqa: E712
        if npig == 0:
            return recall, precision, scores
        tps = torch.logical_and(det_matches, torch.logical_not(det_ignore))
        fps = torch.logical_and(torch.logical_not(det_matches), torch.logical_not(det_ignore))

        tp_sum = _cumsum(tps, dim=1, dtype=torch.float)
        fp_sum = _cumsum(fps, dim=1, dtype=torch.float)
        for idx, (tp, fp) in enumerate(zip(tp_sum, fp_sum)):
            nd = len(tp)
            rc = tp / npig
            pr = tp / (fp + tp + torch.finfo(torch.float64).eps)
            prec = torch.zeros((nb_rec_thrs,)).to(recall.device)
            score = torch.zeros((nb_rec_thrs,)).to(recall.device)

            recall[idx, idx_cls, idx_bbox_area, idx_max_det_thrs] = rc[-1] if nd else 0

            # Remove zigzags for AUC
            diff_zero = torch.zeros((1,)).to(recall.device)
            diff = torch.ones((1,)).to(recall.device)
            while not torch.all(diff == 0):
                diff = torch.clamp(torch.cat(((pr[1:] - pr[:-1]), diff_zero), 0), min=0)
                pr += diff

            inds = torch.searchsorted(rc, rec_thresholds.to(rc.device), right=False)
            num_inds = inds.argmax() if inds.max() >= nd else nb_rec_thrs
            inds = inds[:num_inds]
            prec[:num_inds] = pr[inds]
            score[:num_inds] = det_scores_sorted[inds]
            precision[idx, :, idx_cls, idx_bbox_area, idx_max_det_thrs] = prec
            scores[idx, :, idx_cls, idx_bbox_area, idx_max_det_thrs] = score

        return recall, precision, scores

    def compute(self) -> dict:
        """Compute metric."""
        classes = self._get_classes()
        precisions, recalls = self._calculate(classes)
        map_val, mar_val = self._summarize_results(precisions, recalls)

        # if class mode is enabled, evaluate metrics per class
        map_per_class_values: Tensor = torch.tensor([-1.0])
        mar_max_dets_per_class_values: Tensor = torch.tensor([-1.0])
        if self.class_metrics:
            map_per_class_list = []
            mar_max_dets_per_class_list = []

            for class_idx, _ in enumerate(classes):
                cls_precisions = precisions[:, :, class_idx].unsqueeze(dim=2)
                cls_recalls = recalls[:, class_idx].unsqueeze(dim=1)
                cls_map, cls_mar = self._summarize_results(cls_precisions, cls_recalls)
                map_per_class_list.append(cls_map.map)
                mar_max_dets_per_class_list.append(cls_mar[f"mar_{self.max_detection_thresholds[-1]}"])

            map_per_class_values = torch.tensor(map_per_class_list, dtype=torch.float)
            mar_max_dets_per_class_values = torch.tensor(mar_max_dets_per_class_list, dtype=torch.float)

        metrics = COCOMetricResults()
        metrics.update(map_val)
        metrics.update(mar_val)
        metrics.map_per_class = map_per_class_values
        metrics[f"mar_{self.max_detection_thresholds[-1]}_per_class"] = mar_max_dets_per_class_values
        metrics.classes = torch.tensor(classes, dtype=torch.int)
        return metrics

    def _apply(self, fn: Callable) -> torch.nn.Module:
        """Custom apply function.

        Excludes the detections and groundtruths from the casting when the iou_type is set to `segm` as the state is
        no longer a tensor but a tuple.
        """
        if self.iou_type == "segm":
            this = super()._apply(fn, exclude_state=("detections", "groundtruths"))
        else:
            this = super()._apply(fn)
        return this

    def _sync_dist(self, dist_sync_fn: Optional[Callable] = None, process_group: Optional[Any] = None) -> None:
        """Custom sync function.

        For the iou_type `segm` the detections and groundtruths are no longer tensors but tuples. Therefore, we need
        to gather the list of tuples and then convert it back to a list of tuples.

        """
        super()._sync_dist(dist_sync_fn=dist_sync_fn, process_group=process_group)

        if self.iou_type == "segm":
            self.detections = self._gather_tuple_list(self.detections, process_group)
            self.groundtruths = self._gather_tuple_list(self.groundtruths, process_group)

    @staticmethod
    def _gather_tuple_list(list_to_gather: List[Tuple], process_group: Optional[Any] = None) -> List[Any]:
        """Gather a list of tuples over multiple devices."""
        world_size = dist.get_world_size(group=process_group)
        dist.barrier(group=process_group)

        list_gathered = [None for _ in range(world_size)]
        dist.all_gather_object(list_gathered, list_to_gather, group=process_group)

        list_merged = []
        for idx in range(len(list_gathered[0])):
            for rank in range(world_size):
                list_merged.append(list_gathered[rank][idx])

        return list_merged

    def plot(
        self, val: Optional[Union[Dict[str, Tensor], Sequence[Dict[str, Tensor]]]] = None, ax: Optional[_AX_TYPE] = None
    ) -> _PLOT_OUT_TYPE:
        """Plot a single or multiple values from the metric.

        Args:
            val: Either a single result from calling `metric.forward` or `metric.compute` or a list of these results.
                If no value is provided, will automatically call `metric.compute` and plot that result.
            ax: An matplotlib axis object. If provided will add plot to that axis

        Returns:
            Figure object and Axes object

        Raises:
            ModuleNotFoundError:
                If `matplotlib` is not installed

        .. plot::
            :scale: 75

            >>> from torch import tensor
            >>> from torchmetrics.detection.mean_ap import MeanAveragePrecision
            >>> preds = [dict(
            ...     boxes=tensor([[258.0, 41.0, 606.0, 285.0]]),
            ...     scores=tensor([0.536]),
            ...     labels=tensor([0]),
            ... )]
            >>> target = [dict(
            ...     boxes=tensor([[214.0, 41.0, 562.0, 285.0]]),
            ...     labels=tensor([0]),
            ... )]
            >>> metric = MeanAveragePrecision()
            >>> metric.update(preds, target)
            >>> fig_, ax_ = metric.plot()

        .. plot::
            :scale: 75

            >>> # Example plotting multiple values
            >>> import torch
            >>> from torchmetrics.detection.mean_ap import MeanAveragePrecision
            >>> preds = lambda: [dict(
            ...     boxes=torch.tensor([[258.0, 41.0, 606.0, 285.0]]) + torch.randint(10, (1,4)),
            ...     scores=torch.tensor([0.536]) + 0.1*torch.rand(1),
            ...     labels=torch.tensor([0]),
            ... )]
            >>> target = [dict(
            ...     boxes=torch.tensor([[214.0, 41.0, 562.0, 285.0]]),
            ...     labels=torch.tensor([0]),
            ... )]
            >>> metric = MeanAveragePrecision()
            >>> vals = []
            >>> for _ in range(20):
            ...     vals.append(metric(preds(), target))
            >>> fig_, ax_ = metric.plot(vals)
        """
        return self._plot(val, ax)<|MERGE_RESOLUTION|>--- conflicted
+++ resolved
@@ -44,11 +44,7 @@
 log = logging.getLogger(__name__)
 
 
-<<<<<<< HEAD
-def compute_area(input: List[Tensor], device: torch.device, iou_type: str = "bbox") -> Tensor:
-=======
-def compute_area(inputs: List[Any], iou_type: str = "bbox") -> Tensor:
->>>>>>> 962f82db
+def compute_area(inputs: List[Tensor], device: torch.device, iou_type: str = "bbox") -> Tensor:
     """Compute area of input depending on the specified iou_type.
 
     Default output for empty input is :class:`~torch.Tensor`
@@ -57,19 +53,10 @@
         return Tensor([])
 
     if iou_type == "bbox":
-<<<<<<< HEAD
-        return box_area(torch.stack(input).detach().to(device))
-    elif iou_type == "segm":
-        input = [{"size": i[0], "counts": i[1]} for i in input]
-        area = torch.tensor(mask_utils.area(input).astype("float")).detach().to(device)
-
-=======
-        return box_area(torch.stack(inputs))
+        return box_area(torch.stack(inputs).detach().to(device))
     if iou_type == "segm":
         inputs = [{"size": i[0], "counts": i[1]} for i in inputs]
-        area = torch.tensor(mask_utils.area(inputs).astype("float"))
->>>>>>> 962f82db
-        return area
+        return torch.tensor(mask_utils.area(inputs).astype("float")).detach().to(device)
 
     raise Exception(f"IOU type {iou_type} is not supported")
 
@@ -83,7 +70,7 @@
     """Compute IOU between detections and ground-truth using the specified iou_type."""
     if iou_type == "bbox":
         return box_iou(torch.stack(det).detach().to(device), torch.stack(gt).detach().to(device))
-    elif iou_type == "segm":
+    if iou_type == "segm":
         return _segm_iou(det, gt, device)
     raise Exception(f"IOU type {iou_type} is not supported")
 
