--- conflicted
+++ resolved
@@ -103,13 +103,10 @@
     True
     """
 
-<<<<<<< HEAD
-=======
     @staticmethod
     def _name() -> str:
         return "Classification"
 
->>>>>>> 67aeb2f3
     BINARY = "binary"
     MULTICLASS = "multiclass"
     MULTILABEL = "multilabel"