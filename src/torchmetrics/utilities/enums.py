--- conflicted
+++ resolved
@@ -11,14 +11,8 @@
 # WITHOUT WARRANTIES OR CONDITIONS OF ANY KIND, either express or implied.
 # See the License for the specific language governing permissions and
 # limitations under the License.
-<<<<<<< HEAD
+from lightning_utilities.core.enums import StrEnum
 from typing_extensions import Literal
-
-from lightning_utilities.core.enums import StrEnum
-=======
-from lightning_utilities.core.enums import StrEnum as StrEnum
-from typing_extensions import Literal
->>>>>>> 651e3a6f
 
 
 class EnumStr(StrEnum):
