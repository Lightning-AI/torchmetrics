--- conflicted
+++ resolved
@@ -13,11 +13,7 @@
 # limitations under the License.
 from itertools import product
 from math import ceil, floor, sqrt
-<<<<<<< HEAD
-from typing import Any, Dict, List, Optional, Sequence, Tuple, Union
-=======
-from typing import Any, Generator, List, Optional, Sequence, Tuple, Union
->>>>>>> 7c885d0a
+from typing import Any, Generator, Dict, List, Optional, Sequence, Tuple, Union
 
 import numpy as np
 import torch
