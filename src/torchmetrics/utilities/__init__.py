# Copyright The Lightning team.
#
# Licensed under the Apache License, Version 2.0 (the "License");
# you may not use this file except in compliance with the License.
# You may obtain a copy of the License at
#
#     http://www.apache.org/licenses/LICENSE-2.0
#
# Unless required by applicable law or agreed to in writing, software
# distributed under the License is distributed on an "AS IS" BASIS,
# WITHOUT WARRANTIES OR CONDITIONS OF ANY KIND, either express or implied.
# See the License for the specific language governing permissions and
# limitations under the License.
<<<<<<< HEAD
from torchmetrics.utilities.checks import check_forward_full_state_property  # noqa: F401
from torchmetrics.utilities.data import apply_to_collection  # noqa: F401
from torchmetrics.utilities.distributed import class_reduce, reduce  # noqa: F401
from torchmetrics.utilities.prints import (
    _future_warning,
    rank_zero_debug,
    rank_zero_info,
    rank_zero_warn,
)
=======
from torchmetrics.utilities.checks import check_forward_full_state_property
from torchmetrics.utilities.data import apply_to_collection
from torchmetrics.utilities.distributed import class_reduce, reduce
from torchmetrics.utilities.prints import _future_warning, rank_zero_debug, rank_zero_info, rank_zero_warn
>>>>>>> 205dbfb0
<|MERGE_RESOLUTION|>--- conflicted
+++ resolved
@@ -11,19 +11,7 @@
 # WITHOUT WARRANTIES OR CONDITIONS OF ANY KIND, either express or implied.
 # See the License for the specific language governing permissions and
 # limitations under the License.
-<<<<<<< HEAD
-from torchmetrics.utilities.checks import check_forward_full_state_property  # noqa: F401
-from torchmetrics.utilities.data import apply_to_collection  # noqa: F401
-from torchmetrics.utilities.distributed import class_reduce, reduce  # noqa: F401
-from torchmetrics.utilities.prints import (
-    _future_warning,
-    rank_zero_debug,
-    rank_zero_info,
-    rank_zero_warn,
-)
-=======
 from torchmetrics.utilities.checks import check_forward_full_state_property
 from torchmetrics.utilities.data import apply_to_collection
 from torchmetrics.utilities.distributed import class_reduce, reduce
-from torchmetrics.utilities.prints import _future_warning, rank_zero_debug, rank_zero_info, rank_zero_warn
->>>>>>> 205dbfb0
+from torchmetrics.utilities.prints import _future_warning, rank_zero_debug, rank_zero_info, rank_zero_warn