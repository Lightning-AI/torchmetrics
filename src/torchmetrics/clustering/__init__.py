--- conflicted
+++ resolved
@@ -12,15 +12,11 @@
 # See the License for the specific language governing permissions and
 # limitations under the License.
 from torchmetrics.clustering.mutual_info_score import MutualInfoScore
-<<<<<<< HEAD
 from torchmetrics.clustering.normalized_mutual_info_score import NormalizedMutualInfoScore
-
-__all__ = ["MutualInfoScore", "NormalizedMutualInfoScore"]
-=======
 from torchmetrics.clustering.rand_score import RandScore
 
 __all__ = [
     "MutualInfoScore",
+    "NormalizedMutualInfoScore",
     "RandScore",
-]
->>>>>>> 58fc9c68
+]