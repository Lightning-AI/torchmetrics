--- conflicted
+++ resolved
@@ -120,9 +120,6 @@
         **kwargs: Any,
     ) -> None:
         super().__init__(**kwargs)
-<<<<<<< HEAD
-        _dice_score_validate_args(num_classes, include_background, average, input_format)
-=======
         if average == "micro":
             rank_zero_warn(
                 "DiceScore metric currently defaults to `average=micro`, but will change to"
@@ -130,8 +127,7 @@
                 " If you've explicitly set this parameter, you can ignore this warning.",
                 UserWarning,
             )
-        _dice_score_validate_args(num_classes, include_background, average, input_format, zero_division)
->>>>>>> 0444e3b6
+        _dice_score_validate_args(num_classes, include_background, average, input_format)
         self.num_classes = num_classes
         self.include_background = include_background
         self.average = average
