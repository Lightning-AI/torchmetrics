--- conflicted
+++ resolved
@@ -27,12 +27,7 @@
 
 
 class InceptionScore(Metric):
-<<<<<<< HEAD
     r"""Calculate the Inception Score (IS) which is used to access how realistic generated images are.
-=======
-    r"""Calculate the Inception Score (IS) which is used to assess how realistic generated images are. It is
-    defined as.
->>>>>>> 6bc249da
 
     .. math::
         IS = exp(\mathbb{E}_x KL(p(y | x ) || p(y)))
