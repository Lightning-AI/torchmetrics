--- conflicted
+++ resolved
@@ -84,17 +84,10 @@
     Example:
         >>> from torch import tensor
         >>> from torchmetrics.classification import BinaryROC
-<<<<<<< HEAD
-        >>> preds = torch.tensor([0, 0.5, 0.7, 0.8])
-        >>> target = torch.tensor([0, 1, 1, 0])
-        >>> broc = BinaryROC(thresholds=None)
-        >>> broc(preds, target)  # doctest: +NORMALIZE_WHITESPACE
-=======
         >>> preds = tensor([0, 0.5, 0.7, 0.8])
         >>> target = tensor([0, 1, 1, 0])
         >>> metric = BinaryROC(thresholds=None)
         >>> metric(preds, target)  # doctest: +NORMALIZE_WHITESPACE
->>>>>>> d233c9d8
         (tensor([0.0000, 0.5000, 0.5000, 0.5000, 1.0000]),
          tensor([0.0000, 0.0000, 0.5000, 1.0000, 1.0000]),
          tensor([1.0000, 0.8000, 0.7000, 0.5000, 0.0000]))
@@ -179,15 +172,6 @@
     Example:
         >>> from torch import tensor
         >>> from torchmetrics.classification import MulticlassROC
-<<<<<<< HEAD
-        >>> preds = torch.tensor([[0.75, 0.05, 0.05, 0.05, 0.05],
-        ...                       [0.05, 0.75, 0.05, 0.05, 0.05],
-        ...                       [0.05, 0.05, 0.75, 0.05, 0.05],
-        ...                       [0.05, 0.05, 0.05, 0.75, 0.05]])
-        >>> target = torch.tensor([0, 1, 3, 2])
-        >>> mcroc = MulticlassROC(num_classes=5, thresholds=None)
-        >>> fpr, tpr, thresholds = mcroc(preds, target)
-=======
         >>> preds = tensor([[0.75, 0.05, 0.05, 0.05, 0.05],
         ...                 [0.05, 0.75, 0.05, 0.05, 0.05],
         ...                 [0.05, 0.05, 0.75, 0.05, 0.05],
@@ -195,7 +179,6 @@
         >>> target = tensor([0, 1, 3, 2])
         >>> metric = MulticlassROC(num_classes=5, thresholds=None)
         >>> fpr, tpr, thresholds = metric(preds, target)
->>>>>>> d233c9d8
         >>> fpr  # doctest: +NORMALIZE_WHITESPACE
         [tensor([0., 0., 1.]), tensor([0., 0., 1.]), tensor([0.0000, 0.3333, 1.0000]),
          tensor([0.0000, 0.3333, 1.0000]), tensor([0., 1.])]
@@ -250,12 +233,12 @@
 
     - ``fpr`` (:class:`~torch.Tensor`): if `thresholds=None` a list for each label is returned with an 1d tensor of
       size ``(n_thresholds+1, )`` with false positive rate values (length may differ between labels). If `thresholds` is
-      set to something else, then a single 2d tensor of size ``(n_labels, n_thresholds+1)`` with false positive rate values
-      is returned.
+      set to something else, then a single 2d tensor of size ``(n_labels, n_thresholds+1)`` with false positive rate
+      values is returned.
     - ``tpr`` (:class:`~torch.Tensor`): if `thresholds=None` a list for each label is returned with an 1d tensor of
-      size ``(n_thresholds+1, )`` with true positive rate values (length may differ between labels). If `thresholds` is set
-      to something else, then a single 2d tensor of size ``(n_labels, n_thresholds+1)`` with true positive rate values is
-      returned.
+      size ``(n_thresholds+1, )`` with true positive rate values (length may differ between labels). If `thresholds` is
+      set to something else, then a single 2d tensor of size ``(n_labels, n_thresholds+1)`` with true positive rate
+      values is returned.
     - ``thresholds`` (:class:`~torch.Tensor`): if `thresholds=None` a list for each label is returned with an 1d
       tensor of size ``(n_thresholds, )`` with decreasing threshold values (length may differ between labels). If
       `threshold` is set to something else, then a single 1d tensor of size ``(n_thresholds, )`` is returned with shared
@@ -292,18 +275,6 @@
     Example:
         >>> from torch import tensor
         >>> from torchmetrics.classification import MultilabelROC
-<<<<<<< HEAD
-        >>> preds = torch.tensor([[0.75, 0.05, 0.35],
-        ...                       [0.45, 0.75, 0.05],
-        ...                       [0.05, 0.55, 0.75],
-        ...                       [0.05, 0.65, 0.05]])
-        >>> target = torch.tensor([[1, 0, 1],
-        ...                        [0, 0, 0],
-        ...                        [0, 1, 1],
-        ...                        [1, 1, 1]])
-        >>> mlroc = MultilabelROC(num_labels=3, thresholds=None)
-        >>> fpr, tpr, thresholds = mlroc(preds, target)
-=======
         >>> preds = tensor([[0.75, 0.05, 0.35],
         ...                 [0.45, 0.75, 0.05],
         ...                 [0.05, 0.55, 0.75],
@@ -314,7 +285,6 @@
         ...                  [1, 1, 1]])
         >>> metric = MultilabelROC(num_labels=3, thresholds=None)
         >>> fpr, tpr, thresholds = metric(preds, target)
->>>>>>> d233c9d8
         >>> fpr  # doctest: +NORMALIZE_WHITESPACE
         [tensor([0.0000, 0.0000, 0.5000, 1.0000]),
          tensor([0.0000, 0.5000, 0.5000, 0.5000, 1.0000]),
