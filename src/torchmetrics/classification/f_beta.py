# Copyright The Lightning team.
#
# Licensed under the Apache License, Version 2.0 (the "License");
# you may not use this file except in compliance with the License.
# You may obtain a copy of the License at
#
#     http://www.apache.org/licenses/LICENSE-2.0
#
# Unless required by applicable law or agreed to in writing, software
# distributed under the License is distributed on an "AS IS" BASIS,
# WITHOUT WARRANTIES OR CONDITIONS OF ANY KIND, either express or implied.
# See the License for the specific language governing permissions and
# limitations under the License.
from typing import Any, Optional, Sequence, Type, Union

from torch import Tensor
from typing_extensions import Literal

from torchmetrics.classification.base import _ClassificationTaskWrapper
from torchmetrics.classification.stat_scores import BinaryStatScores, MulticlassStatScores, MultilabelStatScores
from torchmetrics.functional.classification.f_beta import (
    _binary_fbeta_score_arg_validation,
    _fbeta_reduce,
    _multiclass_fbeta_score_arg_validation,
    _multilabel_fbeta_score_arg_validation,
)
from torchmetrics.metric import Metric
from torchmetrics.utilities.enums import ClassificationTask
from torchmetrics.utilities.imports import _MATPLOTLIB_AVAILABLE
from torchmetrics.utilities.plot import _AX_TYPE, _PLOT_OUT_TYPE

if not _MATPLOTLIB_AVAILABLE:
    __doctest_skip__ = [
        "BinaryFBetaScore.plot",
        "MulticlassFBetaScore.plot",
        "MultilabelFBetaScore.plot",
        "BinaryF1Score.plot",
        "MulticlassF1Score.plot",
        "MultilabelF1Score.plot",
    ]


class BinaryFBetaScore(BinaryStatScores):
    r"""Compute `F-score`_ metric for binary tasks.

    .. math::
        F_{\beta} = (1 + \beta^2) * \frac{\text{precision} * \text{recall}}
        {(\beta^2 * \text{precision}) + \text{recall}}

    The metric is only proper defined when :math:`\text{TP} + \text{FP} \neq 0 \wedge \text{TP} + \text{FN} \neq 0`
    where :math:`\text{TP}`, :math:`\text{FP}` and :math:`\text{FN}` represent the number of true positives, false
    positives and false negatives respectively. If this case is encountered a score of `zero_division`
    (0 or 1, default is 0) is returned.

    As input to ``forward`` and ``update`` the metric accepts the following input:

    - ``preds`` (:class:`~torch.Tensor`): An int tensor or float tensor of shape ``(N, ...)``. If preds is a floating
      point tensor with values outside [0,1] range we consider the input to be logits and will auto apply sigmoid
      per element. Additionally, we convert to int tensor with thresholding using the value in ``threshold``.
    - ``target`` (:class:`~torch.Tensor`): An int tensor of shape ``(N, ...)``.

    As output to ``forward`` and ``compute`` the metric returns the following output:

    - ``bfbs`` (:class:`~torch.Tensor`): A tensor whose returned shape depends on the ``multidim_average`` argument:

        - If ``multidim_average`` is set to ``global`` the output will be a scalar tensor
        - If ``multidim_average`` is set to ``samplewise`` the output will be a tensor of shape ``(N,)`` consisting of
          a scalar value per sample.

    If ``multidim_average`` is set to ``samplewise`` we expect at least one additional dimension ``...`` to be present,
    which the reduction will then be applied over instead of the sample dimension ``N``.

    Args:
        beta: Weighting between precision and recall in calculation. Setting to 1 corresponds to equal weight
        threshold: Threshold for transforming probability to binary {0,1} predictions
        multidim_average:
            Defines how additionally dimensions ``...`` should be handled. Should be one of the following:

            - ``global``: Additional dimensions are flatted along the batch dimension
            - ``samplewise``: Statistic will be calculated independently for each sample on the ``N`` axis.
              The statistics in this case are calculated over the additional dimensions.

        ignore_index:
            Specifies a target value that is ignored and does not contribute to the metric calculation
        validate_args: bool indicating if input arguments and tensors should be validated for correctness.
            Set to ``False`` for faster computations.
        zero_division: Should be `0` or `1`. The value returned when
            :math:`\text{TP} + \text{FP} = 0 \wedge \text{TP} + \text{FN} = 0`.

    Example (preds is int tensor):
        >>> from torch import tensor
        >>> from torchmetrics.classification import BinaryFBetaScore
        >>> target = tensor([0, 1, 0, 1, 0, 1])
        >>> preds = tensor([0, 0, 1, 1, 0, 1])
        >>> metric = BinaryFBetaScore(beta=2.0)
        >>> metric(preds, target)
        tensor(0.6667)

    Example (preds is float tensor):
        >>> from torchmetrics.classification import BinaryFBetaScore
        >>> target = tensor([0, 1, 0, 1, 0, 1])
        >>> preds = tensor([0.11, 0.22, 0.84, 0.73, 0.33, 0.92])
        >>> metric = BinaryFBetaScore(beta=2.0)
        >>> metric(preds, target)
        tensor(0.6667)

    Example (multidim tensors):
        >>> from torchmetrics.classification import BinaryFBetaScore
        >>> target = tensor([[[0, 1], [1, 0], [0, 1]], [[1, 1], [0, 0], [1, 0]]])
        >>> preds = tensor([[[0.59, 0.91], [0.91, 0.99],  [0.63, 0.04]],
        ...                 [[0.38, 0.04], [0.86, 0.780], [0.45, 0.37]]])
        >>> metric = BinaryFBetaScore(beta=2.0, multidim_average='samplewise')
        >>> metric(preds, target)
        tensor([0.5882, 0.0000])

    """

    is_differentiable: bool = False
    higher_is_better: Optional[bool] = True
    full_state_update: bool = False
    plot_lower_bound: float = 0.0
    plot_upper_bound: float = 1.0

    def __init__(
        self,
        beta: float,
        threshold: float = 0.5,
        multidim_average: Literal["global", "samplewise"] = "global",
        ignore_index: Optional[int] = None,
        validate_args: bool = True,
        zero_division: float = 0,
        **kwargs: Any,
    ) -> None:
        super().__init__(
            threshold=threshold,
            multidim_average=multidim_average,
            ignore_index=ignore_index,
            validate_args=False,
            **kwargs,
        )
        if validate_args:
            _binary_fbeta_score_arg_validation(beta, threshold, multidim_average, ignore_index, zero_division)
        self.validate_args = validate_args
        self.zero_division = zero_division
        self.beta = beta

    def compute(self) -> Tensor:
        """Compute metric."""
        tp, fp, tn, fn = self._final_state()
        return _fbeta_reduce(
            tp,
            fp,
            tn,
            fn,
            self.beta,
            average="binary",
            multidim_average=self.multidim_average,
            zero_division=self.zero_division,
        )

    def plot(
        self, val: Optional[Union[Tensor, Sequence[Tensor]]] = None, ax: Optional[_AX_TYPE] = None
    ) -> _PLOT_OUT_TYPE:
        """Plot a single or multiple values from the metric.

        Args:
            val: Either a single result from calling `metric.forward` or `metric.compute` or a list of these results.
                If no value is provided, will automatically call `metric.compute` and plot that result.
            ax: An matplotlib axis object. If provided will add plot to that axis

        Returns:
            Figure object and Axes object

        Raises:
            ModuleNotFoundError:
                If `matplotlib` is not installed

        .. plot::
            :scale: 75

            >>> from torch import rand, randint
            >>> # Example plotting a single value
            >>> from torchmetrics.classification import BinaryFBetaScore
            >>> metric = BinaryFBetaScore(beta=2.0)
            >>> metric.update(rand(10), randint(2,(10,)))
            >>> fig_, ax_ = metric.plot()

        .. plot::
            :scale: 75

            >>> from torch import rand, randint
            >>> # Example plotting multiple values
            >>> from torchmetrics.classification import BinaryFBetaScore
            >>> metric = BinaryFBetaScore(beta=2.0)
            >>> values = [ ]
            >>> for _ in range(10):
            ...     values.append(metric(rand(10), randint(2,(10,))))
            >>> fig_, ax_ = metric.plot(values)

        """
        return self._plot(val, ax)


class MulticlassFBetaScore(MulticlassStatScores):
    r"""Compute `F-score`_ metric for multiclass tasks.

    .. math::
        F_{\beta} = (1 + \beta^2) * \frac{\text{precision} * \text{recall}}
        {(\beta^2 * \text{precision}) + \text{recall}}

    The metric is only proper defined when :math:`\text{TP} + \text{FP} \neq 0 \wedge \text{TP} + \text{FN} \neq 0`
    where :math:`\text{TP}`, :math:`\text{FP}` and :math:`\text{FN}` represent the number of true positives, false
    positives and false negatives respectively. If this case is encountered for any class, the metric for that class
    will be set to `zero_division` (0 or 1, default is 0) and the overall metric may therefore be affected in turn.

    As input to ``forward`` and ``update`` the metric accepts the following input:

    - ``preds`` (:class:`~torch.Tensor`): An int tensor of shape ``(N, ...)`` or float tensor of shape ``(N, C, ..)``.
      If preds is a floating point we apply ``torch.argmax`` along the ``C`` dimension to automatically convert
      probabilities/logits into an int tensor.
    - ``target`` (:class:`~torch.Tensor`): An int tensor of shape ``(N, ...)``.

    As output to ``forward`` and ``compute`` the metric returns the following output:

    - ``mcfbs`` (:class:`~torch.Tensor`): A tensor whose returned shape depends on the ``average`` and
      ``multidim_average`` arguments:

        - If ``multidim_average`` is set to ``global``:

          - If ``average='micro'/'macro'/'weighted'``, the output will be a scalar tensor
          - If ``average=None/'none'``, the shape will be ``(C,)``

        - If ``multidim_average`` is set to ``samplewise``:

          - If ``average='micro'/'macro'/'weighted'``, the shape will be ``(N,)``
          - If ``average=None/'none'``, the shape will be ``(N, C)``

    If ``multidim_average`` is set to ``samplewise`` we expect at least one additional dimension ``...`` to be present,
    which the reduction will then be applied over instead of the sample dimension ``N``.

    Args:
        beta: Weighting between precision and recall in calculation. Setting to 1 corresponds to equal weight
        num_classes: Integer specifying the number of classes
        average:
            Defines the reduction that is applied over labels. Should be one of the following:

            - ``micro``: Sum statistics over all labels
            - ``macro``: Calculate statistics for each label and average them
            - ``weighted``: calculates statistics for each label and computes weighted average using their support
            - ``"none"`` or ``None``: calculates statistic for each label and applies no reduction
        top_k:

            Number of highest probability or logit score predictions considered to find the correct label.
            Only works when ``preds`` contain probabilities/logits.
        multidim_average:
            Defines how additionally dimensions ``...`` should be handled. Should be one of the following:

            - ``global``: Additional dimensions are flatted along the batch dimension
            - ``samplewise``: Statistic will be calculated independently for each sample on the ``N`` axis.
              The statistics in this case are calculated over the additional dimensions.

        ignore_index:
            Specifies a target value that is ignored and does not contribute to the metric calculation
        validate_args: bool indicating if input arguments and tensors should be validated for correctness.
            Set to ``False`` for faster computations.
        zero_division: Should be `0` or `1`. The value returned when
            :math:`\text{TP} + \text{FP} = 0 \wedge \text{TP} + \text{FN} = 0`.

    Example (preds is int tensor):
        >>> from torch import tensor
        >>> from torchmetrics.classification import MulticlassFBetaScore
        >>> target = tensor([2, 1, 0, 0])
        >>> preds = tensor([2, 1, 0, 1])
        >>> metric = MulticlassFBetaScore(beta=2.0, num_classes=3)
        >>> metric(preds, target)
        tensor(0.7963)
        >>> mcfbs = MulticlassFBetaScore(beta=2.0, num_classes=3, average=None)
        >>> mcfbs(preds, target)
        tensor([0.5556, 0.8333, 1.0000])

    Example (preds is float tensor):
        >>> from torchmetrics.classification import MulticlassFBetaScore
        >>> target = tensor([2, 1, 0, 0])
        >>> preds = tensor([[0.16, 0.26, 0.58],
        ...                 [0.22, 0.61, 0.17],
        ...                 [0.71, 0.09, 0.20],
        ...                 [0.05, 0.82, 0.13]])
        >>> metric = MulticlassFBetaScore(beta=2.0, num_classes=3)
        >>> metric(preds, target)
        tensor(0.7963)
        >>> mcfbs = MulticlassFBetaScore(beta=2.0, num_classes=3, average=None)
        >>> mcfbs(preds, target)
        tensor([0.5556, 0.8333, 1.0000])

    Example (multidim tensors):
        >>> from torchmetrics.classification import MulticlassFBetaScore
        >>> target = tensor([[[0, 1], [2, 1], [0, 2]], [[1, 1], [2, 0], [1, 2]]])
        >>> preds = tensor([[[0, 2], [2, 0], [0, 1]], [[2, 2], [2, 1], [1, 0]]])
        >>> metric = MulticlassFBetaScore(beta=2.0, num_classes=3, multidim_average='samplewise')
        >>> metric(preds, target)
        tensor([0.4697, 0.2706])
        >>> mcfbs = MulticlassFBetaScore(beta=2.0, num_classes=3, multidim_average='samplewise', average=None)
        >>> mcfbs(preds, target)
        tensor([[0.9091, 0.0000, 0.5000],
                [0.0000, 0.3571, 0.4545]])

    """

    is_differentiable: bool = False
    higher_is_better: Optional[bool] = True
    full_state_update: bool = False
    plot_lower_bound: float = 0.0
    plot_upper_bound: float = 1.0
    plot_legend_name: str = "Class"

    def __init__(
        self,
        beta: float,
        num_classes: int,
        top_k: int = 1,
        average: Optional[Literal["micro", "macro", "weighted", "none"]] = "macro",
        multidim_average: Literal["global", "samplewise"] = "global",
        ignore_index: Optional[int] = None,
        validate_args: bool = True,
        zero_division: float = 0,
        **kwargs: Any,
    ) -> None:
        super().__init__(
            num_classes=num_classes,
            top_k=top_k,
            average=average,
            multidim_average=multidim_average,
            ignore_index=ignore_index,
            validate_args=False,
            **kwargs,
        )
        if validate_args:
            _multiclass_fbeta_score_arg_validation(
                beta, num_classes, top_k, average, multidim_average, ignore_index, zero_division
            )
        self.validate_args = validate_args
        self.zero_division = zero_division
        self.beta = beta

    def compute(self) -> Tensor:
        """Compute metric."""
        tp, fp, tn, fn = self._final_state()
        return _fbeta_reduce(
            tp,
            fp,
            tn,
            fn,
            self.beta,
            average=self.average,
            multidim_average=self.multidim_average,
            zero_division=self.zero_division,
        )

    def plot(
        self, val: Optional[Union[Tensor, Sequence[Tensor]]] = None, ax: Optional[_AX_TYPE] = None
    ) -> _PLOT_OUT_TYPE:
        """Plot a single or multiple values from the metric.

        Args:
            val: Either a single result from calling `metric.forward` or `metric.compute` or a list of these results.
                If no value is provided, will automatically call `metric.compute` and plot that result.
            ax: An matplotlib axis object. If provided will add plot to that axis

        Returns:
            Figure object and Axes object

        Raises:
            ModuleNotFoundError:
                If `matplotlib` is not installed

        .. plot::
            :scale: 75

            >>> from torch import randint
            >>> # Example plotting a single value per class
            >>> from torchmetrics.classification import MulticlassFBetaScore
            >>> metric = MulticlassFBetaScore(num_classes=3, beta=2.0, average=None)
            >>> metric.update(randint(3, (20,)), randint(3, (20,)))
            >>> fig_, ax_ = metric.plot()

        .. plot::
            :scale: 75

            >>> from torch import randint
            >>> # Example plotting a multiple values per class
            >>> from torchmetrics.classification import MulticlassFBetaScore
            >>> metric = MulticlassFBetaScore(num_classes=3, beta=2.0, average=None)
            >>> values = []
            >>> for _ in range(20):
            ...     values.append(metric(randint(3, (20,)), randint(3, (20,))))
            >>> fig_, ax_ = metric.plot(values)

        """
        return self._plot(val, ax)


class MultilabelFBetaScore(MultilabelStatScores):
    r"""Compute `F-score`_ metric for multilabel tasks.

    .. math::
        F_{\beta} = (1 + \beta^2) * \frac{\text{precision} * \text{recall}}
        {(\beta^2 * \text{precision}) + \text{recall}}

    The metric is only proper defined when :math:`\text{TP} + \text{FP} \neq 0 \wedge \text{TP} + \text{FN} \neq 0`
    where :math:`\text{TP}`, :math:`\text{FP}` and :math:`\text{FN}` represent the number of true positives, false
    positives and false negatives respectively. If this case is encountered for any label, the metric for that label
    will be set to `zero_division` (0 or 1, default is 0) and the overall metric may therefore be affected in turn.

    As input to ``forward`` and ``update`` the metric accepts the following input:

    - ``preds`` (:class:`~torch.Tensor`): An int or float tensor of shape ``(N, C, ...)``. If preds is a floating
      point tensor with values outside [0,1] range we consider the input to be logits and will auto apply sigmoid
      per element. Additionally, we convert to int tensor with thresholding using the value in ``threshold``.
    - ``target`` (:class:`~torch.Tensor`): An int tensor of shape ``(N, C, ...)``.

    As output to ``forward`` and ``compute`` the metric returns the following output:

    - ``mlfbs`` (:class:`~torch.Tensor`): A tensor whose returned shape depends on the ``average`` and
      ``multidim_average`` arguments:

        - If ``multidim_average`` is set to ``global``:

          - If ``average='micro'/'macro'/'weighted'``, the output will be a scalar tensor
          - If ``average=None/'none'``, the shape will be ``(C,)``

        - If ``multidim_average`` is set to ``samplewise``:

          - If ``average='micro'/'macro'/'weighted'``, the shape will be ``(N,)``
          - If ``average=None/'none'``, the shape will be ``(N, C)``

    If ``multidim_average`` is set to ``samplewise`` we expect at least one additional dimension ``...`` to be present,
    which the reduction will then be applied over instead of the sample dimension ``N``.

    Args:
        beta: Weighting between precision and recall in calculation. Setting to 1 corresponds to equal weight
        num_labels: Integer specifying the number of labels
        threshold: Threshold for transforming probability to binary (0,1) predictions
        average:
            Defines the reduction that is applied over labels. Should be one of the following:

            - ``micro``: Sum statistics over all labels
            - ``macro``: Calculate statistics for each label and average them
            - ``weighted``: calculates statistics for each label and computes weighted average using their support
            - ``"none"`` or ``None``: calculates statistic for each label and applies no reduction

        multidim_average:
            Defines how additionally dimensions ``...`` should be handled. Should be one of the following:

            - ``global``: Additional dimensions are flatted along the batch dimension
            - ``samplewise``: Statistic will be calculated independently for each sample on the ``N`` axis.
              The statistics in this case are calculated over the additional dimensions.

        ignore_index:
            Specifies a target value that is ignored and does not contribute to the metric calculation
        validate_args: bool indicating if input arguments and tensors should be validated for correctness.
            Set to ``False`` for faster computations.
        zero_division: Should be `0` or `1`. The value returned when
            :math:`\text{TP} + \text{FP} = 0 \wedge \text{TP} + \text{FN} = 0`.

    Example (preds is int tensor):
        >>> from torch import tensor
        >>> from torchmetrics.classification import MultilabelFBetaScore
        >>> target = tensor([[0, 1, 0], [1, 0, 1]])
        >>> preds = tensor([[0, 0, 1], [1, 0, 1]])
        >>> metric = MultilabelFBetaScore(beta=2.0, num_labels=3)
        >>> metric(preds, target)
        tensor(0.6111)
        >>> mlfbs = MultilabelFBetaScore(beta=2.0, num_labels=3, average=None)
        >>> mlfbs(preds, target)
        tensor([1.0000, 0.0000, 0.8333])

    Example (preds is float tensor):
        >>> from torchmetrics.classification import MultilabelFBetaScore
        >>> target = tensor([[0, 1, 0], [1, 0, 1]])
        >>> preds = tensor([[0.11, 0.22, 0.84], [0.73, 0.33, 0.92]])
        >>> metric = MultilabelFBetaScore(beta=2.0, num_labels=3)
        >>> metric(preds, target)
        tensor(0.6111)
        >>> mlfbs = MultilabelFBetaScore(beta=2.0, num_labels=3, average=None)
        >>> mlfbs(preds, target)
        tensor([1.0000, 0.0000, 0.8333])

    Example (multidim tensors):
        >>> from torchmetrics.classification import MultilabelFBetaScore
        >>> target = tensor([[[0, 1], [1, 0], [0, 1]], [[1, 1], [0, 0], [1, 0]]])
        >>> preds = tensor([[[0.59, 0.91], [0.91, 0.99],  [0.63, 0.04]],
        ...                 [[0.38, 0.04], [0.86, 0.780], [0.45, 0.37]]])
        >>> metric = MultilabelFBetaScore(num_labels=3, beta=2.0, multidim_average='samplewise')
        >>> metric(preds, target)
        tensor([0.5556, 0.0000])
        >>> mlfbs = MultilabelFBetaScore(num_labels=3, beta=2.0, multidim_average='samplewise', average=None)
        >>> mlfbs(preds, target)
        tensor([[0.8333, 0.8333, 0.0000],
                [0.0000, 0.0000, 0.0000]])

    """

    is_differentiable: bool = False
    higher_is_better: Optional[bool] = True
    full_state_update: bool = False
    plot_lower_bound: float = 0.0
    plot_upper_bound: float = 1.0
    plot_legend_name: str = "Label"

    def __init__(
        self,
        beta: float,
        num_labels: int,
        threshold: float = 0.5,
        average: Optional[Literal["micro", "macro", "weighted", "none"]] = "macro",
        multidim_average: Literal["global", "samplewise"] = "global",
        ignore_index: Optional[int] = None,
        validate_args: bool = True,
        zero_division: float = 0,
        **kwargs: Any,
    ) -> None:
        super().__init__(
            num_labels=num_labels,
            threshold=threshold,
            average=average,
            multidim_average=multidim_average,
            ignore_index=ignore_index,
            validate_args=False,
            **kwargs,
        )
        if validate_args:
            _multilabel_fbeta_score_arg_validation(
                beta, num_labels, threshold, average, multidim_average, ignore_index, zero_division
            )
        self.validate_args = validate_args
        self.zero_division = zero_division
        self.beta = beta

    def compute(self) -> Tensor:
        """Compute metric."""
        tp, fp, tn, fn = self._final_state()
        return _fbeta_reduce(
            tp,
            fp,
            tn,
            fn,
            self.beta,
            average=self.average,
            multidim_average=self.multidim_average,
            multilabel=True,
            zero_division=self.zero_division,
        )

    def plot(
        self, val: Optional[Union[Tensor, Sequence[Tensor]]] = None, ax: Optional[_AX_TYPE] = None
    ) -> _PLOT_OUT_TYPE:
        """Plot a single or multiple values from the metric.

        Args:
            val: Either a single result from calling `metric.forward` or `metric.compute` or a list of these results.
                If no value is provided, will automatically call `metric.compute` and plot that result.
            ax: An matplotlib axis object. If provided will add plot to that axis

        Returns:
            Figure and Axes object

        Raises:
            ModuleNotFoundError:
                If `matplotlib` is not installed

        .. plot::
            :scale: 75

            >>> from torch import rand, randint
            >>> # Example plotting a single value
            >>> from torchmetrics.classification import MultilabelFBetaScore
            >>> metric = MultilabelFBetaScore(num_labels=3, beta=2.0)
            >>> metric.update(randint(2, (20, 3)), randint(2, (20, 3)))
            >>> fig_, ax_ = metric.plot()

        .. plot::
            :scale: 75

            >>> from torch import rand, randint
            >>> # Example plotting multiple values
            >>> from torchmetrics.classification import MultilabelFBetaScore
            >>> metric = MultilabelFBetaScore(num_labels=3, beta=2.0)
            >>> values = [ ]
            >>> for _ in range(10):
            ...     values.append(metric(randint(2, (20, 3)), randint(2, (20, 3))))
            >>> fig_, ax_ = metric.plot(values)

        """
        return self._plot(val, ax)


class BinaryF1Score(BinaryFBetaScore):
    r"""Compute F-1 score for binary tasks.

    .. math::
        F_{1} = 2\frac{\text{precision} * \text{recall}}{(\text{precision}) + \text{recall}}

    The metric is only proper defined when :math:`\text{TP} + \text{FP} \neq 0 \wedge \text{TP} + \text{FN} \neq 0`
    where :math:`\text{TP}`, :math:`\text{FP}` and :math:`\text{FN}` represent the number of true positives, false
    positives and false negatives respectively. If this case is encountered a score of `zero_division`
    (0 or 1, default is 0) is returned.

    As input to ``forward`` and ``update`` the metric accepts the following input:

    - ``preds`` (:class:`~torch.Tensor`): An int or float tensor of shape ``(N, ...)``. If preds is a floating point
      tensor with values outside [0,1] range we consider the input to be logits and will auto apply sigmoid per
      element. Additionally, we convert to int tensor with thresholding using the value in ``threshold``.
    - ``target`` (:class:`~torch.Tensor`): An int tensor of shape ``(N, ...)``

    As output to ``forward`` and ``compute`` the metric returns the following output:

    - ``bf1s`` (:class:`~torch.Tensor`): A tensor whose returned shape depends on the ``multidim_average`` argument:

        - If ``multidim_average`` is set to ``global``, the metric returns a scalar value.
        - If ``multidim_average`` is set to ``samplewise``, the metric returns ``(N,)`` vector consisting of a scalar
          value per sample.

    If ``multidim_average`` is set to ``samplewise`` we expect at least one additional dimension ``...`` to be present,
    which the reduction will then be applied over instead of the sample dimension ``N``.

    Args:
        threshold: Threshold for transforming probability to binary {0,1} predictions
        multidim_average:
            Defines how additionally dimensions ``...`` should be handled. Should be one of the following:

            - ``global``: Additional dimensions are flatted along the batch dimension
            - ``samplewise``: Statistic will be calculated independently for each sample on the ``N`` axis.
              The statistics in this case are calculated over the additional dimensions.

        ignore_index:
            Specifies a target value that is ignored and does not contribute to the metric calculation
        validate_args: bool indicating if input arguments and tensors should be validated for correctness.
            Set to ``False`` for faster computations.
        zero_division: Should be `0` or `1`. The value returned when
            :math:`\text{TP} + \text{FP} = 0 \wedge \text{TP} + \text{FN} = 0`.

    Example (preds is int tensor):
        >>> from torch import tensor
        >>> from torchmetrics.classification import BinaryF1Score
        >>> target = tensor([0, 1, 0, 1, 0, 1])
        >>> preds = tensor([0, 0, 1, 1, 0, 1])
        >>> metric = BinaryF1Score()
        >>> metric(preds, target)
        tensor(0.6667)

    Example (preds is float tensor):
        >>> from torchmetrics.classification import BinaryF1Score
        >>> target = tensor([0, 1, 0, 1, 0, 1])
        >>> preds = tensor([0.11, 0.22, 0.84, 0.73, 0.33, 0.92])
        >>> metric = BinaryF1Score()
        >>> metric(preds, target)
        tensor(0.6667)

    Example (multidim tensors):
        >>> from torchmetrics.classification import BinaryF1Score
        >>> target = tensor([[[0, 1], [1, 0], [0, 1]], [[1, 1], [0, 0], [1, 0]]])
        >>> preds = tensor([[[0.59, 0.91], [0.91, 0.99],  [0.63, 0.04]],
        ...                 [[0.38, 0.04], [0.86, 0.780], [0.45, 0.37]]])
        >>> metric = BinaryF1Score(multidim_average='samplewise')
        >>> metric(preds, target)
        tensor([0.5000, 0.0000])

    """

    is_differentiable: bool = False
    higher_is_better: Optional[bool] = True
    full_state_update: bool = False
    plot_lower_bound: float = 0.0
    plot_upper_bound: float = 1.0

    def __init__(
        self,
        threshold: float = 0.5,
        multidim_average: Literal["global", "samplewise"] = "global",
        ignore_index: Optional[int] = None,
        validate_args: bool = True,
        zero_division: float = 0,
        **kwargs: Any,
    ) -> None:
        super().__init__(
            beta=1.0,
            threshold=threshold,
            multidim_average=multidim_average,
            ignore_index=ignore_index,
            validate_args=validate_args,
            zero_division=zero_division,
            **kwargs,
        )

    def plot(
        self, val: Optional[Union[Tensor, Sequence[Tensor]]] = None, ax: Optional[_AX_TYPE] = None
    ) -> _PLOT_OUT_TYPE:
        """Plot a single or multiple values from the metric.

        Args:
            val: Either a single result from calling `metric.forward` or `metric.compute` or a list of these results.
                If no value is provided, will automatically call `metric.compute` and plot that result.
            ax: An matplotlib axis object. If provided will add plot to that axis

        Returns:
            Figure object and Axes object

        Raises:
            ModuleNotFoundError:
                If `matplotlib` is not installed

        .. plot::
            :scale: 75

            >>> from torch import rand, randint
            >>> # Example plotting a single value
            >>> from torchmetrics.classification import BinaryF1Score
            >>> metric = BinaryF1Score()
            >>> metric.update(rand(10), randint(2,(10,)))
            >>> fig_, ax_ = metric.plot()

        .. plot::
            :scale: 75

            >>> from torch import rand, randint
            >>> # Example plotting multiple values
            >>> from torchmetrics.classification import BinaryF1Score
            >>> metric = BinaryF1Score()
            >>> values = [ ]
            >>> for _ in range(10):
            ...     values.append(metric(rand(10), randint(2,(10,))))
            >>> fig_, ax_ = metric.plot(values)

        """
        return self._plot(val, ax)


class MulticlassF1Score(MulticlassFBetaScore):
    r"""Compute F-1 score for multiclass tasks.

    .. math::
        F_{1} = 2\frac{\text{precision} * \text{recall}}{(\text{precision}) + \text{recall}}

    The metric is only proper defined when :math:`\text{TP} + \text{FP} \neq 0 \wedge \text{TP} + \text{FN} \neq 0`
    where :math:`\text{TP}`, :math:`\text{FP}` and :math:`\text{FN}` represent the number of true positives, false
    positives and false negatives respectively.  If this case is encountered for any class, the metric for that class
    will be set to `zero_division` (0 or 1, default is 0) and the overall metric may therefore be affected in turn.

    As input to ``forward`` and ``update`` the metric accepts the following input:

    - ``preds`` (:class:`~torch.Tensor`): An int tensor of shape ``(N, ...)`` or float tensor of shape ``(N, C, ..)``.
      If preds is a floating point we apply ``torch.argmax`` along the ``C`` dimension to automatically convert
      probabilities/logits into an int tensor.
    - ``target`` (:class:`~torch.Tensor`): An int tensor of shape ``(N, ...)``

    As output to ``forward`` and ``compute`` the metric returns the following output:

    - ``mcf1s`` (:class:`~torch.Tensor`): A tensor whose returned shape depends on the ``average`` and
      ``multidim_average`` arguments:

        - If ``multidim_average`` is set to ``global``:

          - If ``average='micro'/'macro'/'weighted'``, the output will be a scalar tensor
          - If ``average=None/'none'``, the shape will be ``(C,)``

        - If ``multidim_average`` is set to ``samplewise``:

          - If ``average='micro'/'macro'/'weighted'``, the shape will be ``(N,)``
          - If ``average=None/'none'``, the shape will be ``(N, C)``

    If ``multidim_average`` is set to ``samplewise`` we expect at least one additional dimension ``...`` to be present,
    which the reduction will then be applied over instead of the sample dimension ``N``.

    Args:
        preds: Tensor with predictions
        target: Tensor with true labels
        num_classes: Integer specifying the number of classes
        average:
            Defines the reduction that is applied over labels. Should be one of the following:

            - ``micro``: Sum statistics over all labels
            - ``macro``: Calculate statistics for each label and average them
            - ``weighted``: calculates statistics for each label and computes weighted average using their support
            - ``"none"`` or ``None``: calculates statistic for each label and applies no reduction
        top_k:
            Number of highest probability or logit score predictions considered to find the correct label.
            Only works when ``preds`` contain probabilities/logits.
        multidim_average:
            Defines how additionally dimensions ``...`` should be handled. Should be one of the following:

            - ``global``: Additional dimensions are flatted along the batch dimension
            - ``samplewise``: Statistic will be calculated independently for each sample on the ``N`` axis.
              The statistics in this case are calculated over the additional dimensions.

        ignore_index:
            Specifies a target value that is ignored and does not contribute to the metric calculation
        validate_args: bool indicating if input arguments and tensors should be validated for correctness.
            Set to ``False`` for faster computations.
        zero_division: Should be `0` or `1`. The value returned when
            :math:`\text{TP} + \text{FP} = 0 \wedge \text{TP} + \text{FN} = 0`.

    Example (preds is int tensor):
        >>> from torch import tensor
        >>> from torchmetrics.classification import MulticlassF1Score
        >>> target = tensor([2, 1, 0, 0])
        >>> preds = tensor([2, 1, 0, 1])
        >>> metric = MulticlassF1Score(num_classes=3)
        >>> metric(preds, target)
        tensor(0.7778)
        >>> mcf1s = MulticlassF1Score(num_classes=3, average=None)
        >>> mcf1s(preds, target)
        tensor([0.6667, 0.6667, 1.0000])

    Example (preds is float tensor):
        >>> from torchmetrics.classification import MulticlassF1Score
        >>> target = tensor([2, 1, 0, 0])
        >>> preds = tensor([[0.16, 0.26, 0.58],
        ...                 [0.22, 0.61, 0.17],
        ...                 [0.71, 0.09, 0.20],
        ...                 [0.05, 0.82, 0.13]])
        >>> metric = MulticlassF1Score(num_classes=3)
        >>> metric(preds, target)
        tensor(0.7778)
        >>> mcf1s = MulticlassF1Score(num_classes=3, average=None)
        >>> mcf1s(preds, target)
        tensor([0.6667, 0.6667, 1.0000])

    Example (multidim tensors):
        >>> from torchmetrics.classification import MulticlassF1Score
        >>> target = tensor([[[0, 1], [2, 1], [0, 2]], [[1, 1], [2, 0], [1, 2]]])
        >>> preds = tensor([[[0, 2], [2, 0], [0, 1]], [[2, 2], [2, 1], [1, 0]]])
        >>> metric = MulticlassF1Score(num_classes=3, multidim_average='samplewise')
        >>> metric(preds, target)
        tensor([0.4333, 0.2667])
        >>> mcf1s = MulticlassF1Score(num_classes=3, multidim_average='samplewise', average=None)
        >>> mcf1s(preds, target)
        tensor([[0.8000, 0.0000, 0.5000],
                [0.0000, 0.4000, 0.4000]])

    """

    is_differentiable: bool = False
    higher_is_better: Optional[bool] = True
    full_state_update: bool = False
    plot_lower_bound: float = 0.0
    plot_upper_bound: float = 1.0
    plot_legend_name: str = "Class"

    def __init__(
        self,
        num_classes: int,
        top_k: int = 1,
        average: Optional[Literal["micro", "macro", "weighted", "none"]] = "macro",
        multidim_average: Literal["global", "samplewise"] = "global",
        ignore_index: Optional[int] = None,
        validate_args: bool = True,
        zero_division: float = 0,
        **kwargs: Any,
    ) -> None:
        super().__init__(
            beta=1.0,
            num_classes=num_classes,
            top_k=top_k,
            average=average,
            multidim_average=multidim_average,
            ignore_index=ignore_index,
            validate_args=validate_args,
            zero_division=zero_division,
            **kwargs,
        )

    def plot(
        self, val: Optional[Union[Tensor, Sequence[Tensor]]] = None, ax: Optional[_AX_TYPE] = None
    ) -> _PLOT_OUT_TYPE:
        """Plot a single or multiple values from the metric.

        Args:
            val: Either a single result from calling `metric.forward` or `metric.compute` or a list of these results.
                If no value is provided, will automatically call `metric.compute` and plot that result.
            ax: An matplotlib axis object. If provided will add plot to that axis

        Returns:
            Figure object and Axes object

        Raises:
            ModuleNotFoundError:
                If `matplotlib` is not installed

        .. plot::
            :scale: 75

            >>> from torch import randint
            >>> # Example plotting a single value per class
            >>> from torchmetrics.classification import MulticlassF1Score
            >>> metric = MulticlassF1Score(num_classes=3, average=None)
            >>> metric.update(randint(3, (20,)), randint(3, (20,)))
            >>> fig_, ax_ = metric.plot()

        .. plot::
            :scale: 75

            >>> from torch import randint
            >>> # Example plotting a multiple values per class
            >>> from torchmetrics.classification import MulticlassF1Score
            >>> metric = MulticlassF1Score(num_classes=3, average=None)
            >>> values = []
            >>> for _ in range(20):
            ...     values.append(metric(randint(3, (20,)), randint(3, (20,))))
            >>> fig_, ax_ = metric.plot(values)

        """
        return self._plot(val, ax)


class MultilabelF1Score(MultilabelFBetaScore):
    r"""Compute F-1 score for multilabel tasks.

    .. math::
        F_{1} = 2\frac{\text{precision} * \text{recall}}{(\text{precision}) + \text{recall}}

    The metric is only proper defined when :math:`\text{TP} + \text{FP} \neq 0 \wedge \text{TP} + \text{FN} \neq 0`
    where :math:`\text{TP}`, :math:`\text{FP}` and :math:`\text{FN}` represent the number of true positives, false
    positives and false negatives respectively. If this case is encountered for any label, the metric for that label
    will be set to `zero_division` (0 or 1, default is 0) and the overall metric may therefore be affected in turn.

    As input to ``forward`` and ``update`` the metric accepts the following input:

    - ``preds`` (:class:`~torch.Tensor`): An int or float tensor of shape ``(N, C, ...)``.
      If preds is a floating point tensor with values outside [0,1] range we consider the input to be logits and
      will auto apply sigmoid per element. Additionally, we convert to int tensor with thresholding using the value
      in ``threshold``.
    - ``target`` (:class:`~torch.Tensor`): An int tensor of shape ``(N, C, ...)``.

    As output to ``forward`` and ``compute`` the metric returns the following output:

    - ``mlf1s`` (:class:`~torch.Tensor`): A tensor whose returned shape depends on the ``average`` and
      ``multidim_average`` arguments:

        - If ``multidim_average`` is set to ``global``:

          - If ``average='micro'/'macro'/'weighted'``, the output will be a scalar tensor
          - If ``average=None/'none'``, the shape will be ``(C,)``

        - If ``multidim_average`` is set to ``samplewise``:

          - If ``average='micro'/'macro'/'weighted'``, the shape will be ``(N,)``
          - If ``average=None/'none'``, the shape will be ``(N, C)```

    If ``multidim_average`` is set to ``samplewise`` we expect at least one additional dimension ``...`` to be present,
    which the reduction will then be applied over instead of the sample dimension ``N``.

    Args:
        num_labels: Integer specifying the number of labels
        threshold: Threshold for transforming probability to binary (0,1) predictions
        average:
            Defines the reduction that is applied over labels. Should be one of the following:

            - ``micro``: Sum statistics over all labels
            - ``macro``: Calculate statistics for each label and average them
            - ``weighted``: calculates statistics for each label and computes weighted average using their support
            - ``"none"`` or ``None``: calculates statistic for each label and applies no reduction

        multidim_average:
            Defines how additionally dimensions ``...`` should be handled. Should be one of the following:

            - ``global``: Additional dimensions are flatted along the batch dimension
            - ``samplewise``: Statistic will be calculated independently for each sample on the ``N`` axis.
              The statistics in this case are calculated over the additional dimensions.

        ignore_index:
            Specifies a target value that is ignored and does not contribute to the metric calculation
        validate_args: bool indicating if input arguments and tensors should be validated for correctness.
            Set to ``False`` for faster computations.
        zero_division: Should be `0` or `1`. The value returned when
            :math:`\text{TP} + \text{FP} = 0 \wedge \text{TP} + \text{FN} = 0`.

    Example (preds is int tensor):
        >>> from torch import tensor
        >>> from torchmetrics.classification import MultilabelF1Score
        >>> target = tensor([[0, 1, 0], [1, 0, 1]])
        >>> preds = tensor([[0, 0, 1], [1, 0, 1]])
        >>> metric = MultilabelF1Score(num_labels=3)
        >>> metric(preds, target)
        tensor(0.5556)
        >>> mlf1s = MultilabelF1Score(num_labels=3, average=None)
        >>> mlf1s(preds, target)
        tensor([1.0000, 0.0000, 0.6667])

    Example (preds is float tensor):
        >>> from torchmetrics.classification import MultilabelF1Score
        >>> target = tensor([[0, 1, 0], [1, 0, 1]])
        >>> preds = tensor([[0.11, 0.22, 0.84], [0.73, 0.33, 0.92]])
        >>> metric = MultilabelF1Score(num_labels=3)
        >>> metric(preds, target)
        tensor(0.5556)
        >>> mlf1s = MultilabelF1Score(num_labels=3, average=None)
        >>> mlf1s(preds, target)
        tensor([1.0000, 0.0000, 0.6667])

    Example (multidim tensors):
        >>> from torchmetrics.classification import MultilabelF1Score
        >>> target = tensor([[[0, 1], [1, 0], [0, 1]], [[1, 1], [0, 0], [1, 0]]])
        >>> preds = tensor([[[0.59, 0.91], [0.91, 0.99],  [0.63, 0.04]],
        ...                 [[0.38, 0.04], [0.86, 0.780], [0.45, 0.37]]])
        >>> metric = MultilabelF1Score(num_labels=3, multidim_average='samplewise')
        >>> metric(preds, target)
        tensor([0.4444, 0.0000])
        >>> mlf1s = MultilabelF1Score(num_labels=3, multidim_average='samplewise', average=None)
        >>> mlf1s(preds, target)
        tensor([[0.6667, 0.6667, 0.0000],
                [0.0000, 0.0000, 0.0000]])

    """

    is_differentiable: bool = False
    higher_is_better: Optional[bool] = True
    full_state_update: bool = False
    plot_lower_bound: float = 0.0
    plot_upper_bound: float = 1.0
    plot_legend_name: str = "Label"

    def __init__(
        self,
        num_labels: int,
        threshold: float = 0.5,
        average: Optional[Literal["micro", "macro", "weighted", "none"]] = "macro",
        multidim_average: Literal["global", "samplewise"] = "global",
        ignore_index: Optional[int] = None,
        validate_args: bool = True,
        zero_division: float = 0,
        **kwargs: Any,
    ) -> None:
        super().__init__(
            beta=1.0,
            num_labels=num_labels,
            threshold=threshold,
            average=average,
            multidim_average=multidim_average,
            ignore_index=ignore_index,
            validate_args=validate_args,
            zero_division=zero_division,
            **kwargs,
        )

    def plot(
        self, val: Optional[Union[Tensor, Sequence[Tensor]]] = None, ax: Optional[_AX_TYPE] = None
    ) -> _PLOT_OUT_TYPE:
        """Plot a single or multiple values from the metric.

        Args:
            val: Either a single result from calling `metric.forward` or `metric.compute` or a list of these results.
                If no value is provided, will automatically call `metric.compute` and plot that result.
            ax: An matplotlib axis object. If provided will add plot to that axis

        Returns:
            Figure and Axes object

        Raises:
            ModuleNotFoundError:
                If `matplotlib` is not installed

        .. plot::
            :scale: 75

            >>> from torch import rand, randint
            >>> # Example plotting a single value
            >>> from torchmetrics.classification import MultilabelF1Score
            >>> metric = MultilabelF1Score(num_labels=3)
            >>> metric.update(randint(2, (20, 3)), randint(2, (20, 3)))
            >>> fig_, ax_ = metric.plot()

        .. plot::
            :scale: 75

            >>> from torch import rand, randint
            >>> # Example plotting multiple values
            >>> from torchmetrics.classification import MultilabelF1Score
            >>> metric = MultilabelF1Score(num_labels=3)
            >>> values = [ ]
            >>> for _ in range(10):
            ...     values.append(metric(randint(2, (20, 3)), randint(2, (20, 3))))
            >>> fig_, ax_ = metric.plot(values)

        """
        return self._plot(val, ax)


class FBetaScore(_ClassificationTaskWrapper):
    r"""Compute `F-score`_ metric.

    .. math::
        F_{\beta} = (1 + \beta^2) * \frac{\text{precision} * \text{recall}}
        {(\beta^2 * \text{precision}) + \text{recall}}

    The metric is only proper defined when :math:`\text{TP} + \text{FP} \neq 0 \wedge \text{TP} + \text{FN} \neq 0`
    where :math:`\text{TP}`, :math:`\text{FP}` and :math:`\text{FN}` represent the number of true positives, false
    positives and false negatives respectively. If this case is encountered for any class/label, the metric for that
    class/label will be set to `zero_division` (0 or 1, default is 0) and the overall metric may therefore be
    affected in turn.

    This function is a simple wrapper to get the task specific versions of this metric, which is done by setting the
    ``task`` argument to either ``'binary'``, ``'multiclass'`` or ``multilabel``. See the documentation of
    :class:`~torchmetrics.classification.BinaryFBetaScore`,
    :class:`~torchmetrics.classification.MulticlassFBetaScore` and
    :class:`~torchmetrics.classification.MultilabelFBetaScore` for the specific details of each argument influence
    and examples.

    Legcy Example:
        >>> from torch import tensor
        >>> target = tensor([0, 1, 2, 0, 1, 2])
        >>> preds = tensor([0, 2, 1, 0, 0, 1])
        >>> f_beta = FBetaScore(task="multiclass", num_classes=3, beta=0.5)
        >>> f_beta(preds, target)
        tensor(0.3333)

    """

    def __new__(
        cls: Type["FBetaScore"],
        task: Literal["binary", "multiclass", "multilabel"],
        beta: float = 1.0,
        threshold: float = 0.5,
        num_classes: Optional[int] = None,
        num_labels: Optional[int] = None,
        average: Optional[Literal["micro", "macro", "weighted", "none"]] = "micro",
        multidim_average: Optional[Literal["global", "samplewise"]] = "global",
        top_k: Optional[int] = 1,
        ignore_index: Optional[int] = None,
        validate_args: bool = True,
        zero_division: float = 0,
        **kwargs: Any,
    ) -> Metric:
        """Initialize task metric."""
        task = ClassificationTask.from_str(task)
        assert multidim_average is not None  # noqa: S101  # needed for mypy
<<<<<<< HEAD
        kwargs.update(
            {
                "multidim_average": multidim_average,
                "ignore_index": ignore_index,
                "validate_args": validate_args,
                "zero_division": zero_division,
            }
        )
=======
        kwargs.update({
            "multidim_average": multidim_average,
            "ignore_index": ignore_index,
            "validate_args": validate_args,
        })
>>>>>>> 4c999b89
        if task == ClassificationTask.BINARY:
            return BinaryFBetaScore(beta, threshold, **kwargs)
        if task == ClassificationTask.MULTICLASS:
            if not isinstance(num_classes, int):
                raise ValueError(f"`num_classes` is expected to be `int` but `{type(num_classes)} was passed.`")
            if not isinstance(top_k, int):
                raise ValueError(f"`top_k` is expected to be `int` but `{type(top_k)} was passed.`")
            return MulticlassFBetaScore(beta, num_classes, top_k, average, **kwargs)
        if task == ClassificationTask.MULTILABEL:
            if not isinstance(num_labels, int):
                raise ValueError(f"`num_labels` is expected to be `int` but `{type(num_labels)} was passed.`")
            return MultilabelFBetaScore(beta, num_labels, threshold, average, **kwargs)
        raise ValueError(f"Task {task} not supported!")


class F1Score(_ClassificationTaskWrapper):
    r"""Compute F-1 score.

    .. math::
        F_{1} = 2\frac{\text{precision} * \text{recall}}{(\text{precision}) + \text{recall}}

    The metric is only proper defined when :math:`\text{TP} + \text{FP} \neq 0 \wedge \text{TP} + \text{FN} \neq 0`
    where :math:`\text{TP}`, :math:`\text{FP}` and :math:`\text{FN}` represent the number of true positives, false
    positives and false negatives respectively. If this case is encountered for any class/label, the metric for that
    class/label will be set to `zero_division` (0 or 1, default is 0) and the overall metric may therefore be
    affected in turn.

    This function is a simple wrapper to get the task specific versions of this metric, which is done by setting the
    ``task`` argument to either ``'binary'``, ``'multiclass'`` or ``multilabel``. See the documentation of
    :class:`~torchmetrics.classification.BinaryF1Score`, :class:`~torchmetrics.classification.MulticlassF1Score` and
    :class:`~torchmetrics.classification.MultilabelF1Score` for the specific details of each argument influence and
    examples.

    Legacy Example:
        >>> from torch import tensor
        >>> target = tensor([0, 1, 2, 0, 1, 2])
        >>> preds = tensor([0, 2, 1, 0, 0, 1])
        >>> f1 = F1Score(task="multiclass", num_classes=3)
        >>> f1(preds, target)
        tensor(0.3333)

    """

    def __new__(
        cls: Type["F1Score"],
        task: Literal["binary", "multiclass", "multilabel"],
        threshold: float = 0.5,
        num_classes: Optional[int] = None,
        num_labels: Optional[int] = None,
        average: Optional[Literal["micro", "macro", "weighted", "none"]] = "micro",
        multidim_average: Optional[Literal["global", "samplewise"]] = "global",
        top_k: Optional[int] = 1,
        ignore_index: Optional[int] = None,
        validate_args: bool = True,
        zero_division: float = 0,
        **kwargs: Any,
    ) -> Metric:
        """Initialize task metric."""
        task = ClassificationTask.from_str(task)
        assert multidim_average is not None  # noqa: S101  # needed for mypy
<<<<<<< HEAD
        kwargs.update(
            {
                "multidim_average": multidim_average,
                "ignore_index": ignore_index,
                "validate_args": validate_args,
                "zero_division": zero_division,
            }
        )
=======
        kwargs.update({
            "multidim_average": multidim_average,
            "ignore_index": ignore_index,
            "validate_args": validate_args,
        })
>>>>>>> 4c999b89
        if task == ClassificationTask.BINARY:
            return BinaryF1Score(threshold, **kwargs)
        if task == ClassificationTask.MULTICLASS:
            if not isinstance(num_classes, int):
                raise ValueError(f"`num_classes` is expected to be `int` but `{type(num_classes)} was passed.`")
            if not isinstance(top_k, int):
                raise ValueError(f"`top_k` is expected to be `int` but `{type(top_k)} was passed.`")
            return MulticlassF1Score(num_classes, top_k, average, **kwargs)
        if task == ClassificationTask.MULTILABEL:
            if not isinstance(num_labels, int):
                raise ValueError(f"`num_labels` is expected to be `int` but `{type(num_labels)} was passed.`")
            return MultilabelF1Score(num_labels, threshold, average, **kwargs)
        raise ValueError(f"Task {task} not supported!")<|MERGE_RESOLUTION|>--- conflicted
+++ resolved
@@ -114,7 +114,6 @@
         tensor([0.5882, 0.0000])
 
     """
-
     is_differentiable: bool = False
     higher_is_better: Optional[bool] = True
     full_state_update: bool = False
@@ -1133,7 +1132,6 @@
         """Initialize task metric."""
         task = ClassificationTask.from_str(task)
         assert multidim_average is not None  # noqa: S101  # needed for mypy
-<<<<<<< HEAD
         kwargs.update(
             {
                 "multidim_average": multidim_average,
@@ -1142,13 +1140,6 @@
                 "zero_division": zero_division,
             }
         )
-=======
-        kwargs.update({
-            "multidim_average": multidim_average,
-            "ignore_index": ignore_index,
-            "validate_args": validate_args,
-        })
->>>>>>> 4c999b89
         if task == ClassificationTask.BINARY:
             return BinaryFBetaScore(beta, threshold, **kwargs)
         if task == ClassificationTask.MULTICLASS:
@@ -1209,7 +1200,6 @@
         """Initialize task metric."""
         task = ClassificationTask.from_str(task)
         assert multidim_average is not None  # noqa: S101  # needed for mypy
-<<<<<<< HEAD
         kwargs.update(
             {
                 "multidim_average": multidim_average,
@@ -1218,13 +1208,6 @@
                 "zero_division": zero_division,
             }
         )
-=======
-        kwargs.update({
-            "multidim_average": multidim_average,
-            "ignore_index": ignore_index,
-            "validate_args": validate_args,
-        })
->>>>>>> 4c999b89
         if task == ClassificationTask.BINARY:
             return BinaryF1Score(threshold, **kwargs)
         if task == ClassificationTask.MULTICLASS:
