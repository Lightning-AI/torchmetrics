--- conflicted
+++ resolved
@@ -368,7 +368,6 @@
         validate_args: bool = True,
         **kwargs: Any,
     ) -> Metric:
-<<<<<<< HEAD
         assert multidim_average is not None
         kwargs.update(dict(multidim_average=multidim_average, ignore_index=ignore_index, validate_args=validate_args))
         if task == "binary":
@@ -382,61 +381,4 @@
             return MultilabelHammingDistance(num_labels, threshold, average, **kwargs)
         raise ValueError(
             f"Expected argument `task` to either be `'binary'`, `'multiclass'` or `'multilabel'` but got {task}"
-        )
-=======
-        if task is not None:
-            assert multidim_average is not None
-            kwargs.update(
-                dict(multidim_average=multidim_average, ignore_index=ignore_index, validate_args=validate_args)
-            )
-            if task == "binary":
-                return BinaryHammingDistance(threshold, **kwargs)
-            if task == "multiclass":
-                assert isinstance(num_classes, int)
-                assert isinstance(top_k, int)
-                return MulticlassHammingDistance(num_classes, top_k, average, **kwargs)
-            if task == "multilabel":
-                assert isinstance(num_labels, int)
-                return MultilabelHammingDistance(num_labels, threshold, average, **kwargs)
-            raise ValueError(
-                f"Expected argument `task` to either be `'binary'`, `'multiclass'` or `'multilabel'` but got {task}"
-            )
-        else:
-            rank_zero_warn(
-                "From v0.10 an `'Binary*'`, `'Multiclass*', `'Multilabel*'` version now exist of each classification"
-                " metric. Moving forward we recommend using these versions. This base metric will still work as it did"
-                " prior to v0.10 until v0.11. From v0.11 the `task` argument introduced in this metric will be required"
-                " and the general order of arguments may change, such that this metric will just function as an single"
-                " entrypoint to calling the three specialized versions.",
-                DeprecationWarning,
-            )
-        return super().__new__(cls)
-
-    def __init__(
-        self,
-        threshold: float = 0.5,
-        **kwargs: Any,
-    ) -> None:
-        super().__init__(**kwargs)
-
-        self.add_state("correct", default=tensor(0), dist_reduce_fx="sum")
-        self.add_state("total", default=tensor(0), dist_reduce_fx="sum")
-
-        self.threshold = threshold
-
-    def update(self, preds: Tensor, target: Tensor) -> None:  # type: ignore
-        """Update state with predictions and targets.
-
-        Args:
-            preds: Predictions from model (probabilities, logits or labels)
-            target: Ground truth labels
-        """
-        correct, total = _hamming_distance_update(preds, target, self.threshold)
-
-        self.correct += correct
-        self.total += total
-
-    def compute(self) -> Tensor:
-        """Computes hamming distance based on inputs passed in to ``update`` previously."""
-        return _hamming_distance_compute(self.correct, self.total)
->>>>>>> 84ef54a2
+        )