# Copyright The Lightning team.
#
# Licensed under the Apache License, Version 2.0 (the "License");
# you may not use this file except in compliance with the License.
# You may obtain a copy of the License at
#
#     http://www.apache.org/licenses/LICENSE-2.0
#
# Unless required by applicable law or agreed to in writing, software
# distributed under the License is distributed on an "AS IS" BASIS,
# WITHOUT WARRANTIES OR CONDITIONS OF ANY KIND, either express or implied.
# See the License for the specific language governing permissions and
# limitations under the License.
from typing import Any, Optional

from torch import Tensor
from typing_extensions import Literal

from torchmetrics.classification import BinaryConfusionMatrix, MulticlassConfusionMatrix, MultilabelConfusionMatrix
from torchmetrics.functional.classification.jaccard import (
    _jaccard_index_reduce,
    _multiclass_jaccard_index_arg_validation,
    _multilabel_jaccard_index_arg_validation,
)
from torchmetrics.metric import Metric
from torchmetrics.utilities.enums import ClassificationTask


class BinaryJaccardIndex(BinaryConfusionMatrix):
    r"""Calculate the Jaccard index for binary tasks.

    The `Jaccard index`_ (also known as the intersetion over union or jaccard similarity coefficient) is an statistic
    that can be used to determine the similarity and diversity of a sample set. It is defined as the size of the
    intersection divided by the union of the sample sets:

    .. math:: J(A,B) = \frac{|A\cap B|}{|A\cup B|}

    As input to ``forward`` and ``update`` the metric accepts the following input:

    - ``preds`` (:class:`~torch.Tensor`): A int or float tensor of shape ``(N, ...)``. If preds is a floating point
      tensor with values outside [0,1] range we consider the input to be logits and will auto apply sigmoid per element.
      Addtionally, we convert to int tensor with thresholding using the value in ``threshold``.
    - ``target`` (:class:`~torch.Tensor`): An int tensor of shape ``(N, ...)``.

    .. note::
       Additional dimension ``...`` will be flattened into the batch dimension.

    As output to ``forward`` and ``compute`` the metric returns the following output:

    - ``bji`` (:class:`~torch.Tensor`): A tensor containing the Binary Jaccard Index.

    Args:
        threshold: Threshold for transforming probability to binary (0,1) predictions
        ignore_index:
            Specifies a target value that is ignored and does not contribute to the metric calculation
        validate_args: bool indicating if input arguments and tensors should be validated for correctness.
            Set to ``False`` for faster computations.
        kwargs: Additional keyword arguments, see :ref:`Metric kwargs` for more info.

    Example (preds is int tensor):
        >>> from torch import tensor
        >>> from torchmetrics.classification import BinaryJaccardIndex
        >>> target = tensor([1, 1, 0, 0])
        >>> preds = tensor([0, 1, 0, 0])
        >>> metric = BinaryJaccardIndex()
        >>> metric(preds, target)
        tensor(0.5000)

    Example (preds is float tensor):
        >>> from torchmetrics.classification import BinaryJaccardIndex
        >>> target = tensor([1, 1, 0, 0])
        >>> preds = tensor([0.35, 0.85, 0.48, 0.01])
        >>> metric = BinaryJaccardIndex()
        >>> metric(preds, target)
        tensor(0.5000)
    """
    is_differentiable: bool = False
    higher_is_better: bool = True
    full_state_update: bool = False

    def __init__(
        self,
        threshold: float = 0.5,
        ignore_index: Optional[int] = None,
        validate_args: bool = True,
        **kwargs: Any,
    ) -> None:
        super().__init__(
            threshold=threshold, ignore_index=ignore_index, normalize=None, validate_args=validate_args, **kwargs
        )

    def compute(self) -> Tensor:
        """Compute metric."""
        return _jaccard_index_reduce(self.confmat, average="binary")


class MulticlassJaccardIndex(MulticlassConfusionMatrix):
    r"""Calculate the Jaccard index for multiclass tasks.

    The `Jaccard index`_ (also known as the intersetion over union or jaccard similarity coefficient) is an statistic
    that can be used to determine the similarity and diversity of a sample set. It is defined as the size of the
    intersection divided by the union of the sample sets:

    .. math:: J(A,B) = \frac{|A\cap B|}{|A\cup B|}

    As input to ``forward`` and ``update`` the metric accepts the following input:

    - ``preds`` (:class:`~torch.Tensor`): A int tensor of shape ``(N, ...)`` or float tensor of shape ``(N, C, ..)``.
      If preds is a floating point we apply ``torch.argmax`` along the ``C`` dimension to automatically convert
      probabilities/logits into an int tensor.
    - ``target`` (:class:`~torch.Tensor`): An int tensor of shape ``(N, ...)``.

    .. note::
       Additional dimension ``...`` will be flattened into the batch dimension.

    As output to ``forward`` and ``compute`` the metric returns the following output:

    - ``mcji`` (:class:`~torch.Tensor`): A tensor containing the Multi-class Jaccard Index.

    Args:
        num_classes: Integer specifing the number of classes
        ignore_index:
            Specifies a target value that is ignored and does not contribute to the metric calculation
        average:
            Defines the reduction that is applied over labels. Should be one of the following:

            - ``micro``: Sum statistics over all labels
            - ``macro``: Calculate statistics for each label and average them
            - ``weighted``: calculates statistics for each label and computes weighted average using their support
            - ``"none"`` or ``None``: calculates statistic for each label and applies no reduction

        validate_args: bool indicating if input arguments and tensors should be validated for correctness.
            Set to ``False`` for faster computations.
        kwargs: Additional keyword arguments, see :ref:`Metric kwargs` for more info.

    Example (pred is integer tensor):
        >>> from torch import tensor
        >>> from torchmetrics.classification import MulticlassJaccardIndex
        >>> target = tensor([2, 1, 0, 0])
        >>> preds = tensor([2, 1, 0, 1])
        >>> metric = MulticlassJaccardIndex(num_classes=3)
        >>> metric(preds, target)
        tensor(0.6667)

    Example (pred is float tensor):
        >>> from torchmetrics.classification import MulticlassJaccardIndex
        >>> target = tensor([2, 1, 0, 0])
        >>> preds = tensor([[0.16, 0.26, 0.58],
        ...                 [0.22, 0.61, 0.17],
        ...                 [0.71, 0.09, 0.20],
        ...                 [0.05, 0.82, 0.13]])
        >>> metric = MulticlassJaccardIndex(num_classes=3)
        >>> metric(preds, target)
        tensor(0.6667)
    """

    is_differentiable: bool = False
    higher_is_better: bool = True
    full_state_update: bool = False

    def __init__(
        self,
        num_classes: int,
        average: Optional[Literal["micro", "macro", "weighted", "none"]] = "macro",
        ignore_index: Optional[int] = None,
        validate_args: bool = True,
        **kwargs: Any,
    ) -> None:
        super().__init__(
            num_classes=num_classes, ignore_index=ignore_index, normalize=None, validate_args=False, **kwargs
        )
        if validate_args:
            _multiclass_jaccard_index_arg_validation(num_classes, ignore_index, average)
        self.validate_args = validate_args
        self.average = average

    def compute(self) -> Tensor:
<<<<<<< HEAD
        return _jaccard_index_reduce(self.confmat, average=self.average, ignore_index=self.ignore_index)
=======
        """Compute metric."""
        return _jaccard_index_reduce(self.confmat, average=self.average)
>>>>>>> 606dc177


class MultilabelJaccardIndex(MultilabelConfusionMatrix):
    r"""Calculate the Jaccard index for multilabel tasks.

    The `Jaccard index`_ (also known as the intersetion over union or jaccard similarity coefficient) is an statistic
    that can be used to determine the similarity and diversity of a sample set. It is defined as the size of the
    intersection divided by the union of the sample sets:

    .. math:: J(A,B) = \frac{|A\cap B|}{|A\cup B|}

    As input to ``forward`` and ``update`` the metric accepts the following input:

    - ``preds`` (:class:`~torch.Tensor`): A int tensor or float tensor of shape ``(N, C, ...)``. If preds is a
      floating point tensor with values outside [0,1] range we consider the input to be logits and will auto apply
      sigmoid per element. Addtionally, we convert to int tensor with thresholding using the value in ``threshold``.
    - ``target`` (:class:`~torch.Tensor`): An int tensor of shape ``(N, C, ...)``

    .. note::
       Additional dimension ``...`` will be flattened into the batch dimension.

    As output to ``forward`` and ``compute`` the metric returns the following output:

    - ``mlji`` (:class:`~torch.Tensor`): A tensor containing the Multi-label Jaccard Index loss.

    Args:
        num_classes: Integer specifing the number of labels
        threshold: Threshold for transforming probability to binary (0,1) predictions
        ignore_index:
            Specifies a target value that is ignored and does not contribute to the metric calculation
        average:
            Defines the reduction that is applied over labels. Should be one of the following:

            - ``micro``: Sum statistics over all labels
            - ``macro``: Calculate statistics for each label and average them
            - ``weighted``: calculates statistics for each label and computes weighted average using their support
            - ``"none"`` or ``None``: calculates statistic for each label and applies no reduction

        validate_args: bool indicating if input arguments and tensors should be validated for correctness.
            Set to ``False`` for faster computations.
        kwargs: Additional keyword arguments, see :ref:`Metric kwargs` for more info.

    Example (preds is int tensor):
        >>> from torch import tensor
        >>> from torchmetrics.classification import MultilabelJaccardIndex
        >>> target = tensor([[0, 1, 0], [1, 0, 1]])
        >>> preds = tensor([[0, 0, 1], [1, 0, 1]])
        >>> metric = MultilabelJaccardIndex(num_labels=3)
        >>> metric(preds, target)
        tensor(0.5000)

    Example (preds is float tensor):
        >>> from torchmetrics.classification import MultilabelJaccardIndex
        >>> target = tensor([[0, 1, 0], [1, 0, 1]])
        >>> preds = tensor([[0.11, 0.22, 0.84], [0.73, 0.33, 0.92]])
        >>> metric = MultilabelJaccardIndex(num_labels=3)
        >>> metric(preds, target)
        tensor(0.5000)
    """

    is_differentiable: bool = False
    higher_is_better: bool = True
    full_state_update: bool = False

    def __init__(
        self,
        num_labels: int,
        threshold: float = 0.5,
        average: Optional[Literal["micro", "macro", "weighted", "none"]] = "macro",
        ignore_index: Optional[int] = None,
        validate_args: bool = True,
        **kwargs: Any,
    ) -> None:
        super().__init__(
            num_labels=num_labels,
            threshold=threshold,
            ignore_index=ignore_index,
            normalize=None,
            validate_args=False,
            **kwargs,
        )
        if validate_args:
            _multilabel_jaccard_index_arg_validation(num_labels, threshold, ignore_index, average)
        self.validate_args = validate_args
        self.average = average

    def compute(self) -> Tensor:
        """Compute metric."""
        return _jaccard_index_reduce(self.confmat, average=self.average)


class JaccardIndex:
    r"""Calculate the Jaccard index for multilabel tasks.

    The `Jaccard index`_ (also known as the intersetion over union or jaccard similarity coefficient) is an statistic
    that can be used to determine the similarity and diversity of a sample set. It is defined as the size of the
    intersection divided by the union of the sample sets:

    .. math:: J(A,B) = \frac{|A\cap B|}{|A\cup B|}

    This function is a simple wrapper to get the task specific versions of this metric, which is done by setting the
    ``task`` argument to either ``'binary'``, ``'multiclass'`` or ``multilabel``. See the documentation of
    :mod:`BinaryJaccardIndex`, :mod:`MulticlassJaccardIndex` and :mod:`MultilabelJaccardIndex` for
    the specific details of each argument influence and examples.

    Legacy Example:
        >>> from torch import randint, tensor
        >>> target = randint(0, 2, (10, 25, 25))
        >>> pred = tensor(target)
        >>> pred[2:5, 7:13, 9:15] = 1 - pred[2:5, 7:13, 9:15]
        >>> jaccard = JaccardIndex(task="multiclass", num_classes=2)
        >>> jaccard(pred, target)
        tensor(0.9660)
    """

    def __new__(
        cls,
        task: Literal["binary", "multiclass", "multilabel"],
        threshold: float = 0.5,
        num_classes: Optional[int] = None,
        num_labels: Optional[int] = None,
        average: Optional[Literal["micro", "macro", "weighted", "none"]] = "macro",
        ignore_index: Optional[int] = None,
        validate_args: bool = True,
        **kwargs: Any,
    ) -> Metric:
        """Initialize task metric."""
        task = ClassificationTask.from_str(task)
        kwargs.update({"ignore_index": ignore_index, "validate_args": validate_args})
        if task == ClassificationTask.BINARY:
            return BinaryJaccardIndex(threshold, **kwargs)
        if task == ClassificationTask.MULTICLASS:
            assert isinstance(num_classes, int)
            return MulticlassJaccardIndex(num_classes, average, **kwargs)
        if task == ClassificationTask.MULTILABEL:
            assert isinstance(num_labels, int)
            return MultilabelJaccardIndex(num_labels, threshold, average, **kwargs)<|MERGE_RESOLUTION|>--- conflicted
+++ resolved
@@ -175,12 +175,8 @@
         self.average = average
 
     def compute(self) -> Tensor:
-<<<<<<< HEAD
+        """Compute metric."""
         return _jaccard_index_reduce(self.confmat, average=self.average, ignore_index=self.ignore_index)
-=======
-        """Compute metric."""
-        return _jaccard_index_reduce(self.confmat, average=self.average)
->>>>>>> 606dc177
 
 
 class MultilabelJaccardIndex(MultilabelConfusionMatrix):
