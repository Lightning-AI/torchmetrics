# Copyright The PyTorch Lightning team.
#
# Licensed under the Apache License, Version 2.0 (the "License");
# you may not use this file except in compliance with the License.
# You may obtain a copy of the License at
#
#     http://www.apache.org/licenses/LICENSE-2.0
#
# Unless required by applicable law or agreed to in writing, software
# distributed under the License is distributed on an "AS IS" BASIS,
# WITHOUT WARRANTIES OR CONDITIONS OF ANY KIND, either express or implied.
# See the License for the specific language governing permissions and
# limitations under the License.
from typing import Any, Optional

from torch import Tensor
from typing_extensions import Literal

from torchmetrics.classification import BinaryConfusionMatrix, MulticlassConfusionMatrix, MultilabelConfusionMatrix
from torchmetrics.functional.classification.jaccard import (
    _jaccard_index_reduce,
    _multiclass_jaccard_index_arg_validation,
    _multilabel_jaccard_index_arg_validation,
)
from torchmetrics.metric import Metric


class BinaryJaccardIndex(BinaryConfusionMatrix):
    r"""Calculates the Jaccard index for binary tasks. The `Jaccard index`_ (also known as the intersetion over
    union or jaccard similarity coefficient) is an statistic that can be used to determine the similarity and
    diversity of a sample set. It is defined as the size of the intersection divided by the union of the sample
    sets:

    .. math:: J(A,B) = \frac{|A\cap B|}{|A\cup B|}

    As input to ``forward`` and ``update`` the metric accepts the following input:

    - ``preds`` (:class:`~torch.Tensor`): A int or float tensor of shape ``(N, ...)``. If preds is a floating point tensor with values outside
      [0,1] range we consider the input to be logits and will auto apply sigmoid per element. Addtionally,
      we convert to int tensor with thresholding using the value in ``threshold``.
    - ``target`` (:class:`~torch.Tensor`): An int tensor of shape ``(N, ...)``.

    .. note::
       Additional dimension ``...`` will be flattened into the batch dimension.

    As output to ``forward`` and ``compute`` the metric returns the following output:

    - ``bji`` (:class:`~torch.Tensor`): A tensor containing the Binary Jaccard Index.

    Args:
        threshold: Threshold for transforming probability to binary (0,1) predictions
        ignore_index:
            Specifies a target value that is ignored and does not contribute to the metric calculation
        validate_args: bool indicating if input arguments and tensors should be validated for correctness.
            Set to ``False`` for faster computations.
        kwargs: Additional keyword arguments, see :ref:`Metric kwargs` for more info.

    Example (preds is int tensor):
        >>> from torch import tensor
        >>> from torchmetrics.classification import BinaryJaccardIndex
<<<<<<< HEAD
        >>> target = torch.tensor([1, 1, 0, 0])
        >>> preds = torch.tensor([0, 1, 0, 0])
        >>> bji = BinaryJaccardIndex()
        >>> bji(preds, target)
=======
        >>> target = tensor([1, 1, 0, 0])
        >>> preds = tensor([0, 1, 0, 0])
        >>> metric = BinaryJaccardIndex()
        >>> metric(preds, target)
>>>>>>> d233c9d8
        tensor(0.5000)

    Example (preds is float tensor):
        >>> from torchmetrics.classification import BinaryJaccardIndex
<<<<<<< HEAD
        >>> target = torch.tensor([1, 1, 0, 0])
        >>> preds = torch.tensor([0.35, 0.85, 0.48, 0.01])
        >>> bji = BinaryJaccardIndex()
        >>> bji(preds, target)
=======
        >>> target = tensor([1, 1, 0, 0])
        >>> preds = tensor([0.35, 0.85, 0.48, 0.01])
        >>> metric = BinaryJaccardIndex()
        >>> metric(preds, target)
>>>>>>> d233c9d8
        tensor(0.5000)
    """
    is_differentiable: bool = False
    higher_is_better: bool = True
    full_state_update: bool = False

    def __init__(
        self,
        threshold: float = 0.5,
        ignore_index: Optional[int] = None,
        validate_args: bool = True,
        **kwargs: Any,
    ) -> None:
        super().__init__(
            threshold=threshold, ignore_index=ignore_index, normalize=None, validate_args=validate_args, **kwargs
        )

    def compute(self) -> Tensor:
        return _jaccard_index_reduce(self.confmat, average="binary")


class MulticlassJaccardIndex(MulticlassConfusionMatrix):
    r"""Calculates the Jaccard index for multiclass tasks. The `Jaccard index`_ (also known as the intersetion over
    union or jaccard similarity coefficient) is an statistic that can be used to determine the similarity and
    diversity of a sample set. It is defined as the size of the intersection divided by the union of the sample
    sets:

    .. math:: J(A,B) = \frac{|A\cap B|}{|A\cup B|}

    As input to ``forward`` and ``update`` the metric accepts the following input:

    - ``preds`` (:class:`~torch.Tensor`): A int tensor of shape ``(N, ...)`` or float tensor of shape ``(N, C, ..)``.
      If preds is a floating point we apply ``torch.argmax`` along the ``C`` dimension to automatically convert
      probabilities/logits into an int tensor.
    - ``target`` (:class:`~torch.Tensor`): An int tensor of shape ``(N, ...)``.

    .. note::
       Additional dimension ``...`` will be flattened into the batch dimension.

    As output to ``forward`` and ``compute`` the metric returns the following output:

    - ``mcji`` (:class:`~torch.Tensor`): A tensor containing the Multi-class Jaccard Index.

    Args:
        num_classes: Integer specifing the number of classes
        ignore_index:
            Specifies a target value that is ignored and does not contribute to the metric calculation
        average:
            Defines the reduction that is applied over labels. Should be one of the following:

            - ``micro``: Sum statistics over all labels
            - ``macro``: Calculate statistics for each label and average them
            - ``weighted``: Calculates statistics for each label and computes weighted average using their support
            - ``"none"`` or ``None``: Calculates statistic for each label and applies no reduction

        validate_args: bool indicating if input arguments and tensors should be validated for correctness.
            Set to ``False`` for faster computations.
        kwargs: Additional keyword arguments, see :ref:`Metric kwargs` for more info.

    Example (pred is integer tensor):
        >>> from torch import tensor
        >>> from torchmetrics.classification import MulticlassJaccardIndex
<<<<<<< HEAD
        >>> target = torch.tensor([2, 1, 0, 0])
        >>> preds = torch.tensor([2, 1, 0, 1])
        >>> mcji = MulticlassJaccardIndex(num_classes=3)
        >>> mcji(preds, target)
=======
        >>> target = tensor([2, 1, 0, 0])
        >>> preds = tensor([2, 1, 0, 1])
        >>> metric = MulticlassJaccardIndex(num_classes=3)
        >>> metric(preds, target)
>>>>>>> d233c9d8
        tensor(0.6667)

    Example (pred is float tensor):
        >>> from torchmetrics.classification import MulticlassJaccardIndex
<<<<<<< HEAD
        >>> target = torch.tensor([2, 1, 0, 0])
        >>> preds = torch.tensor([
        ...   [0.16, 0.26, 0.58],
        ...   [0.22, 0.61, 0.17],
        ...   [0.71, 0.09, 0.20],
        ...   [0.05, 0.82, 0.13],
        ... ])
        >>> mcji = MulticlassJaccardIndex(num_classes=3)
        >>> mcji(preds, target)
=======
        >>> target = tensor([2, 1, 0, 0])
        >>> preds = tensor([[0.16, 0.26, 0.58],
        ...                 [0.22, 0.61, 0.17],
        ...                 [0.71, 0.09, 0.20],
        ...                 [0.05, 0.82, 0.13]])
        >>> metric = MulticlassJaccardIndex(num_classes=3)
        >>> metric(preds, target)
>>>>>>> d233c9d8
        tensor(0.6667)
    """

    is_differentiable: bool = False
    higher_is_better: bool = True
    full_state_update: bool = False

    def __init__(
        self,
        num_classes: int,
        average: Optional[Literal["micro", "macro", "weighted", "none"]] = "macro",
        ignore_index: Optional[int] = None,
        validate_args: bool = True,
        **kwargs: Any,
    ) -> None:
        super().__init__(
            num_classes=num_classes, ignore_index=ignore_index, normalize=None, validate_args=False, **kwargs
        )
        if validate_args:
            _multiclass_jaccard_index_arg_validation(num_classes, ignore_index, average)
        self.validate_args = validate_args
        self.average = average

    def compute(self) -> Tensor:
        return _jaccard_index_reduce(self.confmat, average=self.average)


class MultilabelJaccardIndex(MultilabelConfusionMatrix):
    r"""Calculates the Jaccard index for multilabel tasks. The `Jaccard index`_ (also known as the intersetion over
    union or jaccard similarity coefficient) is an statistic that can be used to determine the similarity and
    diversity of a sample set. It is defined as the size of the intersection divided by the union of the sample
    sets:

    .. math:: J(A,B) = \frac{|A\cap B|}{|A\cup B|}

    As input to ``forward`` and ``update`` the metric accepts the following input:

    - ``preds`` (:class:`~torch.Tensor`): A int tensor or float tensor of shape ``(N, C, ...)``. If preds is a
      floating point tensor with values outside [0,1] range we consider the input to be logits and will auto apply
      sigmoid per element. Addtionally, we convert to int tensor with thresholding using the value in ``threshold``.
    - ``target`` (:class:`~torch.Tensor`): An int tensor of shape ``(N, C, ...)``

    .. note::
       Additional dimension ``...`` will be flattened into the batch dimension.

    As output to ``forward`` and ``compute`` the metric returns the following output:

    - ``mlji`` (:class:`~torch.Tensor`): A tensor containing the Multi-label Jaccard Index loss.

    Args:
        num_classes: Integer specifing the number of labels
        threshold: Threshold for transforming probability to binary (0,1) predictions
        ignore_index:
            Specifies a target value that is ignored and does not contribute to the metric calculation
        average:
            Defines the reduction that is applied over labels. Should be one of the following:

            - ``micro``: Sum statistics over all labels
            - ``macro``: Calculate statistics for each label and average them
            - ``weighted``: Calculates statistics for each label and computes weighted average using their support
            - ``"none"`` or ``None``: Calculates statistic for each label and applies no reduction

        validate_args: bool indicating if input arguments and tensors should be validated for correctness.
            Set to ``False`` for faster computations.
        kwargs: Additional keyword arguments, see :ref:`Metric kwargs` for more info.

    Example (preds is int tensor):
        >>> from torch import tensor
        >>> from torchmetrics.classification import MultilabelJaccardIndex
<<<<<<< HEAD
        >>> target = torch.tensor([[0, 1, 0], [1, 0, 1]])
        >>> preds = torch.tensor([[0, 0, 1], [1, 0, 1]])
        >>> mlji = MultilabelJaccardIndex(num_labels=3)
        >>> mlji(preds, target)
=======
        >>> target = tensor([[0, 1, 0], [1, 0, 1]])
        >>> preds = tensor([[0, 0, 1], [1, 0, 1]])
        >>> metric = MultilabelJaccardIndex(num_labels=3)
        >>> metric(preds, target)
>>>>>>> d233c9d8
        tensor(0.5000)

    Example (preds is float tensor):
        >>> from torchmetrics.classification import MultilabelJaccardIndex
<<<<<<< HEAD
        >>> target = torch.tensor([[0, 1, 0], [1, 0, 1]])
        >>> preds = torch.tensor([[0.11, 0.22, 0.84], [0.73, 0.33, 0.92]])
        >>> mlji = MultilabelJaccardIndex(num_labels=3)
        >>> mlji(preds, target)
=======
        >>> target = tensor([[0, 1, 0], [1, 0, 1]])
        >>> preds = tensor([[0.11, 0.22, 0.84], [0.73, 0.33, 0.92]])
        >>> metric = MultilabelJaccardIndex(num_labels=3)
        >>> metric(preds, target)
>>>>>>> d233c9d8
        tensor(0.5000)
    """

    is_differentiable: bool = False
    higher_is_better: bool = True
    full_state_update: bool = False

    def __init__(
        self,
        num_labels: int,
        threshold: float = 0.5,
        average: Optional[Literal["micro", "macro", "weighted", "none"]] = "macro",
        ignore_index: Optional[int] = None,
        validate_args: bool = True,
        **kwargs: Any,
    ) -> None:
        super().__init__(
            num_labels=num_labels,
            threshold=threshold,
            ignore_index=ignore_index,
            normalize=None,
            validate_args=False,
            **kwargs,
        )
        if validate_args:
            _multilabel_jaccard_index_arg_validation(num_labels, threshold, ignore_index, average)
        self.validate_args = validate_args
        self.average = average

    def compute(self) -> Tensor:
        return _jaccard_index_reduce(self.confmat, average=self.average)


class JaccardIndex:
    r"""Calculates the Jaccard index for multilabel tasks. The `Jaccard index`_ (also known as the intersetion over
    union or jaccard similarity coefficient) is an statistic that can be used to determine the similarity and
    diversity of a sample set. It is defined as the size of the intersection divided by the union of the sample
    sets:

    .. math:: J(A,B) = \frac{|A\cap B|}{|A\cup B|}

    This function is a simple wrapper to get the task specific versions of this metric, which is done by setting the
    ``task`` argument to either ``'binary'``, ``'multiclass'`` or ``multilabel``. See the documentation of
    :mod:`BinaryJaccardIndex`, :mod:`MulticlassJaccardIndex` and :mod:`MultilabelJaccardIndex` for
    the specific details of each argument influence and examples.

    Legacy Example:
        >>> from torch import randint, tensor
        >>> target = randint(0, 2, (10, 25, 25))
        >>> pred = tensor(target)
        >>> pred[2:5, 7:13, 9:15] = 1 - pred[2:5, 7:13, 9:15]
        >>> jaccard = JaccardIndex(task="multiclass", num_classes=2)
        >>> jaccard(pred, target)
        tensor(0.9660)
    """

    def __new__(
        cls,
        task: Literal["binary", "multiclass", "multilabel"],
        threshold: float = 0.5,
        num_classes: Optional[int] = None,
        num_labels: Optional[int] = None,
        average: Optional[Literal["micro", "macro", "weighted", "none"]] = "macro",
        ignore_index: Optional[int] = None,
        validate_args: bool = True,
        **kwargs: Any,
    ) -> Metric:
        kwargs.update(dict(ignore_index=ignore_index, validate_args=validate_args))
        if task == "binary":
            return BinaryJaccardIndex(threshold, **kwargs)
        if task == "multiclass":
            assert isinstance(num_classes, int)
            return MulticlassJaccardIndex(num_classes, average, **kwargs)
        if task == "multilabel":
            assert isinstance(num_labels, int)
            return MultilabelJaccardIndex(num_labels, threshold, average, **kwargs)
        raise ValueError(
            f"Expected argument `task` to either be `'binary'`, `'multiclass'` or `'multilabel'` but got {task}"
        )<|MERGE_RESOLUTION|>--- conflicted
+++ resolved
@@ -35,9 +35,9 @@
 
     As input to ``forward`` and ``update`` the metric accepts the following input:
 
-    - ``preds`` (:class:`~torch.Tensor`): A int or float tensor of shape ``(N, ...)``. If preds is a floating point tensor with values outside
-      [0,1] range we consider the input to be logits and will auto apply sigmoid per element. Addtionally,
-      we convert to int tensor with thresholding using the value in ``threshold``.
+    - ``preds`` (:class:`~torch.Tensor`): A int or float tensor of shape ``(N, ...)``. If preds is a floating point
+      tensor with values outside [0,1] range we consider the input to be logits and will auto apply sigmoid per element.
+      Addtionally, we convert to int tensor with thresholding using the value in ``threshold``.
     - ``target`` (:class:`~torch.Tensor`): An int tensor of shape ``(N, ...)``.
 
     .. note::
@@ -58,32 +58,18 @@
     Example (preds is int tensor):
         >>> from torch import tensor
         >>> from torchmetrics.classification import BinaryJaccardIndex
-<<<<<<< HEAD
-        >>> target = torch.tensor([1, 1, 0, 0])
-        >>> preds = torch.tensor([0, 1, 0, 0])
-        >>> bji = BinaryJaccardIndex()
-        >>> bji(preds, target)
-=======
         >>> target = tensor([1, 1, 0, 0])
         >>> preds = tensor([0, 1, 0, 0])
         >>> metric = BinaryJaccardIndex()
         >>> metric(preds, target)
->>>>>>> d233c9d8
         tensor(0.5000)
 
     Example (preds is float tensor):
         >>> from torchmetrics.classification import BinaryJaccardIndex
-<<<<<<< HEAD
-        >>> target = torch.tensor([1, 1, 0, 0])
-        >>> preds = torch.tensor([0.35, 0.85, 0.48, 0.01])
-        >>> bji = BinaryJaccardIndex()
-        >>> bji(preds, target)
-=======
         >>> target = tensor([1, 1, 0, 0])
         >>> preds = tensor([0.35, 0.85, 0.48, 0.01])
         >>> metric = BinaryJaccardIndex()
         >>> metric(preds, target)
->>>>>>> d233c9d8
         tensor(0.5000)
     """
     is_differentiable: bool = False
@@ -146,32 +132,14 @@
     Example (pred is integer tensor):
         >>> from torch import tensor
         >>> from torchmetrics.classification import MulticlassJaccardIndex
-<<<<<<< HEAD
-        >>> target = torch.tensor([2, 1, 0, 0])
-        >>> preds = torch.tensor([2, 1, 0, 1])
-        >>> mcji = MulticlassJaccardIndex(num_classes=3)
-        >>> mcji(preds, target)
-=======
         >>> target = tensor([2, 1, 0, 0])
         >>> preds = tensor([2, 1, 0, 1])
         >>> metric = MulticlassJaccardIndex(num_classes=3)
         >>> metric(preds, target)
->>>>>>> d233c9d8
         tensor(0.6667)
 
     Example (pred is float tensor):
         >>> from torchmetrics.classification import MulticlassJaccardIndex
-<<<<<<< HEAD
-        >>> target = torch.tensor([2, 1, 0, 0])
-        >>> preds = torch.tensor([
-        ...   [0.16, 0.26, 0.58],
-        ...   [0.22, 0.61, 0.17],
-        ...   [0.71, 0.09, 0.20],
-        ...   [0.05, 0.82, 0.13],
-        ... ])
-        >>> mcji = MulticlassJaccardIndex(num_classes=3)
-        >>> mcji(preds, target)
-=======
         >>> target = tensor([2, 1, 0, 0])
         >>> preds = tensor([[0.16, 0.26, 0.58],
         ...                 [0.22, 0.61, 0.17],
@@ -179,7 +147,6 @@
         ...                 [0.05, 0.82, 0.13]])
         >>> metric = MulticlassJaccardIndex(num_classes=3)
         >>> metric(preds, target)
->>>>>>> d233c9d8
         tensor(0.6667)
     """
 
@@ -249,32 +216,18 @@
     Example (preds is int tensor):
         >>> from torch import tensor
         >>> from torchmetrics.classification import MultilabelJaccardIndex
-<<<<<<< HEAD
-        >>> target = torch.tensor([[0, 1, 0], [1, 0, 1]])
-        >>> preds = torch.tensor([[0, 0, 1], [1, 0, 1]])
-        >>> mlji = MultilabelJaccardIndex(num_labels=3)
-        >>> mlji(preds, target)
-=======
         >>> target = tensor([[0, 1, 0], [1, 0, 1]])
         >>> preds = tensor([[0, 0, 1], [1, 0, 1]])
         >>> metric = MultilabelJaccardIndex(num_labels=3)
         >>> metric(preds, target)
->>>>>>> d233c9d8
         tensor(0.5000)
 
     Example (preds is float tensor):
         >>> from torchmetrics.classification import MultilabelJaccardIndex
-<<<<<<< HEAD
-        >>> target = torch.tensor([[0, 1, 0], [1, 0, 1]])
-        >>> preds = torch.tensor([[0.11, 0.22, 0.84], [0.73, 0.33, 0.92]])
-        >>> mlji = MultilabelJaccardIndex(num_labels=3)
-        >>> mlji(preds, target)
-=======
         >>> target = tensor([[0, 1, 0], [1, 0, 1]])
         >>> preds = tensor([[0.11, 0.22, 0.84], [0.73, 0.33, 0.92]])
         >>> metric = MultilabelJaccardIndex(num_labels=3)
         >>> metric(preds, target)
->>>>>>> d233c9d8
         tensor(0.5000)
     """
 
