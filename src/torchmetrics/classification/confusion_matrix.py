# Copyright The PyTorch Lightning team.
#
# Licensed under the Apache License, Version 2.0 (the "License");
# you may not use this file except in compliance with the License.
# You may obtain a copy of the License at
#
#     http://www.apache.org/licenses/LICENSE-2.0
#
# Unless required by applicable law or agreed to in writing, software
# distributed under the License is distributed on an "AS IS" BASIS,
# WITHOUT WARRANTIES OR CONDITIONS OF ANY KIND, either express or implied.
# See the License for the specific language governing permissions and
# limitations under the License.
from typing import Any, Optional

import torch
from torch import Tensor
from typing_extensions import Literal

from torchmetrics.functional.classification.confusion_matrix import (
    _binary_confusion_matrix_arg_validation,
    _binary_confusion_matrix_compute,
    _binary_confusion_matrix_format,
    _binary_confusion_matrix_tensor_validation,
    _binary_confusion_matrix_update,
    _confusion_matrix_compute,
    _confusion_matrix_update,
    _multiclass_confusion_matrix_arg_validation,
    _multiclass_confusion_matrix_compute,
    _multiclass_confusion_matrix_format,
    _multiclass_confusion_matrix_tensor_validation,
    _multiclass_confusion_matrix_update,
    _multilabel_confusion_matrix_arg_validation,
    _multilabel_confusion_matrix_compute,
    _multilabel_confusion_matrix_format,
    _multilabel_confusion_matrix_tensor_validation,
    _multilabel_confusion_matrix_update,
)
from torchmetrics.metric import Metric


class BinaryConfusionMatrix(Metric):
<<<<<<< HEAD
=======
    r"""
    Computes the `confusion matrix`_ for binary tasks.

    Accepts the following input tensors:

    - ``preds`` (int or float tensor): ``(N, ...)``. If preds is a floating point tensor with values outside
      [0,1] range we consider the input to be logits and will auto apply sigmoid per element. Addtionally,
      we convert to int tensor with thresholding using the value in ``threshold``.
    - ``target`` (int tensor): ``(N, ...)``

    Additional dimension ``...`` will be flattened into the batch dimension.

    Args:
        threshold: Threshold for transforming probability to binary (0,1) predictions
        ignore_index:
            Specifies a target value that is ignored and does not contribute to the metric calculation
        normalize: Normalization mode for confusion matrix. Choose from:

            - ``None`` or ``'none'``: no normalization (default)
            - ``'true'``: normalization over the targets (most commonly used)
            - ``'pred'``: normalization over the predictions
            - ``'all'``: normalization over the whole matrix
        validate_args: bool indicating if input arguments and tensors should be validated for correctness.
            Set to ``False`` for faster computations.

    Example (preds is int tensor):
        >>> from torchmetrics import BinaryConfusionMatrix
        >>> target = torch.tensor([1, 1, 0, 0])
        >>> preds = torch.tensor([0, 1, 0, 0])
        >>> metric = BinaryConfusionMatrix()
        >>> metric(preds, target)
        tensor([[2, 0],
                [1, 1]])

    Example (preds is float tensor):
        >>> from torchmetrics import BinaryConfusionMatrix
        >>> target = torch.tensor([1, 1, 0, 0])
        >>> preds = torch.tensor([0.35, 0.85, 0.48, 0.01])
        >>> metric = BinaryConfusionMatrix()
        >>> metric(preds, target)
        tensor([[2, 0],
                [1, 1]])
    """
>>>>>>> 6e98c7f6
    is_differentiable: bool = False
    higher_is_better: Optional[bool] = None
    full_state_update: bool = False

    def __init__(
        self,
        threshold: float = 0.5,
        ignore_index: Optional[int] = None,
<<<<<<< HEAD
        normalize: Optional[str] = None,
=======
        normalize: Optional[Literal["true", "pred", "all", "none"]] = None,
>>>>>>> 6e98c7f6
        validate_args: bool = True,
        **kwargs: Any,
    ) -> None:
        super().__init__(**kwargs)
        if validate_args:
            _binary_confusion_matrix_arg_validation(threshold, ignore_index, normalize)
        self.threshold = threshold
        self.ignore_index = ignore_index
        self.normalize = normalize
        self.validate_args = validate_args

<<<<<<< HEAD
        self.add_state("confmat", torch.zeros(2, 2), dist_reduce_fx="sum")

    def update(self, preds: Tensor, target: Tensor) -> None:  # type: ignore
=======
        self.add_state("confmat", torch.zeros(2, 2, dtype=torch.long), dist_reduce_fx="sum")

    def update(self, preds: Tensor, target: Tensor) -> None:  # type: ignore
        """Update state with predictions and targets.

        Args:
            preds: Tensor with predictions
            target: Tensor with true labels
        """
>>>>>>> 6e98c7f6
        if self.validate_args:
            _binary_confusion_matrix_tensor_validation(preds, target, self.ignore_index)
        preds, target = _binary_confusion_matrix_format(preds, target, self.threshold, self.ignore_index)
        confmat = _binary_confusion_matrix_update(preds, target)
        self.confmat += confmat

    def compute(self) -> Tensor:
<<<<<<< HEAD
=======
        """Computes confusion matrix.

        Returns an [2,2] matrix.
        """
>>>>>>> 6e98c7f6
        return _binary_confusion_matrix_compute(self.confmat, self.normalize)


class MulticlassConfusionMatrix(Metric):
<<<<<<< HEAD
=======
    r"""
    Computes the `confusion matrix`_ for multiclass tasks.

    Accepts the following input tensors:

    - ``preds``: ``(N, ...)`` (int tensor) or ``(N, C, ..)`` (float tensor). If preds is a floating point
      we apply ``torch.argmax`` along the ``C`` dimension to automatically convert probabilities/logits into
      an int tensor.
    - ``target`` (int tensor): ``(N, ...)``

    Additional dimension ``...`` will be flattened into the batch dimension.

    Args:
        num_classes: Integer specifing the number of classes
        ignore_index:
            Specifies a target value that is ignored and does not contribute to the metric calculation
        normalize: Normalization mode for confusion matrix. Choose from:

            - ``None`` or ``'none'``: no normalization (default)
            - ``'true'``: normalization over the targets (most commonly used)
            - ``'pred'``: normalization over the predictions
            - ``'all'``: normalization over the whole matrix
        validate_args: bool indicating if input arguments and tensors should be validated for correctness.
            Set to ``False`` for faster computations.

    Example (pred is integer tensor):
        >>> from torchmetrics import MulticlassConfusionMatrix
        >>> target = torch.tensor([2, 1, 0, 0])
        >>> preds = torch.tensor([2, 1, 0, 1])
        >>> metric = MulticlassConfusionMatrix(num_classes=3)
        >>> metric(preds, target)
        tensor([[1, 1, 0],
                [0, 1, 0],
                [0, 0, 1]])

    Example (pred is float tensor):
        >>> from torchmetrics import MulticlassConfusionMatrix
        >>> target = torch.tensor([2, 1, 0, 0])
        >>> preds = torch.tensor([
        ...   [0.16, 0.26, 0.58],
        ...   [0.22, 0.61, 0.17],
        ...   [0.71, 0.09, 0.20],
        ...   [0.05, 0.82, 0.13],
        ... ])
        >>> metric = MulticlassConfusionMatrix(num_classes=3)
        >>> metric(preds, target)
        tensor([[1, 1, 0],
                [0, 1, 0],
                [0, 0, 1]])
    """
>>>>>>> 6e98c7f6
    is_differentiable: bool = False
    higher_is_better: Optional[bool] = None
    full_state_update: bool = False

    def __init__(
        self,
        num_classes: int,
        ignore_index: Optional[int] = None,
<<<<<<< HEAD
        normalize: Optional[str] = None,
=======
        normalize: Optional[Literal["none", "true", "pred", "all"]] = None,
>>>>>>> 6e98c7f6
        validate_args: bool = True,
        **kwargs: Any,
    ) -> None:
        super().__init__(**kwargs)
        if validate_args:
            _multiclass_confusion_matrix_arg_validation(num_classes, ignore_index, normalize)
        self.num_classes = num_classes
        self.ignore_index = ignore_index
        self.normalize = normalize
        self.validate_args = validate_args

<<<<<<< HEAD
        self.add_state("confmat", torch.zeros(num_classes, num_classes), dist_reduce_fx="sum")

    def update(self, preds: Tensor, target: Tensor) -> None:  # type: ignore
=======
        self.add_state("confmat", torch.zeros(num_classes, num_classes, dtype=torch.long), dist_reduce_fx="sum")

    def update(self, preds: Tensor, target: Tensor) -> None:  # type: ignore
        """Update state with predictions and targets.

        Args:
            preds: Tensor with predictions
            target: Tensor with true labels
        """
>>>>>>> 6e98c7f6
        if self.validate_args:
            _multiclass_confusion_matrix_tensor_validation(preds, target, self.num_classes, self.ignore_index)
        preds, target = _multiclass_confusion_matrix_format(preds, target, self.ignore_index)
        confmat = _multiclass_confusion_matrix_update(preds, target, self.num_classes)
        self.confmat += confmat

    def compute(self) -> Tensor:
<<<<<<< HEAD
=======
        """Computes confusion matrix.

        Returns an [num_classes, num_classes] matrix.
        """
>>>>>>> 6e98c7f6
        return _multiclass_confusion_matrix_compute(self.confmat, self.normalize)


class MultilabelConfusionMatrix(Metric):
<<<<<<< HEAD
=======
    r"""
    Computes the `confusion matrix`_ for multilabel tasks.

    Accepts the following input tensors:

    - ``preds`` (int or float tensor): ``(N, C, ...)``. If preds is a floating point tensor with values outside
      [0,1] range we consider the input to be logits and will auto apply sigmoid per element. Addtionally,
      we convert to int tensor with thresholding using the value in ``threshold``.
    - ``target`` (int tensor): ``(N, C, ...)``

    Additional dimension ``...`` will be flattened into the batch dimension.

    Args:
        num_classes: Integer specifing the number of labels
        threshold: Threshold for transforming probability to binary (0,1) predictions
        ignore_index:
            Specifies a target value that is ignored and does not contribute to the metric calculation
        normalize: Normalization mode for confusion matrix. Choose from:

            - ``None`` or ``'none'``: no normalization (default)
            - ``'true'``: normalization over the targets (most commonly used)
            - ``'pred'``: normalization over the predictions
            - ``'all'``: normalization over the whole matrix
        validate_args: bool indicating if input arguments and tensors should be validated for correctness.
            Set to ``False`` for faster computations.

    Example (preds is int tensor):
        >>> from torchmetrics import MultilabelConfusionMatrix
        >>> target = torch.tensor([[0, 1, 0], [1, 0, 1]])
        >>> preds = torch.tensor([[0, 0, 1], [1, 0, 1]])
        >>> metric = MultilabelConfusionMatrix(num_labels=3)
        >>> metric(preds, target)
        tensor([[[1, 0], [0, 1]],
                [[1, 0], [1, 0]],
                [[0, 1], [0, 1]]])

    Example (preds is float tensor):
        >>> from torchmetrics import MultilabelConfusionMatrix
        >>> target = torch.tensor([[0, 1, 0], [1, 0, 1]])
        >>> preds = torch.tensor([[0.11, 0.22, 0.84], [0.73, 0.33, 0.92]])
        >>> metric = MultilabelConfusionMatrix(num_labels=3)
        >>> metric(preds, target)
        tensor([[[1, 0], [0, 1]],
                [[1, 0], [1, 0]],
                [[0, 1], [0, 1]]])
    """
>>>>>>> 6e98c7f6
    is_differentiable: bool = False
    higher_is_better: Optional[bool] = None
    full_state_update: bool = False

    def __init__(
        self,
        num_labels: int,
        threshold: float = 0.5,
        ignore_index: Optional[int] = None,
<<<<<<< HEAD
        normalize: Optional[str] = None,
=======
        normalize: Optional[Literal["none", "true", "pred", "all"]] = None,
>>>>>>> 6e98c7f6
        validate_args: bool = True,
        **kwargs: Any,
    ) -> None:
        super().__init__(**kwargs)
        if validate_args:
            _multilabel_confusion_matrix_arg_validation(num_labels, threshold, ignore_index, normalize)
        self.num_labels = num_labels
        self.threshold = threshold
        self.ignore_index = ignore_index
        self.normalize = normalize
        self.validate_args = validate_args

<<<<<<< HEAD
        self.add_state("confmat", torch.zeros(num_labels, 2, 2), dist_reduce_fx="sum")

    def update(self, preds: Tensor, target: Tensor) -> None:  # type: ignore
=======
        self.add_state("confmat", torch.zeros(num_labels, 2, 2, dtype=torch.long), dist_reduce_fx="sum")

    def update(self, preds: Tensor, target: Tensor) -> None:  # type: ignore
        """Update state with predictions and targets.

        Args:
            preds: Tensor with predictions
            target: Tensor with true labels
        """
>>>>>>> 6e98c7f6
        if self.validate_args:
            _multilabel_confusion_matrix_tensor_validation(preds, target, self.num_labels, self.ignore_index)
        preds, target = _multilabel_confusion_matrix_format(
            preds, target, self.num_labels, self.threshold, self.ignore_index
        )
        confmat = _multilabel_confusion_matrix_update(preds, target, self.num_labels)
        self.confmat += confmat

    def compute(self) -> Tensor:
<<<<<<< HEAD
=======
        """Computes confusion matrix.

        Returns an [num_labels,2,2] matrix.
        """
>>>>>>> 6e98c7f6
        return _multilabel_confusion_matrix_compute(self.confmat, self.normalize)


# -------------------------- Old stuff --------------------------


class ConfusionMatrix(Metric):
    r"""Computes the `confusion matrix`_.

    Works with binary, multiclass, and multilabel data. Accepts probabilities or logits from a model output
    or integer class values in prediction. Works with multi-dimensional preds and target, but it should be noted that
    additional dimensions will be flattened.

    Forward accepts

    - ``preds`` (float or long tensor): ``(N, ...)`` or ``(N, C, ...)`` where C is the number of classes
    - ``target`` (long tensor): ``(N, ...)``

    If preds and target are the same shape and preds is a float tensor, we use the ``self.threshold`` argument
    to convert into integer labels. This is the case for binary and multi-label probabilities or logits.

    If preds has an extra dimension as in the case of multi-class scores we perform an argmax on ``dim=1``.

    If working with multilabel data, setting the ``is_multilabel`` argument to ``True`` will make sure that a
    `confusion matrix gets calculated per label`_.

    Args:
        num_classes: Number of classes in the dataset.
        normalize: Normalization mode for confusion matrix. Choose from:

            - ``None`` or ``'none'``: no normalization (default)
            - ``'true'``: normalization over the targets (most commonly used)
            - ``'pred'``: normalization over the predictions
            - ``'all'``: normalization over the whole matrix

        threshold:
            Threshold for transforming probability or logit predictions to binary ``(0,1)`` predictions, in the case
            of binary or multi-label inputs. Default value of ``0.5`` corresponds to input being probabilities.

        multilabel: determines if data is multilabel or not.

        kwargs: Additional keyword arguments, see :ref:`Metric kwargs` for more info.

    Example (binary data):
        >>> from torchmetrics import ConfusionMatrix
        >>> target = torch.tensor([1, 1, 0, 0])
        >>> preds = torch.tensor([0, 1, 0, 0])
        >>> confmat = ConfusionMatrix(num_classes=2)
        >>> confmat(preds, target)
        tensor([[2, 0],
                [1, 1]])

    Example (multiclass data):
        >>> target = torch.tensor([2, 1, 0, 0])
        >>> preds = torch.tensor([2, 1, 0, 1])
        >>> confmat = ConfusionMatrix(num_classes=3)
        >>> confmat(preds, target)
        tensor([[1, 1, 0],
                [0, 1, 0],
                [0, 0, 1]])

    Example (multilabel data):
        >>> target = torch.tensor([[0, 1, 0], [1, 0, 1]])
        >>> preds = torch.tensor([[0, 0, 1], [1, 0, 1]])
        >>> confmat = ConfusionMatrix(num_classes=3, multilabel=True)
        >>> confmat(preds, target)
        tensor([[[1, 0], [0, 1]],
                [[1, 0], [1, 0]],
                [[0, 1], [0, 1]]])

    """
    is_differentiable: bool = False
    higher_is_better: Optional[bool] = None
    full_state_update: bool = False
    confmat: Tensor

    def __init__(
        self,
        num_classes: int,
        normalize: Optional[str] = None,
        threshold: float = 0.5,
        multilabel: bool = False,
        **kwargs: Any,
    ) -> None:
        super().__init__(**kwargs)
        self.num_classes = num_classes
        self.normalize = normalize
        self.threshold = threshold
        self.multilabel = multilabel

        allowed_normalize = ("true", "pred", "all", "none", None)
        if self.normalize not in allowed_normalize:
            raise ValueError(f"Argument average needs to one of the following: {allowed_normalize}")

        if multilabel:
            default = torch.zeros(num_classes, 2, 2, dtype=torch.long)
        else:
            default = torch.zeros(num_classes, num_classes, dtype=torch.long)
        self.add_state("confmat", default=default, dist_reduce_fx="sum")

    def update(self, preds: Tensor, target: Tensor) -> None:  # type: ignore
        """Update state with predictions and targets.

        Args:
            preds: Predictions from model
            target: Ground truth values
        """
        confmat = _confusion_matrix_update(preds, target, self.num_classes, self.threshold, self.multilabel)
        self.confmat += confmat

    def compute(self) -> Tensor:
        """Computes confusion matrix.

        Returns:
            If ``multilabel=False`` this will be a ``[n_classes, n_classes]`` tensor and if ``multilabel=True``
            this will be a ``[n_classes, 2, 2]`` tensor.
        """
        return _confusion_matrix_compute(self.confmat, self.normalize)<|MERGE_RESOLUTION|>--- conflicted
+++ resolved
@@ -40,8 +40,6 @@
 
 
 class BinaryConfusionMatrix(Metric):
-<<<<<<< HEAD
-=======
     r"""
     Computes the `confusion matrix`_ for binary tasks.
 
@@ -85,7 +83,6 @@
         tensor([[2, 0],
                 [1, 1]])
     """
->>>>>>> 6e98c7f6
     is_differentiable: bool = False
     higher_is_better: Optional[bool] = None
     full_state_update: bool = False
@@ -94,11 +91,7 @@
         self,
         threshold: float = 0.5,
         ignore_index: Optional[int] = None,
-<<<<<<< HEAD
-        normalize: Optional[str] = None,
-=======
         normalize: Optional[Literal["true", "pred", "all", "none"]] = None,
->>>>>>> 6e98c7f6
         validate_args: bool = True,
         **kwargs: Any,
     ) -> None:
@@ -110,11 +103,6 @@
         self.normalize = normalize
         self.validate_args = validate_args
 
-<<<<<<< HEAD
-        self.add_state("confmat", torch.zeros(2, 2), dist_reduce_fx="sum")
-
-    def update(self, preds: Tensor, target: Tensor) -> None:  # type: ignore
-=======
         self.add_state("confmat", torch.zeros(2, 2, dtype=torch.long), dist_reduce_fx="sum")
 
     def update(self, preds: Tensor, target: Tensor) -> None:  # type: ignore
@@ -124,7 +112,6 @@
             preds: Tensor with predictions
             target: Tensor with true labels
         """
->>>>>>> 6e98c7f6
         if self.validate_args:
             _binary_confusion_matrix_tensor_validation(preds, target, self.ignore_index)
         preds, target = _binary_confusion_matrix_format(preds, target, self.threshold, self.ignore_index)
@@ -132,19 +119,14 @@
         self.confmat += confmat
 
     def compute(self) -> Tensor:
-<<<<<<< HEAD
-=======
         """Computes confusion matrix.
 
         Returns an [2,2] matrix.
         """
->>>>>>> 6e98c7f6
         return _binary_confusion_matrix_compute(self.confmat, self.normalize)
 
 
 class MulticlassConfusionMatrix(Metric):
-<<<<<<< HEAD
-=======
     r"""
     Computes the `confusion matrix`_ for multiclass tasks.
 
@@ -195,7 +177,6 @@
                 [0, 1, 0],
                 [0, 0, 1]])
     """
->>>>>>> 6e98c7f6
     is_differentiable: bool = False
     higher_is_better: Optional[bool] = None
     full_state_update: bool = False
@@ -204,11 +185,7 @@
         self,
         num_classes: int,
         ignore_index: Optional[int] = None,
-<<<<<<< HEAD
-        normalize: Optional[str] = None,
-=======
         normalize: Optional[Literal["none", "true", "pred", "all"]] = None,
->>>>>>> 6e98c7f6
         validate_args: bool = True,
         **kwargs: Any,
     ) -> None:
@@ -220,11 +197,6 @@
         self.normalize = normalize
         self.validate_args = validate_args
 
-<<<<<<< HEAD
-        self.add_state("confmat", torch.zeros(num_classes, num_classes), dist_reduce_fx="sum")
-
-    def update(self, preds: Tensor, target: Tensor) -> None:  # type: ignore
-=======
         self.add_state("confmat", torch.zeros(num_classes, num_classes, dtype=torch.long), dist_reduce_fx="sum")
 
     def update(self, preds: Tensor, target: Tensor) -> None:  # type: ignore
@@ -234,7 +206,6 @@
             preds: Tensor with predictions
             target: Tensor with true labels
         """
->>>>>>> 6e98c7f6
         if self.validate_args:
             _multiclass_confusion_matrix_tensor_validation(preds, target, self.num_classes, self.ignore_index)
         preds, target = _multiclass_confusion_matrix_format(preds, target, self.ignore_index)
@@ -242,19 +213,14 @@
         self.confmat += confmat
 
     def compute(self) -> Tensor:
-<<<<<<< HEAD
-=======
         """Computes confusion matrix.
 
         Returns an [num_classes, num_classes] matrix.
         """
->>>>>>> 6e98c7f6
         return _multiclass_confusion_matrix_compute(self.confmat, self.normalize)
 
 
 class MultilabelConfusionMatrix(Metric):
-<<<<<<< HEAD
-=======
     r"""
     Computes the `confusion matrix`_ for multilabel tasks.
 
@@ -301,7 +267,6 @@
                 [[1, 0], [1, 0]],
                 [[0, 1], [0, 1]]])
     """
->>>>>>> 6e98c7f6
     is_differentiable: bool = False
     higher_is_better: Optional[bool] = None
     full_state_update: bool = False
@@ -311,11 +276,7 @@
         num_labels: int,
         threshold: float = 0.5,
         ignore_index: Optional[int] = None,
-<<<<<<< HEAD
-        normalize: Optional[str] = None,
-=======
         normalize: Optional[Literal["none", "true", "pred", "all"]] = None,
->>>>>>> 6e98c7f6
         validate_args: bool = True,
         **kwargs: Any,
     ) -> None:
@@ -328,11 +289,6 @@
         self.normalize = normalize
         self.validate_args = validate_args
 
-<<<<<<< HEAD
-        self.add_state("confmat", torch.zeros(num_labels, 2, 2), dist_reduce_fx="sum")
-
-    def update(self, preds: Tensor, target: Tensor) -> None:  # type: ignore
-=======
         self.add_state("confmat", torch.zeros(num_labels, 2, 2, dtype=torch.long), dist_reduce_fx="sum")
 
     def update(self, preds: Tensor, target: Tensor) -> None:  # type: ignore
@@ -342,7 +298,6 @@
             preds: Tensor with predictions
             target: Tensor with true labels
         """
->>>>>>> 6e98c7f6
         if self.validate_args:
             _multilabel_confusion_matrix_tensor_validation(preds, target, self.num_labels, self.ignore_index)
         preds, target = _multilabel_confusion_matrix_format(
@@ -352,13 +307,10 @@
         self.confmat += confmat
 
     def compute(self) -> Tensor:
-<<<<<<< HEAD
-=======
         """Computes confusion matrix.
 
         Returns an [num_labels,2,2] matrix.
         """
->>>>>>> 6e98c7f6
         return _multilabel_confusion_matrix_compute(self.confmat, self.normalize)
 
 
