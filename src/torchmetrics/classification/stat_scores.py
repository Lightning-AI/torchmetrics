--- conflicted
+++ resolved
@@ -92,9 +92,6 @@
       per element. Addtionally, we convert to int tensor with thresholding using the value in ``threshold``.
     - ``target`` (:class:`~torch.Tensor`): An int tensor of shape ``(N, ...)``
 
-    .. note::
-       The influence of the additional dimension ``...`` (if present) will be determined by the
-       `multidim_average` argument.
 
     As output to ``forward`` and ``compute`` the metric returns the following output:
 
@@ -123,53 +120,27 @@
     Example (preds is int tensor):
         >>> from torch import tensor
         >>> from torchmetrics.classification import BinaryStatScores
-<<<<<<< HEAD
-        >>> target = torch.tensor([0, 1, 0, 1, 0, 1])
-        >>> preds = torch.tensor([0, 0, 1, 1, 0, 1])
-        >>> bss = BinaryStatScores()
-        >>> bss(preds, target)
-=======
         >>> target = tensor([0, 1, 0, 1, 0, 1])
         >>> preds = tensor([0, 0, 1, 1, 0, 1])
         >>> metric = BinaryStatScores()
         >>> metric(preds, target)
->>>>>>> d233c9d8
         tensor([2, 1, 2, 1, 3])
 
     Example (preds is float tensor):
         >>> from torchmetrics.classification import BinaryStatScores
-<<<<<<< HEAD
-        >>> target = torch.tensor([0, 1, 0, 1, 0, 1])
-        >>> preds = torch.tensor([0.11, 0.22, 0.84, 0.73, 0.33, 0.92])
-        >>> bss = BinaryStatScores()
-        >>> bss(preds, target)
-=======
         >>> target = tensor([0, 1, 0, 1, 0, 1])
         >>> preds = tensor([0.11, 0.22, 0.84, 0.73, 0.33, 0.92])
         >>> metric = BinaryStatScores()
         >>> metric(preds, target)
->>>>>>> d233c9d8
         tensor([2, 1, 2, 1, 3])
 
     Example (multidim tensors):
         >>> from torchmetrics.classification import BinaryStatScores
-<<<<<<< HEAD
-        >>> target = torch.tensor([[[0, 1], [1, 0], [0, 1]], [[1, 1], [0, 0], [1, 0]]])
-        >>> preds = torch.tensor(
-        ...     [
-        ...         [[0.59, 0.91], [0.91, 0.99], [0.63, 0.04]],
-        ...         [[0.38, 0.04], [0.86, 0.780], [0.45, 0.37]],
-        ...     ]
-        ... )
-        >>> bss = BinaryStatScores(multidim_average='samplewise')
-        >>> bss(preds, target)
-=======
         >>> target = tensor([[[0, 1], [1, 0], [0, 1]], [[1, 1], [0, 0], [1, 0]]])
         >>> preds = tensor([[[0.59, 0.91], [0.91, 0.99], [0.63, 0.04]],
         ...                 [[0.38, 0.04], [0.86, 0.780], [0.45, 0.37]]])
         >>> metric = BinaryStatScores(multidim_average='samplewise')
         >>> metric(preds, target)
->>>>>>> d233c9d8
         tensor([[2, 3, 0, 1, 3],
                 [0, 2, 1, 3, 3]])
     """
@@ -220,9 +191,6 @@
       probabilities/logits into an int tensor.
     - ``target`` (:class:`~torch.Tensor`): An int tensor of shape ``(N, ...)``
 
-    .. note::
-       The influence of the additional dimension ``...`` (if present) will be determined by the
-       `multidim_average` argument.
 
     As output to ``forward`` and ``compute`` the metric returns the following output:
 
@@ -265,17 +233,10 @@
     Example (preds is int tensor):
         >>> from torch import tensor
         >>> from torchmetrics.classification import MulticlassStatScores
-<<<<<<< HEAD
-        >>> target = torch.tensor([2, 1, 0, 0])
-        >>> preds = torch.tensor([2, 1, 0, 1])
-        >>> mcss = MulticlassStatScores(num_classes=3, average='micro')
-        >>> mcss(preds, target)
-=======
         >>> target = tensor([2, 1, 0, 0])
         >>> preds = tensor([2, 1, 0, 1])
         >>> metric = MulticlassStatScores(num_classes=3, average='micro')
         >>> metric(preds, target)
->>>>>>> d233c9d8
         tensor([3, 1, 7, 1, 4])
         >>> mcss = MulticlassStatScores(num_classes=3, average=None)
         >>> mcss(preds, target)
@@ -285,17 +246,6 @@
 
     Example (preds is float tensor):
         >>> from torchmetrics.classification import MulticlassStatScores
-<<<<<<< HEAD
-        >>> target = torch.tensor([2, 1, 0, 0])
-        >>> preds = torch.tensor([
-        ...   [0.16, 0.26, 0.58],
-        ...   [0.22, 0.61, 0.17],
-        ...   [0.71, 0.09, 0.20],
-        ...   [0.05, 0.82, 0.13],
-        ... ])
-        >>> mcss = MulticlassStatScores(num_classes=3, average='micro')
-        >>> mcss(preds, target)
-=======
         >>> target = tensor([2, 1, 0, 0])
         >>> preds = tensor([[0.16, 0.26, 0.58],
         ...                 [0.22, 0.61, 0.17],
@@ -303,7 +253,6 @@
         ...                 [0.05, 0.82, 0.13]])
         >>> metric = MulticlassStatScores(num_classes=3, average='micro')
         >>> metric(preds, target)
->>>>>>> d233c9d8
         tensor([3, 1, 7, 1, 4])
         >>> mcss = MulticlassStatScores(num_classes=3, average=None)
         >>> mcss(preds, target)
@@ -313,17 +262,10 @@
 
     Example (multidim tensors):
         >>> from torchmetrics.classification import MulticlassStatScores
-<<<<<<< HEAD
-        >>> target = torch.tensor([[[0, 1], [2, 1], [0, 2]], [[1, 1], [2, 0], [1, 2]]])
-        >>> preds = torch.tensor([[[0, 2], [2, 0], [0, 1]], [[2, 2], [2, 1], [1, 0]]])
-        >>> mcss = MulticlassStatScores(num_classes=3, multidim_average="samplewise", average='micro')
-        >>> mcss(preds, target)
-=======
         >>> target = tensor([[[0, 1], [2, 1], [0, 2]], [[1, 1], [2, 0], [1, 2]]])
         >>> preds = tensor([[[0, 2], [2, 0], [0, 1]], [[2, 2], [2, 1], [1, 0]]])
         >>> metric = MulticlassStatScores(num_classes=3, multidim_average="samplewise", average='micro')
         >>> metric(preds, target)
->>>>>>> d233c9d8
         tensor([[3, 3, 9, 3, 6],
                 [2, 4, 8, 4, 6]])
         >>> mcss = MulticlassStatScores(num_classes=3, multidim_average="samplewise", average=None)
@@ -392,9 +334,6 @@
       per element. Addtionally, we convert to int tensor with thresholding using the value in ``threshold``.
     - ``target`` (:class:`~torch.Tensor`): An int tensor of shape ``(N, C, ...)``
 
-    .. note::
-       The influence of the additional dimension ``...`` (if present) will be determined by the
-       `multidim_average` argument.
 
     As output to ``forward`` and ``compute`` the metric returns the following output:
 
@@ -436,17 +375,10 @@
     Example (preds is int tensor):
         >>> from torch import tensor
         >>> from torchmetrics.classification import MultilabelStatScores
-<<<<<<< HEAD
-        >>> target = torch.tensor([[0, 1, 0], [1, 0, 1]])
-        >>> preds = torch.tensor([[0, 0, 1], [1, 0, 1]])
-        >>> mlss = MultilabelStatScores(num_labels=3, average='micro')
-        >>> mlss(preds, target)
-=======
         >>> target = tensor([[0, 1, 0], [1, 0, 1]])
         >>> preds = tensor([[0, 0, 1], [1, 0, 1]])
         >>> metric = MultilabelStatScores(num_labels=3, average='micro')
         >>> metric(preds, target)
->>>>>>> d233c9d8
         tensor([2, 1, 2, 1, 3])
         >>> mlss = MultilabelStatScores(num_labels=3, average=None)
         >>> mlss(preds, target)
@@ -456,17 +388,10 @@
 
     Example (preds is float tensor):
         >>> from torchmetrics.classification import MultilabelStatScores
-<<<<<<< HEAD
-        >>> target = torch.tensor([[0, 1, 0], [1, 0, 1]])
-        >>> preds = torch.tensor([[0.11, 0.22, 0.84], [0.73, 0.33, 0.92]])
-        >>> mlss = MultilabelStatScores(num_labels=3, average='micro')
-        >>> mlss(preds, target)
-=======
         >>> target = tensor([[0, 1, 0], [1, 0, 1]])
         >>> preds = tensor([[0.11, 0.22, 0.84], [0.73, 0.33, 0.92]])
         >>> metric = MultilabelStatScores(num_labels=3, average='micro')
         >>> metric(preds, target)
->>>>>>> d233c9d8
         tensor([2, 1, 2, 1, 3])
         >>> mlss = MultilabelStatScores(num_labels=3, average=None)
         >>> mlss(preds, target)
@@ -476,23 +401,11 @@
 
     Example (multidim tensors):
         >>> from torchmetrics.classification import MultilabelStatScores
-<<<<<<< HEAD
-        >>> target = torch.tensor([[[0, 1], [1, 0], [0, 1]], [[1, 1], [0, 0], [1, 0]]])
-        >>> preds = torch.tensor(
-        ...     [
-        ...         [[0.59, 0.91], [0.91, 0.99], [0.63, 0.04]],
-        ...         [[0.38, 0.04], [0.86, 0.780], [0.45, 0.37]],
-        ...     ]
-        ... )
-        >>> mlss = MultilabelStatScores(num_labels=3, multidim_average='samplewise', average='micro')
-        >>> mlss(preds, target)
-=======
         >>> target = tensor([[[0, 1], [1, 0], [0, 1]], [[1, 1], [0, 0], [1, 0]]])
         >>> preds = tensor([[[0.59, 0.91], [0.91, 0.99], [0.63, 0.04]],
         ...                 [[0.38, 0.04], [0.86, 0.780], [0.45, 0.37]]])
         >>> metric = MultilabelStatScores(num_labels=3, multidim_average='samplewise', average='micro')
         >>> metric(preds, target)
->>>>>>> d233c9d8
         tensor([[2, 3, 0, 1, 3],
                 [0, 2, 1, 3, 3]])
         >>> mlss = MultilabelStatScores(num_labels=3, multidim_average='samplewise', average=None)
