--- conflicted
+++ resolved
@@ -41,25 +41,24 @@
 
     As input to ``forward`` and ``update`` the metric accepts the following input:
 
-    - ``preds`` (:class:`~torch.Tensor`): A float tensor of shape ``(N, ...)`` containing probabilities or logits for each
-      observation. If preds has values outside [0,1] range we consider the input to be logits and will auto apply
+    - ``preds`` (:class:`~torch.Tensor`): A float tensor of shape ``(N, ...)`` containing probabilities or logits for
+      each observation. If preds has values outside [0,1] range we consider the input to be logits and will auto apply
       sigmoid per element.
-    - ``target`` (:class:`~torch.Tensor`): An int tensor of shape ``(N, ...)`` containing ground truth labels, and therefore
-      only contain {0,1} values (except if `ignore_index` is specified). The value 1 always encodes the positive class.
-
-    .. note::
-       Additional dimension ``...`` will be flattened into the batch dimension.
-
-    .. note::
-       The implementation both supports calculating the metric in a non-binned but accurate version and a
-       binned version that is less accurate but more memory efficient. Setting the `thresholds` argument to `None` will
-       activate the non-binned  version that uses memory of size :math:`\mathcal{O}(n_{samples})` whereas setting the
-       `thresholds` argument to either an integer, list or a 1d tensor will use a binned version that uses memory of
-       size :math:`\mathcal{O}(n_{thresholds})` (constant memory).
+    - ``target`` (:class:`~torch.Tensor`): An int tensor of shape ``(N, ...)`` containing ground truth labels, and
+      therefore only contain {0,1} values (except if `ignore_index` is specified). The value 1 always encodes the
+      positive class.
 
     As output to ``forward`` and ``compute`` the metric returns the following output:
 
     - ``b_auroc`` (:class:`~torch.Tensor`): A single scalar with the auroc score.
+
+    Additional dimension ``...`` will be flattened into the batch dimension.
+
+    The implementation both supports calculating the metric in a non-binned but accurate version and a
+    binned version that is less accurate but more memory efficient. Setting the `thresholds` argument to `None` will
+    activate the non-binned  version that uses memory of size :math:`\mathcal{O}(n_{samples})` whereas setting the
+    `thresholds` argument to either an integer, list or a 1d tensor will use a binned version that uses memory of
+    size :math:`\mathcal{O}(n_{thresholds})` (constant memory).
 
     Args:
         max_fpr: If not ``None``, calculates standardized partial AUC over the range ``[0, max_fpr]``.
@@ -81,17 +80,10 @@
     Example:
         >>> from torch import tensor
         >>> from torchmetrics.classification import BinaryAUROC
-<<<<<<< HEAD
-        >>> preds = torch.tensor([0, 0.5, 0.7, 0.8])
-        >>> target = torch.tensor([0, 1, 1, 0])
-        >>> b_auroc = BinaryAUROC(thresholds=None)
-        >>> b_auroc(preds, target)
-=======
         >>> preds = tensor([0, 0.5, 0.7, 0.8])
         >>> target = tensor([0, 1, 1, 0])
         >>> metric = BinaryAUROC(thresholds=None)
         >>> metric(preds, target)
->>>>>>> d233c9d8
         tensor(0.5000)
         >>> b_auroc = BinaryAUROC(thresholds=5)
         >>> b_auroc(preds, target)
@@ -133,23 +125,21 @@
     - ``preds`` (:class:`~torch.Tensor`): A float tensor of shape ``(N, C, ...)`` containing probabilities or logits
       for each observation. If preds has values outside [0,1] range we consider the input to be logits and will auto
       apply softmax per sample.
-    - ``target`` (:class:`~torch.Tensor`): An int tensor of shape ``(N, ...)`` containing ground truth labels, and therefore
-      only contain values in the [0, n_classes-1] range (except if `ignore_index` is specified).
-
-    .. note::
-       Additional dimension ``...`` will be flattened into the batch dimension.
-
-    .. note::
-       The implementation both supports calculating the metric in a non-binned but accurate version and a binned version
-       that is less accurate but more memory efficient. Setting the `thresholds` argument to `None` will activate the
-       non-binned  version that uses memory of size :math:`\mathcal{O}(n_{samples})` whereas setting the `thresholds`
-       argument to either an integer, list or a 1d tensor will use a binned version that uses memory of
-       size :math:`\mathcal{O}(n_{thresholds} \times n_{classes})` (constant memory).
+    - ``target`` (:class:`~torch.Tensor`): An int tensor of shape ``(N, ...)`` containing ground truth labels, and
+      therefore only contain values in the [0, n_classes-1] range (except if `ignore_index` is specified).
 
     As output to ``forward`` and ``compute`` the metric returns the following output:
 
     - ``mc_auroc`` (:class:`~torch.Tensor`): If `average=None|"none"` then a 1d tensor of shape (n_classes, ) will
       be returned with auroc score per class. If `average="macro"|"weighted"` then a single scalar is returned.
+
+    Additional dimension ``...`` will be flattened into the batch dimension.
+
+    The implementation both supports calculating the metric in a non-binned but accurate version and a binned version
+    that is less accurate but more memory efficient. Setting the `thresholds` argument to `None` will activate the
+    non-binned  version that uses memory of size :math:`\mathcal{O}(n_{samples})` whereas setting the `thresholds`
+    argument to either an integer, list or a 1d tensor will use a binned version that uses memory of
+    size :math:`\mathcal{O}(n_{thresholds} \times n_{classes})` (constant memory).
 
     Args:
         num_classes: Integer specifing the number of classes
@@ -178,15 +168,6 @@
     Example:
         >>> from torch import tensor
         >>> from torchmetrics.classification import MulticlassAUROC
-<<<<<<< HEAD
-        >>> preds = torch.tensor([[0.75, 0.05, 0.05, 0.05, 0.05],
-        ...                       [0.05, 0.75, 0.05, 0.05, 0.05],
-        ...                       [0.05, 0.05, 0.75, 0.05, 0.05],
-        ...                       [0.05, 0.05, 0.05, 0.75, 0.05]])
-        >>> target = torch.tensor([0, 1, 3, 2])
-        >>> mc_auroc = MulticlassAUROC(num_classes=5, average="macro", thresholds=None)
-        >>> mc_auroc(preds, target)
-=======
         >>> preds = tensor([[0.75, 0.05, 0.05, 0.05, 0.05],
         ...                 [0.05, 0.75, 0.05, 0.05, 0.05],
         ...                 [0.05, 0.05, 0.75, 0.05, 0.05],
@@ -194,7 +175,6 @@
         >>> target = tensor([0, 1, 3, 2])
         >>> metric = MulticlassAUROC(num_classes=5, average="macro", thresholds=None)
         >>> metric(preds, target)
->>>>>>> d233c9d8
         tensor(0.5333)
         >>> mc_auroc = MulticlassAUROC(num_classes=5, average=None, thresholds=None)
         >>> mc_auroc(preds, target)
@@ -244,26 +224,24 @@
 
     As input to ``forward`` and ``update`` the metric accepts the following input:
 
-    - ``preds`` (:class:`~torch.Tensor`): A float tensor of shape ``(N, C, ...)`` containing probabilities or logits for each
-      observation. If preds has values outside [0,1] range we consider the input to be logits and will auto apply
-      sigmoid per element.
-    - ``target`` (:class:`~torch.Tensor`): An int tensor of shape ``(N, C, ...)`` containing ground truth labels, and therefore
-      only contain {0,1} values (except if `ignore_index` is specified).
-
-    .. note::
-       Additional dimension ``...`` will be flattened into the batch dimension.
-
-    .. note::
-       The implementation both supports calculating the metric in a non-binned but accurate version and a binned version
-       that is less accurate but more memory efficient. Setting the `thresholds` argument to `None` will activate the
-       non-binned  version that uses memory of size :math:`\mathcal{O}(n_{samples})` whereas setting the `thresholds`
-       argument to either an integer, list or a 1d tensor will use a binned version that uses memory of
-       size :math:`\mathcal{O}(n_{thresholds} \times n_{labels})` (constant memory).
+    - ``preds`` (:class:`~torch.Tensor`): A float tensor of shape ``(N, C, ...)`` containing probabilities or logits
+      for each observation. If preds has values outside [0,1] range we consider the input to be logits and will auto
+      apply sigmoid per element.
+    - ``target`` (:class:`~torch.Tensor`): An int tensor of shape ``(N, C, ...)`` containing ground truth labels, and
+      therefore only contain {0,1} values (except if `ignore_index` is specified).
 
     As output to ``forward`` and ``compute`` the metric returns the following output:
 
     - ``ml_auroc`` (:class:`~torch.Tensor`): If `average=None|"none"` then a 1d tensor of shape (n_classes, ) will
       be returned with auroc score per class. If `average="micro|macro"|"weighted"` then a single scalar is returned.
+
+    Additional dimension ``...`` will be flattened into the batch dimension.
+
+    The implementation both supports calculating the metric in a non-binned but accurate version and a binned version
+    that is less accurate but more memory efficient. Setting the `thresholds` argument to `None` will activate the
+    non-binned  version that uses memory of size :math:`\mathcal{O}(n_{samples})` whereas setting the `thresholds`
+    argument to either an integer, list or a 1d tensor will use a binned version that uses memory of
+    size :math:`\mathcal{O}(n_{thresholds} \times n_{labels})` (constant memory).
 
     Args:
         num_labels: Integer specifing the number of labels
