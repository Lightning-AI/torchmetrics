--- conflicted
+++ resolved
@@ -90,20 +90,15 @@
     LabelRankingAveragePrecision,
     LabelRankingLoss,
 )
-<<<<<<< HEAD
 from torchmetrics.classification.recall_at_fixed_precision import (  # noqa: F401
     BinaryRecallAtFixedPrecision,
     MulticlassRecallAtFixedPrecision,
     MultilabelRecallAtFixedPrecision,
 )
 from torchmetrics.classification.roc import ROC, BinaryROC, MulticlassROC, MultilabelROC  # noqa: F401
-from torchmetrics.classification.specificity import Specificity  # noqa: F401
-=======
-from torchmetrics.classification.roc import ROC  # noqa: F401
 from torchmetrics.classification.specificity import (  # noqa: F401
     BinarySpecificity,
     MulticlassSpecificity,
     MultilabelSpecificity,
     Specificity,
-)
->>>>>>> 0eadf8ea
+)