--- conflicted
+++ resolved
@@ -224,15 +224,12 @@
     "MulticlassSensitivityAtSpecificity",
     "MultilabelSensitivityAtSpecificity",
     "SensitivityAtSpecificity",
-<<<<<<< HEAD
     "BinaryLogAUC",
     "LogAUC",
     "MulticlassLogAUC",
     "MultilabelLogAUC",
-=======
     "BinaryNegativePredictiveValue",
     "MulticlassNegativePredictiveValue",
     "MultilabelNegativePredictiveValue",
     "NegativePredictiveValue",
->>>>>>> 5d6bb56c
 ]