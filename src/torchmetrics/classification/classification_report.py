--- conflicted
+++ resolved
@@ -18,23 +18,6 @@
 from torch import Tensor
 from typing_extensions import Literal
 
-<<<<<<< HEAD
-=======
-from torchmetrics.classification import (
-    BinaryAccuracy,
-    BinaryF1Score,
-    BinaryPrecision,
-    BinaryRecall,
-    MulticlassAccuracy,
-    MulticlassF1Score,
-    MulticlassPrecision,
-    MulticlassRecall,
-    MultilabelAccuracy,
-    MultilabelF1Score,
-    MultilabelPrecision,
-    MultilabelRecall,
-)
->>>>>>> fded02b2
 from torchmetrics.classification.base import _ClassificationTaskWrapper
 from torchmetrics.collections import MetricCollection
 from torchmetrics.metric import Metric
@@ -377,7 +360,6 @@
         else:
             self.target_names = ["0", "1"]
 
-<<<<<<< HEAD
         # Initialize metrics lazily to avoid circular imports
         self._metrics = None
 
@@ -405,15 +387,6 @@
                 }
             )
         return self._metrics
-=======
-        # Initialize metrics
-        self.metrics = MetricCollection({
-            "precision": BinaryPrecision(threshold=self.threshold),
-            "recall": BinaryRecall(threshold=self.threshold),
-            "f1": BinaryF1Score(threshold=self.threshold),
-            "accuracy": BinaryAccuracy(threshold=self.threshold),
-        })
->>>>>>> fded02b2
 
     def _extract_metrics(self, metrics_dict: Dict[str, Any]) -> tuple[Tensor, Tensor, Tensor, Tensor]:
         """Extract and format metrics from the metrics dictionary for binary classification."""
@@ -520,7 +493,6 @@
         else:
             self.target_names = [str(i) for i in range(num_classes)]
 
-<<<<<<< HEAD
         # Initialize metrics lazily to avoid circular imports
         self._metrics = None
 
@@ -547,15 +519,6 @@
                 "accuracy": MulticlassAccuracy(num_classes=self.num_classes, average="micro"),
             })
         return self._metrics
-=======
-        # Initialize metrics
-        self.metrics = MetricCollection({
-            "precision": MulticlassPrecision(num_classes=num_classes, average=None),
-            "recall": MulticlassRecall(num_classes=num_classes, average=None),
-            "f1": MulticlassF1Score(num_classes=num_classes, average=None),
-            "accuracy": MulticlassAccuracy(num_classes=num_classes, average="micro"),
-        })
->>>>>>> fded02b2
 
     def _extract_metrics(self, metrics_dict: Dict[str, Any]) -> tuple[Tensor, Tensor, Tensor, Tensor]:
         """Extract and format metrics from the metrics dictionary for multiclass classification."""
@@ -669,7 +632,6 @@
         else:
             self.target_names = [str(i) for i in range(num_labels)]
 
-<<<<<<< HEAD
         # Initialize metrics lazily to avoid circular imports
         self._metrics = None
 
@@ -706,15 +668,6 @@
                 }
             )
         return self._metrics
-=======
-        # Initialize metrics
-        self.metrics = MetricCollection({
-            "precision": MultilabelPrecision(num_labels=num_labels, average=None, threshold=self.threshold),
-            "recall": MultilabelRecall(num_labels=num_labels, average=None, threshold=self.threshold),
-            "f1": MultilabelF1Score(num_labels=num_labels, average=None, threshold=self.threshold),
-            "accuracy": MultilabelAccuracy(num_labels=num_labels, average="micro", threshold=self.threshold),
-        })
->>>>>>> fded02b2
 
     def _extract_metrics(self, metrics_dict: Dict[str, Any]) -> tuple[Tensor, Tensor, Tensor, Tensor]:
         """Extract and format metrics from the metrics dictionary for multilabel classification."""
