# Copyright The PyTorch Lightning team.
#
# Licensed under the Apache License, Version 2.0 (the "License");
# you may not use this file except in compliance with the License.
# You may obtain a copy of the License at
#
#     http://www.apache.org/licenses/LICENSE-2.0
#
# Unless required by applicable law or agreed to in writing, software
# distributed under the License is distributed on an "AS IS" BASIS,
# WITHOUT WARRANTIES OR CONDITIONS OF ANY KIND, either express or implied.
# See the License for the specific language governing permissions and
# limitations under the License.
from typing import Any, Optional

import torch
from torch import Tensor
from typing_extensions import Literal

from torchmetrics.functional.classification.accuracy import _accuracy_reduce
from torchmetrics.metric import Metric

from torchmetrics.classification.stat_scores import (  # isort:skip
    BinaryStatScores,
    MulticlassStatScores,
    MultilabelStatScores,
)


class BinaryAccuracy(BinaryStatScores):
    r"""Computes `Accuracy`_ for binary tasks:

    .. math::
        \text{Accuracy} = \frac{1}{N}\sum_i^N 1(y_i = \hat{y}_i)

    Where :math:`y` is a tensor of target values, and :math:`\hat{y}` is a
    tensor of predictions.

    Accepts the following input tensors:

    - ``preds`` (int or float tensor): ``(N, ...)``. If preds is a floating point tensor with values outside
      [0,1] range we consider the input to be logits and will auto apply sigmoid per element. Addtionally,
      we convert to int tensor with thresholding using the value in ``threshold``.
    - ``target`` (int tensor): ``(N, ...)``

    The influence of the additional dimension ``...`` (if present) will be determined by the `multidim_average`
    argument.

    Args:
        threshold: Threshold for transforming probability to binary {0,1} predictions
        multidim_average:
            Defines how additionally dimensions ``...`` should be handled. Should be one of the following:

            - ``global``: Additional dimensions are flatted along the batch dimension
            - ``samplewise``: Statistic will be calculated independently for each sample on the ``N`` axis.
              The statistics in this case are calculated over the additional dimensions.

        ignore_index:
            Specifies a target value that is ignored and does not contribute to the metric calculation
        validate_args: bool indicating if input arguments and tensors should be validated for correctness.
            Set to ``False`` for faster computations.

    Returns:
        If ``multidim_average`` is set to ``global``, the metric returns a scalar value. If ``multidim_average``
        is set to ``samplewise``, the metric returns ``(N,)`` vector consisting of a scalar value per sample.

    Example (preds is int tensor):
        >>> from torchmetrics.classification import BinaryAccuracy
        >>> target = torch.tensor([0, 1, 0, 1, 0, 1])
        >>> preds = torch.tensor([0, 0, 1, 1, 0, 1])
        >>> metric = BinaryAccuracy()
        >>> metric(preds, target)
        tensor(0.6667)

    Example (preds is float tensor):
        >>> from torchmetrics.classification import BinaryAccuracy
        >>> target = torch.tensor([0, 1, 0, 1, 0, 1])
        >>> preds = torch.tensor([0.11, 0.22, 0.84, 0.73, 0.33, 0.92])
        >>> metric = BinaryAccuracy()
        >>> metric(preds, target)
        tensor(0.6667)

    Example (multidim tensors):
        >>> from torchmetrics.classification import BinaryAccuracy
        >>> target = torch.tensor([[[0, 1], [1, 0], [0, 1]], [[1, 1], [0, 0], [1, 0]]])
        >>> preds = torch.tensor(
        ...     [
        ...         [[0.59, 0.91], [0.91, 0.99], [0.63, 0.04]],
        ...         [[0.38, 0.04], [0.86, 0.780], [0.45, 0.37]],
        ...     ]
        ... )
        >>> metric = BinaryAccuracy(multidim_average='samplewise')
        >>> metric(preds, target)
        tensor([0.3333, 0.1667])
    """
    is_differentiable = False
    higher_is_better = True
    full_state_update: bool = False

    def compute(self) -> Tensor:
        tp, fp, tn, fn = self._final_state()
        return _accuracy_reduce(tp, fp, tn, fn, average="binary", multidim_average=self.multidim_average)


class MulticlassAccuracy(MulticlassStatScores):
    r"""Computes `Accuracy`_ for multiclass tasks:

    .. math::
        \text{Accuracy} = \frac{1}{N}\sum_i^N 1(y_i = \hat{y}_i)

    Where :math:`y` is a tensor of target values, and :math:`\hat{y}` is a
    tensor of predictions.

    Accepts the following input tensors:

    - ``preds``: ``(N, ...)`` (int tensor) or ``(N, C, ..)`` (float tensor). If preds is a floating point
      we apply ``torch.argmax`` along the ``C`` dimension to automatically convert probabilities/logits into
      an int tensor.
    - ``target`` (int tensor): ``(N, ...)``

    The influence of the additional dimension ``...`` (if present) will be determined by the `multidim_average`
    argument.

    Args:
        num_classes: Integer specifing the number of classes
        average:
            Defines the reduction that is applied over labels. Should be one of the following:

            - ``micro``: Sum statistics over all labels
            - ``macro``: Calculate statistics for each label and average them
            - ``weighted``: Calculates statistics for each label and computes weighted average using their support
            - ``"none"`` or ``None``: Calculates statistic for each label and applies no reduction

        top_k:
            Number of highest probability or logit score predictions considered to find the correct label.
            Only works when ``preds`` contain probabilities/logits.
        multidim_average:
            Defines how additionally dimensions ``...`` should be handled. Should be one of the following:

            - ``global``: Additional dimensions are flatted along the batch dimension
            - ``samplewise``: Statistic will be calculated independently for each sample on the ``N`` axis.
              The statistics in this case are calculated over the additional dimensions.

        ignore_index:
            Specifies a target value that is ignored and does not contribute to the metric calculation
        validate_args: bool indicating if input arguments and tensors should be validated for correctness.
            Set to ``False`` for faster computations.

    Returns:
        The returned shape depends on the ``average`` and ``multidim_average`` arguments:

        - If ``multidim_average`` is set to ``global``:

          - If ``average='micro'/'macro'/'weighted'``, the output will be a scalar tensor
          - If ``average=None/'none'``, the shape will be ``(C,)``

        - If ``multidim_average`` is set to ``samplewise``:

          - If ``average='micro'/'macro'/'weighted'``, the shape will be ``(N,)``
          - If ``average=None/'none'``, the shape will be ``(N, C)``

    Example (preds is int tensor):
        >>> from torchmetrics.classification import MulticlassAccuracy
        >>> target = torch.tensor([2, 1, 0, 0])
        >>> preds = torch.tensor([2, 1, 0, 1])
        >>> metric = MulticlassAccuracy(num_classes=3)
        >>> metric(preds, target)
        tensor(0.8333)
        >>> metric = MulticlassAccuracy(num_classes=3, average=None)
        >>> metric(preds, target)
        tensor([0.5000, 1.0000, 1.0000])

    Example (preds is float tensor):
        >>> from torchmetrics.classification import MulticlassAccuracy
        >>> target = target = torch.tensor([2, 1, 0, 0])
        >>> preds = torch.tensor([
        ...   [0.16, 0.26, 0.58],
        ...   [0.22, 0.61, 0.17],
        ...   [0.71, 0.09, 0.20],
        ...   [0.05, 0.82, 0.13],
        ... ])
        >>> metric = MulticlassAccuracy(num_classes=3)
        >>> metric(preds, target)
        tensor(0.8333)
        >>> metric = MulticlassAccuracy(num_classes=3, average=None)
        >>> metric(preds, target)
        tensor([0.5000, 1.0000, 1.0000])

    Example (multidim tensors):
        >>> from torchmetrics.classification import MulticlassAccuracy
        >>> target = torch.tensor([[[0, 1], [2, 1], [0, 2]], [[1, 1], [2, 0], [1, 2]]])
        >>> preds = torch.tensor([[[0, 2], [2, 0], [0, 1]], [[2, 2], [2, 1], [1, 0]]])
        >>> metric = MulticlassAccuracy(num_classes=3, multidim_average='samplewise')
        >>> metric(preds, target)
        tensor([0.5000, 0.2778])
        >>> metric = MulticlassAccuracy(num_classes=3, multidim_average='samplewise', average=None)
        >>> metric(preds, target)
        tensor([[1.0000, 0.0000, 0.5000],
                [0.0000, 0.3333, 0.5000]])
    """
    is_differentiable = False
    higher_is_better = True
    full_state_update: bool = False

    def compute(self) -> Tensor:
        tp, fp, tn, fn = self._final_state()
        return _accuracy_reduce(tp, fp, tn, fn, average=self.average, multidim_average=self.multidim_average)


class MultilabelAccuracy(MultilabelStatScores):
    r"""Computes `Accuracy`_ for multilabel tasks:

    .. math::
        \text{Accuracy} = \frac{1}{N}\sum_i^N 1(y_i = \hat{y}_i)

    Where :math:`y` is a tensor of target values, and :math:`\hat{y}` is a
    tensor of predictions.

    Accepts the following input tensors:

    - ``preds`` (int or float tensor): ``(N, C, ...)``. If preds is a floating point tensor with values outside
      [0,1] range we consider the input to be logits and will auto apply sigmoid per element. Addtionally,
      we convert to int tensor with thresholding using the value in ``threshold``.
    - ``target`` (int tensor): ``(N, C, ...)``

    The influence of the additional dimension ``...`` (if present) will be determined by the `multidim_average`
    argument.

    Args:
        num_labels: Integer specifing the number of labels
        threshold: Threshold for transforming probability to binary (0,1) predictions
        average:
            Defines the reduction that is applied over labels. Should be one of the following:

            - ``micro``: Sum statistics over all labels
            - ``macro``: Calculate statistics for each label and average them
            - ``weighted``: Calculates statistics for each label and computes weighted average using their support
            - ``"none"`` or ``None``: Calculates statistic for each label and applies no reduction

        multidim_average:
            Defines how additionally dimensions ``...`` should be handled. Should be one of the following:

            - ``global``: Additional dimensions are flatted along the batch dimension
            - ``samplewise``: Statistic will be calculated independently for each sample on the ``N`` axis.
              The statistics in this case are calculated over the additional dimensions.

        ignore_index:
            Specifies a target value that is ignored and does not contribute to the metric calculation
        validate_args: bool indicating if input arguments and tensors should be validated for correctness.
            Set to ``False`` for faster computations.

    Returns:
        The returned shape depends on the ``average`` and ``multidim_average`` arguments:

        - If ``multidim_average`` is set to ``global``:

          - If ``average='micro'/'macro'/'weighted'``, the output will be a scalar tensor
          - If ``average=None/'none'``, the shape will be ``(C,)``

        - If ``multidim_average`` is set to ``samplewise``:

          - If ``average='micro'/'macro'/'weighted'``, the shape will be ``(N,)``
          - If ``average=None/'none'``, the shape will be ``(N, C)``

    Example (preds is int tensor):
        >>> from torchmetrics.classification import MultilabelAccuracy
        >>> target = torch.tensor([[0, 1, 0], [1, 0, 1]])
        >>> preds = torch.tensor([[0, 0, 1], [1, 0, 1]])
        >>> metric = MultilabelAccuracy(num_labels=3)
        >>> metric(preds, target)
        tensor(0.6667)
        >>> metric = MultilabelAccuracy(num_labels=3, average=None)
        >>> metric(preds, target)
        tensor([1.0000, 0.5000, 0.5000])

    Example (preds is float tensor):
        >>> from torchmetrics.classification import MultilabelAccuracy
        >>> target = torch.tensor([[0, 1, 0], [1, 0, 1]])
        >>> preds = torch.tensor([[0.11, 0.22, 0.84], [0.73, 0.33, 0.92]])
        >>> metric = MultilabelAccuracy(num_labels=3)
        >>> metric(preds, target)
        tensor(0.6667)
        >>> metric = MultilabelAccuracy(num_labels=3, average=None)
        >>> metric(preds, target)
        tensor([1.0000, 0.5000, 0.5000])

    Example (multidim tensors):
        >>> from torchmetrics.classification import MultilabelAccuracy
        >>> target = torch.tensor([[[0, 1], [1, 0], [0, 1]], [[1, 1], [0, 0], [1, 0]]])
        >>> preds = torch.tensor(
        ...     [
        ...         [[0.59, 0.91], [0.91, 0.99], [0.63, 0.04]],
        ...         [[0.38, 0.04], [0.86, 0.780], [0.45, 0.37]],
        ...     ]
        ... )
        >>> metric = MultilabelAccuracy(num_labels=3, multidim_average='samplewise')
        >>> metric(preds, target)
        tensor([0.3333, 0.1667])
        >>> metric = MultilabelAccuracy(num_labels=3, multidim_average='samplewise', average=None)
        >>> metric(preds, target)
        tensor([[0.5000, 0.5000, 0.0000],
                [0.0000, 0.0000, 0.5000]])
    """
    is_differentiable = False
    higher_is_better = True
    full_state_update: bool = False

    def compute(self) -> Tensor:
        tp, fp, tn, fn = self._final_state()
        return _accuracy_reduce(
            tp, fp, tn, fn, average=self.average, multidim_average=self.multidim_average, multilabel=True
        )


class Accuracy:
    r"""Accuracy.

    .. note::
        From v0.10 an ``'binary_*'``, ``'multiclass_*'``, ``'multilabel_*'`` version now exist of each classification
        metric. Moving forward we recommend using these versions. This base metric will still work as it did
        prior to v0.10 until v0.11. From v0.11 the `task` argument introduced in this metric will be required
        and the general order of arguments may change, such that this metric will just function as an single
        entrypoint to calling the three specialized versions.

    Computes Accuracy_:

    .. math::
        \text{Accuracy} = \frac{1}{N}\sum_i^N 1(y_i = \hat{y}_i)

    Where :math:`y` is a tensor of target values, and :math:`\hat{y}` is a
    tensor of predictions.

    For multi-class and multi-dimensional multi-class data with probability or logits predictions, the
    parameter ``top_k`` generalizes this metric to a Top-K accuracy metric: for each sample the
    top-K highest probability or logit score items are considered to find the correct label.

    For multi-label and multi-dimensional multi-class inputs, this metric computes the "global"
    accuracy by default, which counts all labels or sub-samples separately. This can be
    changed to subset accuracy (which requires all labels or sub-samples in the sample to
    be correctly predicted) by setting ``subset_accuracy=True``.

    Args:
        num_classes:
            Number of classes. Necessary for ``'macro'``, ``'weighted'`` and ``None`` average methods.
        threshold:
            Threshold for transforming probability or logit predictions to binary (0,1) predictions, in the case
            of binary or multi-label inputs. Default value of 0.5 corresponds to input being probabilities.
        average:
            Defines the reduction that is applied. Should be one of the following:

            - ``'micro'`` [default]: Calculate the metric globally, across all samples and classes.
            - ``'macro'``: Calculate the metric for each class separately, and average the
              metrics across classes (with equal weights for each class).
            - ``'weighted'``: Calculate the metric for each class separately, and average the
              metrics across classes, weighting each class by its support (``tp + fn``).
            - ``'none'`` or ``None``: Calculate the metric for each class separately, and return
              the metric for every class.
            - ``'samples'``: Calculate the metric for each sample, and average the metrics
              across samples (with equal weights for each sample).

            .. note:: What is considered a sample in the multi-dimensional multi-class case
                depends on the value of ``mdmc_average``.

            .. note:: If ``'none'`` and a given class doesn't occur in the ``preds`` or ``target``,
                the value for the class will be ``nan``.

        mdmc_average:
            Defines how averaging is done for multi-dimensional multi-class inputs (on top of the
            ``average`` parameter). Should be one of the following:

            - ``None`` [default]: Should be left unchanged if your data is not multi-dimensional
              multi-class.

            - ``'samplewise'``: In this case, the statistics are computed separately for each
              sample on the ``N`` axis, and then averaged over samples.
              The computation for each sample is done by treating the flattened extra axes ``...``
              as the ``N`` dimension within the sample,
              and computing the metric for the sample based on that.

            - ``'global'``: In this case the ``N`` and ``...`` dimensions of the inputs
              are flattened into a new ``N_X`` sample axis, i.e. the inputs are treated as if they
              were ``(N_X, C)``. From here on the ``average`` parameter applies as usual.

        ignore_index:
            Integer specifying a target class to ignore. If given, this class index does not contribute
            to the returned score, regardless of reduction method. If an index is ignored, and ``average=None``
            or ``'none'``, the score for the ignored class will be returned as ``nan``.

        top_k:
            Number of the highest probability or logit score predictions considered finding the correct label,
            relevant only for (multi-dimensional) multi-class inputs. The
            default value (``None``) will be interpreted as 1 for these inputs.

            Should be left at default (``None``) for all other types of inputs.

        multiclass:
            Used only in certain special cases, where you want to treat inputs as a different type
            than what they appear to be.

        subset_accuracy:
            Whether to compute subset accuracy for multi-label and multi-dimensional
            multi-class inputs (has no effect for other input types).

            - For multi-label inputs, if the parameter is set to ``True``, then all labels for
              each sample must be correctly predicted for the sample to count as correct. If it
              is set to ``False``, then all labels are counted separately - this is equivalent to
              flattening inputs beforehand (i.e. ``preds = preds.flatten()`` and same for ``target``).

            - For multi-dimensional multi-class inputs, if the parameter is set to ``True``, then all
              sub-sample (on the extra axis) must be correct for the sample to be counted as correct.
              If it is set to ``False``, then all sub-samples are counter separately - this is equivalent,
              in the case of label predictions, to flattening the inputs beforehand (i.e.
              ``preds = preds.flatten()`` and same for ``target``). Note that the ``top_k`` parameter
              still applies in both cases, if set.

        kwargs: Additional keyword arguments, see :ref:`Metric kwargs` for more info.

    Raises:
        ValueError:
            If ``top_k`` is not an ``integer`` larger than ``0``.
        ValueError:
            If ``average`` is none of ``"micro"``, ``"macro"``, ``"weighted"``, ``"samples"``, ``"none"``, ``None``.
        ValueError:
            If two different input modes are provided, eg. using ``multi-label`` with ``multi-class``.
        ValueError:
            If ``top_k`` parameter is set for ``multi-label`` inputs.

    Example:
        >>> import torch
        >>> from torchmetrics import Accuracy
        >>> target = torch.tensor([0, 1, 2, 3])
        >>> preds = torch.tensor([0, 2, 1, 3])
        >>> accuracy = Accuracy()
        >>> accuracy(preds, target)
        tensor(0.5000)

        >>> target = torch.tensor([0, 1, 2])
        >>> preds = torch.tensor([[0.1, 0.9, 0], [0.3, 0.1, 0.6], [0.2, 0.5, 0.3]])
        >>> accuracy = Accuracy(top_k=2)
        >>> accuracy(preds, target)
        tensor(0.6667)
    """

    def __new__(
        cls,
        threshold: float = 0.5,
        num_classes: Optional[int] = None,
        average: Optional[Literal["micro", "macro", "weighted", "none"]] = "micro",
        mdmc_average: Optional[str] = None,
        ignore_index: Optional[int] = None,
        top_k: Optional[int] = None,
        multiclass: Optional[bool] = None,
        subset_accuracy: bool = False,
        task: Optional[Literal["binary", "multiclass", "multilabel"]] = None,
        num_labels: Optional[int] = None,
        multidim_average: Optional[Literal["global", "samplewise"]] = "global",
        validate_args: bool = True,
        **kwargs: Any,
    ) -> Metric:
<<<<<<< HEAD
        assert multidim_average is not None
        kwargs.update(dict(multidim_average=multidim_average, ignore_index=ignore_index, validate_args=validate_args))
        if task == "binary":
            return BinaryAccuracy(threshold, **kwargs)
        if task == "multiclass":
            assert isinstance(num_classes, int)
            assert isinstance(top_k, int)
            return MulticlassAccuracy(num_classes, top_k, average, **kwargs)
        if task == "multilabel":
            assert isinstance(num_labels, int)
            return MultilabelAccuracy(num_labels, threshold, average, **kwargs)
        raise ValueError(
            f"Expected argument `task` to either be `'binary'`, `'multiclass'` or `'multilabel'` but got {task}"
        )
=======
        if task is not None:
            assert multidim_average is not None
            kwargs.update(
                dict(multidim_average=multidim_average, ignore_index=ignore_index, validate_args=validate_args)
            )
            if task == "binary":
                return BinaryAccuracy(threshold, **kwargs)
            if task == "multiclass":
                assert isinstance(num_classes, int)
                assert isinstance(top_k, int)
                return MulticlassAccuracy(num_classes, top_k, average, **kwargs)
            if task == "multilabel":
                assert isinstance(num_labels, int)
                return MultilabelAccuracy(num_labels, threshold, average, **kwargs)
            raise ValueError(
                f"Expected argument `task` to either be `'binary'`, `'multiclass'` or `'multilabel'` but got {task}"
            )
        else:
            rank_zero_warn(
                "From v0.10 an `'Binary*'`, `'Multiclass*', `'Multilabel*'` version now exist of each classification"
                " metric. Moving forward we recommend using these versions. This base metric will still work as it did"
                " prior to v0.10 until v0.11. From v0.11 the `task` argument introduced in this metric will be required"
                " and the general order of arguments may change, such that this metric will just function as an single"
                " entrypoint to calling the three specialized versions.",
                DeprecationWarning,
            )
        return super().__new__(cls)

    def __init__(
        self,
        threshold: float = 0.5,
        num_classes: Optional[int] = None,
        average: Optional[Literal["micro", "macro", "weighted", "none"]] = "micro",
        mdmc_average: Optional[str] = None,
        ignore_index: Optional[int] = None,
        top_k: Optional[int] = None,
        multiclass: Optional[bool] = None,
        subset_accuracy: bool = False,
        task: Optional[Literal["binary", "multiclass", "multilabel"]] = None,
        num_labels: Optional[int] = None,
        multidim_average: Optional[Literal["global", "samplewise"]] = "global",
        validate_args: bool = True,
        **kwargs: Any,
    ) -> None:
        allowed_average = ["micro", "macro", "weighted", "samples", "none", None]
        if average not in allowed_average:
            raise ValueError(f"The `average` has to be one of {allowed_average}, got {average}.")

        _reduce_options = (AverageMethod.WEIGHTED, AverageMethod.NONE, None)
        if "reduce" not in kwargs:
            kwargs["reduce"] = AverageMethod.MACRO if average in _reduce_options else average
        if "mdmc_reduce" not in kwargs:
            kwargs["mdmc_reduce"] = mdmc_average

        super().__init__(
            threshold=threshold,
            top_k=top_k,
            num_classes=num_classes,
            multiclass=multiclass,
            ignore_index=ignore_index,
            **kwargs,
        )

        if top_k is not None and (not isinstance(top_k, int) or top_k <= 0):
            raise ValueError(f"The `top_k` should be an integer larger than 0, got {top_k}")

        self.average = average
        self.threshold = threshold
        self.top_k = top_k
        self.subset_accuracy = subset_accuracy
        self.mode: DataType = None  # type: ignore
        self.multiclass = multiclass
        self.ignore_index = ignore_index

        if self.subset_accuracy:
            self.add_state("correct", default=tensor(0), dist_reduce_fx="sum")
            self.add_state("total", default=tensor(0), dist_reduce_fx="sum")

    def update(self, preds: Tensor, target: Tensor) -> None:  # type: ignore
        """Update state with predictions and targets.

        Args:
            preds: Predictions from model (logits, probabilities, or labels)
            target: Ground truth labels
        """
        """ returns the mode of the data (binary, multi label, multi class, multi-dim multi class) """
        mode = _mode(preds, target, self.threshold, self.top_k, self.num_classes, self.multiclass, self.ignore_index)

        if not self.mode:
            self.mode = mode
        elif self.mode != mode:
            raise ValueError(f"You can not use {mode} inputs with {self.mode} inputs.")

        if self.subset_accuracy and not _check_subset_validity(self.mode):
            self.subset_accuracy = False

        if self.subset_accuracy:
            correct, total = _subset_accuracy_update(
                preds, target, threshold=self.threshold, top_k=self.top_k, ignore_index=self.ignore_index
            )
            self.correct += correct
            self.total += total
        else:
            if not self.mode:
                raise RuntimeError("You have to have determined mode.")
            tp, fp, tn, fn = _accuracy_update(
                preds,
                target,
                reduce=self.reduce,
                mdmc_reduce=self.mdmc_reduce,
                threshold=self.threshold,
                num_classes=self.num_classes,
                top_k=self.top_k,
                multiclass=self.multiclass,
                ignore_index=self.ignore_index,
                mode=self.mode,
            )

            # Update states
            if self.reduce != "samples" and self.mdmc_reduce != "samplewise":
                self.tp += tp
                self.fp += fp
                self.tn += tn
                self.fn += fn
            else:
                self.tp.append(tp)
                self.fp.append(fp)
                self.tn.append(tn)
                self.fn.append(fn)

    def compute(self) -> Tensor:
        """Computes accuracy based on inputs passed in to ``update`` previously."""
        if not self.mode:
            raise RuntimeError("You have to have determined mode.")
        if self.subset_accuracy:
            return _subset_accuracy_compute(self.correct, self.total)
        tp, fp, tn, fn = self._get_final_stats()
        return _accuracy_compute(tp, fp, tn, fn, self.average, self.mdmc_reduce, self.mode)
>>>>>>> 84ef54a2
<|MERGE_RESOLUTION|>--- conflicted
+++ resolved
@@ -457,7 +457,6 @@
         validate_args: bool = True,
         **kwargs: Any,
     ) -> Metric:
-<<<<<<< HEAD
         assert multidim_average is not None
         kwargs.update(dict(multidim_average=multidim_average, ignore_index=ignore_index, validate_args=validate_args))
         if task == "binary":
@@ -471,144 +470,4 @@
             return MultilabelAccuracy(num_labels, threshold, average, **kwargs)
         raise ValueError(
             f"Expected argument `task` to either be `'binary'`, `'multiclass'` or `'multilabel'` but got {task}"
-        )
-=======
-        if task is not None:
-            assert multidim_average is not None
-            kwargs.update(
-                dict(multidim_average=multidim_average, ignore_index=ignore_index, validate_args=validate_args)
-            )
-            if task == "binary":
-                return BinaryAccuracy(threshold, **kwargs)
-            if task == "multiclass":
-                assert isinstance(num_classes, int)
-                assert isinstance(top_k, int)
-                return MulticlassAccuracy(num_classes, top_k, average, **kwargs)
-            if task == "multilabel":
-                assert isinstance(num_labels, int)
-                return MultilabelAccuracy(num_labels, threshold, average, **kwargs)
-            raise ValueError(
-                f"Expected argument `task` to either be `'binary'`, `'multiclass'` or `'multilabel'` but got {task}"
-            )
-        else:
-            rank_zero_warn(
-                "From v0.10 an `'Binary*'`, `'Multiclass*', `'Multilabel*'` version now exist of each classification"
-                " metric. Moving forward we recommend using these versions. This base metric will still work as it did"
-                " prior to v0.10 until v0.11. From v0.11 the `task` argument introduced in this metric will be required"
-                " and the general order of arguments may change, such that this metric will just function as an single"
-                " entrypoint to calling the three specialized versions.",
-                DeprecationWarning,
-            )
-        return super().__new__(cls)
-
-    def __init__(
-        self,
-        threshold: float = 0.5,
-        num_classes: Optional[int] = None,
-        average: Optional[Literal["micro", "macro", "weighted", "none"]] = "micro",
-        mdmc_average: Optional[str] = None,
-        ignore_index: Optional[int] = None,
-        top_k: Optional[int] = None,
-        multiclass: Optional[bool] = None,
-        subset_accuracy: bool = False,
-        task: Optional[Literal["binary", "multiclass", "multilabel"]] = None,
-        num_labels: Optional[int] = None,
-        multidim_average: Optional[Literal["global", "samplewise"]] = "global",
-        validate_args: bool = True,
-        **kwargs: Any,
-    ) -> None:
-        allowed_average = ["micro", "macro", "weighted", "samples", "none", None]
-        if average not in allowed_average:
-            raise ValueError(f"The `average` has to be one of {allowed_average}, got {average}.")
-
-        _reduce_options = (AverageMethod.WEIGHTED, AverageMethod.NONE, None)
-        if "reduce" not in kwargs:
-            kwargs["reduce"] = AverageMethod.MACRO if average in _reduce_options else average
-        if "mdmc_reduce" not in kwargs:
-            kwargs["mdmc_reduce"] = mdmc_average
-
-        super().__init__(
-            threshold=threshold,
-            top_k=top_k,
-            num_classes=num_classes,
-            multiclass=multiclass,
-            ignore_index=ignore_index,
-            **kwargs,
-        )
-
-        if top_k is not None and (not isinstance(top_k, int) or top_k <= 0):
-            raise ValueError(f"The `top_k` should be an integer larger than 0, got {top_k}")
-
-        self.average = average
-        self.threshold = threshold
-        self.top_k = top_k
-        self.subset_accuracy = subset_accuracy
-        self.mode: DataType = None  # type: ignore
-        self.multiclass = multiclass
-        self.ignore_index = ignore_index
-
-        if self.subset_accuracy:
-            self.add_state("correct", default=tensor(0), dist_reduce_fx="sum")
-            self.add_state("total", default=tensor(0), dist_reduce_fx="sum")
-
-    def update(self, preds: Tensor, target: Tensor) -> None:  # type: ignore
-        """Update state with predictions and targets.
-
-        Args:
-            preds: Predictions from model (logits, probabilities, or labels)
-            target: Ground truth labels
-        """
-        """ returns the mode of the data (binary, multi label, multi class, multi-dim multi class) """
-        mode = _mode(preds, target, self.threshold, self.top_k, self.num_classes, self.multiclass, self.ignore_index)
-
-        if not self.mode:
-            self.mode = mode
-        elif self.mode != mode:
-            raise ValueError(f"You can not use {mode} inputs with {self.mode} inputs.")
-
-        if self.subset_accuracy and not _check_subset_validity(self.mode):
-            self.subset_accuracy = False
-
-        if self.subset_accuracy:
-            correct, total = _subset_accuracy_update(
-                preds, target, threshold=self.threshold, top_k=self.top_k, ignore_index=self.ignore_index
-            )
-            self.correct += correct
-            self.total += total
-        else:
-            if not self.mode:
-                raise RuntimeError("You have to have determined mode.")
-            tp, fp, tn, fn = _accuracy_update(
-                preds,
-                target,
-                reduce=self.reduce,
-                mdmc_reduce=self.mdmc_reduce,
-                threshold=self.threshold,
-                num_classes=self.num_classes,
-                top_k=self.top_k,
-                multiclass=self.multiclass,
-                ignore_index=self.ignore_index,
-                mode=self.mode,
-            )
-
-            # Update states
-            if self.reduce != "samples" and self.mdmc_reduce != "samplewise":
-                self.tp += tp
-                self.fp += fp
-                self.tn += tn
-                self.fn += fn
-            else:
-                self.tp.append(tp)
-                self.fp.append(fp)
-                self.tn.append(tn)
-                self.fn.append(fn)
-
-    def compute(self) -> Tensor:
-        """Computes accuracy based on inputs passed in to ``update`` previously."""
-        if not self.mode:
-            raise RuntimeError("You have to have determined mode.")
-        if self.subset_accuracy:
-            return _subset_accuracy_compute(self.correct, self.total)
-        tp, fp, tn, fn = self._get_final_stats()
-        return _accuracy_compute(tp, fp, tn, fn, self.average, self.mdmc_reduce, self.mode)
->>>>>>> 84ef54a2
+        )