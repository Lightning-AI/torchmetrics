# Copyright The PyTorch Lightning team.
#
# Licensed under the Apache License, Version 2.0 (the "License");
# you may not use this file except in compliance with the License.
# You may obtain a copy of the License at
#
#     http://www.apache.org/licenses/LICENSE-2.0
#
# Unless required by applicable law or agreed to in writing, software
# distributed under the License is distributed on an "AS IS" BASIS,
# WITHOUT WARRANTIES OR CONDITIONS OF ANY KIND, either express or implied.
# See the License for the specific language governing permissions and
# limitations under the License.
from typing import Any, Optional, Sequence, Union

from torch import Tensor, tensor

from torchmetrics.functional.audio.stoi import short_time_objective_intelligibility
from torchmetrics.metric import Metric
from torchmetrics.utilities.imports import _MATPLOTLIB_AVAILABLE, _PYSTOI_AVAILABLE
from torchmetrics.utilities.plot import _AX_TYPE, _PLOT_OUT_TYPE, plot_single_or_multi_val

__doctest_requires__ = {"ShortTimeObjectiveIntelligibility": ["pystoi"]}

if not _MATPLOTLIB_AVAILABLE:
    __doctest_skip__ = ["ShortTimeObjectiveIntelligibility.plot"]


class ShortTimeObjectiveIntelligibility(Metric):
    r"""Calculate STOI (Short-Time Objective Intelligibility) metric for evaluating speech signals. Intelligibility
    measure which is highly correlated with the intelligibility of degraded speech signals, e.g., due to additive
    noise, single-/multi-channel noise reduction, binary masking and vocoded speech as in CI simulations. The STOI-
    measure is intrusive, i.e., a function of the clean and degraded speech signals. STOI may be a good alternative
    to the speech intelligibility index (SII) or the speech transmission index (STI), when you are interested in
    the effect of nonlinear processing to noisy speech, e.g., noise reduction, binary masking algorithms, on speech
    intelligibility. Description taken from  `Cees Taal's website`_ and for further defails see `STOI ref1`_ and
    `STOI ref2`_.

    This metric is a wrapper for the `pystoi package`_. As the implementation backend implementation only supports
    calculations on CPU, all input will automatically be moved to CPU to perform the metric calculation before being
    moved back to the original device.

    As input to `forward` and `update` the metric accepts the following input

    - ``preds`` (:class:`~torch.Tensor`): float tensor with shape ``(...,time)``
    - ``target`` (:class:`~torch.Tensor`): float tensor with shape ``(...,time)``

    As output of `forward` and `compute` the metric returns the following output

    - ``stoi`` (:class:`~torch.Tensor`): float scalar tensor

    .. note:: using this metrics requires you to have ``pystoi`` install. Either install as ``pip install
        torchmetrics[audio]`` or ``pip install pystoi``.

    Args:
        fs: sampling frequency (Hz)
        extended: whether to use the extended STOI described in `STOI ref3`_.
        kwargs: Additional keyword arguments, see :ref:`Metric kwargs` for more info.

    Raises:
        ModuleNotFoundError:
            If ``pystoi`` package is not installed

    Example:
        >>> import torch
        >>> from torchmetrics.audio.stoi import ShortTimeObjectiveIntelligibility
        >>> g = torch.manual_seed(1)
        >>> preds = torch.randn(8000)
        >>> target = torch.randn(8000)
        >>> stoi = ShortTimeObjectiveIntelligibility(8000, False)
        >>> stoi(preds, target)
        tensor(-0.0100)
    """
    sum_stoi: Tensor
    total: Tensor
    full_state_update: bool = False
    is_differentiable: bool = False
    higher_is_better: bool = True
    plot_options: dict = {"lower_bound": -20.0, "upper_bound": 5.0}

    def __init__(
        self,
        fs: int,
        extended: bool = False,
        **kwargs: Any,
    ) -> None:
        super().__init__(**kwargs)
        if not _PYSTOI_AVAILABLE:
            raise ModuleNotFoundError(
                "STOI metric requires that `pystoi` is installed."
                " Either install as `pip install torchmetrics[audio]` or `pip install pystoi`."
            )
        self.fs = fs
        self.extended = extended

        self.add_state("sum_stoi", default=tensor(0.0), dist_reduce_fx="sum")
        self.add_state("total", default=tensor(0), dist_reduce_fx="sum")

    def update(self, preds: Tensor, target: Tensor) -> None:
        """Update state with predictions and targets."""
        stoi_batch = short_time_objective_intelligibility(preds, target, self.fs, self.extended, False).to(
            self.sum_stoi.device
        )

        self.sum_stoi += stoi_batch.sum()
        self.total += stoi_batch.numel()

    def compute(self) -> Tensor:
<<<<<<< HEAD
        """Computes metric."""
        return self.sum_stoi / self.total

    def plot(
        self, val: Optional[Union[Tensor, Sequence[Tensor]]] = None, ax: Optional[_AX_TYPE] = None
    ) -> _PLOT_OUT_TYPE:
        """Plot a single or multiple values from the metric.

        Args:
            val: Either a single result from calling `metric.forward` or `metric.compute` or a list of these results.
                If no value is provided, will automatically call `metric.compute` and plot that result.
            ax: An matplotlib axis object. If provided will add plot to that axis

        Returns:
            fig: Figure object
            ax: Axes object

        Raises:
            ModuleNotFoundError:
                If `matplotlib` is not installed

        Examples:

        .. plot::
            :scale: 75

            >>> # Example plotting a single value
            >>> import torch
            >>> from torchmetrics.audio.stoi import ShortTimeObjectiveIntelligibility
            >>> g = torch.manual_seed(1)
            >>> preds = torch.randn(8000)
            >>> target = torch.randn(8000)
            >>> metric = ShortTimeObjectiveIntelligibility(8000, False)
            >>> metric.update(preds, target)
            >>> fig_, ax_ = metric.plot()

        .. plot::
            :scale: 75

            >>> # Example plotting multiple values
            >>> import torch
            >>> from torchmetrics.audio.stoi import ShortTimeObjectiveIntelligibility
            >>> metric = ShortTimeObjectiveIntelligibility(8000, False)
            >>> g = torch.manual_seed(1)
            >>> preds = torch.randn(8000)
            >>> target = torch.randn(8000)
            >>> values = [ ]
            >>> for _ in range(10):
            ...     values.append(metric(preds, target))
            >>> fig_, ax_ = metric.plot(values)
        """
        val = val or self.compute()
        fig, ax = plot_single_or_multi_val(
            val, ax=ax, higher_is_better=self.higher_is_better, **self.plot_options, name=self.__class__.__name__
        )
        return fig, ax
=======
        """Compute metric."""
        return self.sum_stoi / self.total
>>>>>>> d183970e
<|MERGE_RESOLUTION|>--- conflicted
+++ resolved
@@ -106,8 +106,7 @@
         self.total += stoi_batch.numel()
 
     def compute(self) -> Tensor:
-<<<<<<< HEAD
-        """Computes metric."""
+        """Compute metric."""
         return self.sum_stoi / self.total
 
     def plot(
@@ -162,8 +161,4 @@
         fig, ax = plot_single_or_multi_val(
             val, ax=ax, higher_is_better=self.higher_is_better, **self.plot_options, name=self.__class__.__name__
         )
-        return fig, ax
-=======
-        """Compute metric."""
-        return self.sum_stoi / self.total
->>>>>>> d183970e
+        return fig, ax