--- conflicted
+++ resolved
@@ -14,11 +14,7 @@
 from typing import Optional, Union
 
 import torch
-<<<<<<< HEAD
-from torch import Tensor
-=======
 from torch import Tensor, tensor
->>>>>>> 66f1859c
 from typing_extensions import Literal
 
 from torchmetrics.utilities.checks import _check_same_shape
