# Copyright The Lightning team.
#
# Licensed under the Apache License, Version 2.0 (the "License");
# you may not use this file except in compliance with the License.
# You may obtain a copy of the License at
#
#     http://www.apache.org/licenses/LICENSE-2.0
#
# Unless required by applicable law or agreed to in writing, software
# distributed under the License is distributed on an "AS IS" BASIS,
# WITHOUT WARRANTIES OR CONDITIONS OF ANY KIND, either express or implied.
# See the License for the specific language governing permissions and
# limitations under the License.
from torchmetrics.functional.clustering.calinski_harabasz_score import calinski_harabasz_score
from torchmetrics.functional.clustering.mutual_info_score import mutual_info_score
from torchmetrics.functional.clustering.normalized_mutual_info_score import normalized_mutual_info_score
from torchmetrics.functional.clustering.rand_score import rand_score

<<<<<<< HEAD
__all__ = ["calinski_harabasz_score", "mutual_info_score", "rand_score"]
=======
__all__ = [
    "mutual_info_score",
    "normalized_mutual_info_score",
    "rand_score",
]
>>>>>>> 66f1859c
<|MERGE_RESOLUTION|>--- conflicted
+++ resolved
@@ -16,12 +16,9 @@
 from torchmetrics.functional.clustering.normalized_mutual_info_score import normalized_mutual_info_score
 from torchmetrics.functional.clustering.rand_score import rand_score
 
-<<<<<<< HEAD
-__all__ = ["calinski_harabasz_score", "mutual_info_score", "rand_score"]
-=======
 __all__ = [
+    "calinski_harabasz_score",
     "mutual_info_score",
     "normalized_mutual_info_score",
     "rand_score",
-]
->>>>>>> 66f1859c
+]