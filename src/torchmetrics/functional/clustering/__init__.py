# Copyright The Lightning team.
#
# Licensed under the Apache License, Version 2.0 (the "License");
# you may not use this file except in compliance with the License.
# You may obtain a copy of the License at
#
#     http://www.apache.org/licenses/LICENSE-2.0
#
# Unless required by applicable law or agreed to in writing, software
# distributed under the License is distributed on an "AS IS" BASIS,
# WITHOUT WARRANTIES OR CONDITIONS OF ANY KIND, either express or implied.
# See the License for the specific language governing permissions and
# limitations under the License.
from torchmetrics.functional.clustering.calinski_harabasz_score import calinski_harabasz_score
<<<<<<< HEAD
from torchmetrics.functional.clustering.homogeneity_completeness_v_measure import (
    completeness_score,
    homogeneity_score,
    v_measure_score,
)
=======
from torchmetrics.functional.clustering.dunn_index import dunn_index
>>>>>>> 163b0aa8
from torchmetrics.functional.clustering.mutual_info_score import mutual_info_score
from torchmetrics.functional.clustering.normalized_mutual_info_score import normalized_mutual_info_score
from torchmetrics.functional.clustering.rand_score import rand_score

__all__ = [
    "calinski_harabasz_score",
<<<<<<< HEAD
    "completeness_score",
    "homogeneity_score",
=======
    "dunn_index",
>>>>>>> 163b0aa8
    "mutual_info_score",
    "normalized_mutual_info_score",
    "rand_score",
    "v_measure_score",
]<|MERGE_RESOLUTION|>--- conflicted
+++ resolved
@@ -12,27 +12,21 @@
 # See the License for the specific language governing permissions and
 # limitations under the License.
 from torchmetrics.functional.clustering.calinski_harabasz_score import calinski_harabasz_score
-<<<<<<< HEAD
+from torchmetrics.functional.clustering.dunn_index import dunn_index
 from torchmetrics.functional.clustering.homogeneity_completeness_v_measure import (
     completeness_score,
     homogeneity_score,
     v_measure_score,
 )
-=======
-from torchmetrics.functional.clustering.dunn_index import dunn_index
->>>>>>> 163b0aa8
 from torchmetrics.functional.clustering.mutual_info_score import mutual_info_score
 from torchmetrics.functional.clustering.normalized_mutual_info_score import normalized_mutual_info_score
 from torchmetrics.functional.clustering.rand_score import rand_score
 
 __all__ = [
     "calinski_harabasz_score",
-<<<<<<< HEAD
     "completeness_score",
+    "dunn_index",
     "homogeneity_score",
-=======
-    "dunn_index",
->>>>>>> 163b0aa8
     "mutual_info_score",
     "normalized_mutual_info_score",
     "rand_score",
