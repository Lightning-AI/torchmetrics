# Copyright The Lightning team.
#
# Licensed under the Apache License, Version 2.0 (the "License");
# you may not use this file except in compliance with the License.
# You may obtain a copy of the License at
#
#     http://www.apache.org/licenses/LICENSE-2.0
#
# Unless required by applicable law or agreed to in writing, software
# distributed under the License is distributed on an "AS IS" BASIS,
# WITHOUT WARRANTIES OR CONDITIONS OF ANY KIND, either express or implied.
# See the License for the specific language governing permissions and
# limitations under the License.
from typing import Dict, Union

import torch
from torch import Tensor

from torchmetrics.utilities.imports import _TORCH_VMAF_AVAILABLE, _EINOPS_AVAILABLE

if _TORCH_VMAF_AVAILABLE:
<<<<<<< HEAD
    from vmaf_torch import VMAF
=======
>>>>>>> 27cedd8b
    import pandas as pd  # pandas is installed as a dependency of vmaf-torch
    import vmaf_torch
else:
    __doctest_skip__ = ["video_multi_method_assessment_fusion"]

if _EINOPS_AVAILABLE:
    from einops import rearrange


def calculate_luma(video: Tensor) -> Tensor:
    """Calculate the luma component of a video tensor."""
    r = video[:, 0, :, :, :]
    g = video[:, 1, :, :, :]
    b = video[:, 2, :, :, :]
    return (0.299 * r + 0.587 * g + 0.114 * b).unsqueeze(1) * 255  # [0, 1] -> [0, 255]


def video_multi_method_assessment_fusion(
    preds: Tensor,
    target: Tensor,
    features: bool = False,
) -> Union[Tensor, Dict[str, Tensor]]:
    """Calculates Video Multi-Method Assessment Fusion (VMAF) metric.

    VMAF is a full-reference video quality assessment algorithm that combines multiple quality assessment features
    such as detail loss, motion, and contrast using a machine learning model to predict human perception of video
    quality more accurately than traditional metrics like PSNR or SSIM.

    The metric works by:
    1. Converting input videos to luma component (grayscale)
    2. Computing multiple elementary features:
       - Additive Detail Measure (ADM): Evaluates detail preservation at different scales
       - Visual Information Fidelity (VIF): Measures preservation of visual information across frequency bands
       - Motion: Quantifies the amount of motion in the video
    3. Combining these features using a trained SVM model to predict quality

    .. note::
        This implementation requires you to have vmaf-torch installed: https://github.com/alvitrioliks/VMAF-torch.
        Install either by cloning the repository and running `pip install .` or with `pip install torchmetrics[video]`.

    Args:
        preds: Video tensor of shape (batch, channels, frames, height, width). Expected to be in RGB format
            with values in range [0, 1].
        target: Video tensor of shape (batch, channels, frames, height, width). Expected to be in RGB format
            with values in range [0, 1].
        features: If True, all the elementary features (ADM, VIF, motion) are returned along with the VMAF score in
            a dictionary. This corresponds to the output you would get from the VMAF command line tool with the `--csv`
            option enabled. If False, only the VMAF score is returned as a tensor.

    Returns:
        If `features` is False, returns a tensor with shape (batch, frame) of VMAF score for each frame in
        each video. Higher scores indicate better quality, with typical values ranging from 0 to 100.

        If `features` is True, returns a dictionary where each value is a (batch, frame) tensor of the
        corresponding feature. The keys are:
        - 'integer_motion2': Integer motion feature
        - 'integer_motion': Integer motion feature
        - 'integer_adm2': Integer ADM feature
        - 'integer_adm_scale0': Integer ADM feature at scale 0
        - 'integer_adm_scale1': Integer ADM feature at scale 1
        - 'integer_adm_scale2': Integer ADM feature at scale 2
        - 'integer_adm_scale3': Integer ADM feature at scale 3
        - 'integer_vif_scale0': Integer VIF feature at scale 0
        - 'integer_vif_scale1': Integer VIF feature at scale 1
        - 'integer_vif_scale2': Integer VIF feature at scale 2
        - 'integer_vif_scale3': Integer VIF feature at scale 3
        - 'vmaf': VMAF score for each frame in each video

    Example:
        >>> import torch
        >>> from torchmetrics.functional.video import video_multi_method_assessment_fusion
        >>> preds = torch.rand(2, 3, 10, 32, 32)  # 2 videos, 3 channels, 10 frames, 32x32 resolution
        >>> target = torch.rand(2, 3, 10, 32, 32)  # 2 videos, 3 channels, 10 frames, 32x32 resolution
        >>> video_multi_method_assessment_fusion(preds, target)
        tensor([[ 7.0141, 17.4276, 15.1429, 14.9831, 19.3378, 12.5638, 13.9680, 13.4165, 17.9314, 16.0849],
                [ 7.2760, 11.1951, 15.3990, 13.5877, 15.1370, 18.4508, 17.5596, 18.6859, 12.9309, 15.1975]])
        >>> vmaf_dict = video_multi_method_assessment_fusion(preds, target, features=True)
        >>> # show a couple of features, more features are available
        >>> vmaf_dict['vmaf']
        tensor([[ 7.0141, 17.4276, 15.1429, 14.9831, 19.3378, 12.5638, 13.9680, 13.4165, 17.9314, 16.0849],
                [ 7.2760, 11.1951, 15.3990, 13.5877, 15.1370, 18.4508, 17.5596, 18.6859, 12.9309, 15.1975]])
        >>> vmaf_dict['integer_adm2']
        tensor([[0.3980, 0.4449, 0.3650, 0.4070, 0.4504, 0.4817, 0.4489, 0.3870, 0.4140, 0.4029],
                [0.4134, 0.4216, 0.4050, 0.4138, 0.4209, 0.4378, 0.4333, 0.4358, 0.3846, 0.4168]])
        >>> vmaf_dict['integer_vif_scale0']
        tensor([[0.0004, 0.0002, 0.0004, 0.0007, 0.0010, 0.0007, 0.0011, 0.0001, 0.0006, 0.0003],
                [0.0004, 0.0002, 0.0010, 0.0005, 0.0012, 0.0010, 0.0004, 0.0002, 0.0010, 0.0009]])

    """
    if not _TORCH_VMAF_AVAILABLE:
        raise RuntimeError("vmaf-torch is not installed. Please install with `pip install torchmetrics[video]`.")
    b = preds.shape[0]
    orig_dtype, device = preds.dtype, preds.device
    preds_luma = calculate_luma(preds)
    target_luma = calculate_luma(target)

    vmaf = VMAF().to(device)

    # we need to compute the model for each video separately
    if not features:
        scores = [
            vmaf.compute_vmaf_score(
                rearrange(target_luma[video], "c f h w -> f c h w"), rearrange(preds_luma[video], "c f h w -> f c h w")
            )
            for video in range(b)
        ]
        return torch.cat(scores, dim=1).t().to(orig_dtype)

    scores_and_features = [
        vmaf.table(
            rearrange(target_luma[video], "c f h w -> f c h w"), rearrange(preds_luma[video], "c f h w -> f c h w")
        )
        for video in range(b)
    ]
    dfs = [scores_and_features[video].apply(pd.to_numeric, errors="coerce") for video in range(b)]
    result = [
        {col: torch.tensor(dfs[video][col].values, dtype=orig_dtype) for col in dfs[video].columns if col != "Frame"}
        for video in range(b)
    ]
    return {col: torch.stack([result[video][col] for video in range(b)]) for col in result[0]}<|MERGE_RESOLUTION|>--- conflicted
+++ resolved
@@ -19,12 +19,8 @@
 from torchmetrics.utilities.imports import _TORCH_VMAF_AVAILABLE, _EINOPS_AVAILABLE
 
 if _TORCH_VMAF_AVAILABLE:
-<<<<<<< HEAD
+    import pandas as pd  # pandas is installed as a dependency of vmaf-torch
     from vmaf_torch import VMAF
-=======
->>>>>>> 27cedd8b
-    import pandas as pd  # pandas is installed as a dependency of vmaf-torch
-    import vmaf_torch
 else:
     __doctest_skip__ = ["video_multi_method_assessment_fusion"]
 
@@ -119,7 +115,7 @@
     preds_luma = calculate_luma(preds)
     target_luma = calculate_luma(target)
 
-    vmaf = VMAF().to(device)
+    vmaf = vmaf_torch.VMAF().to(device)
 
     # we need to compute the model for each video separately
     if not features:
