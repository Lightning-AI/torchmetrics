# Copyright The Lightning team.
#
# Licensed under the Apache License, Version 2.0 (the "License");
# you may not use this file except in compliance with the License.
# You may obtain a copy of the License at
#
#     http://www.apache.org/licenses/LICENSE-2.0
#
# Unless required by applicable law or agreed to in writing, software
# distributed under the License is distributed on an "AS IS" BASIS,
# WITHOUT WARRANTIES OR CONDITIONS OF ANY KIND, either express or implied.
# See the License for the specific language governing permissions and
# limitations under the License.
from torchmetrics.functional.classification.accuracy import (
    accuracy,
    binary_accuracy,
    multiclass_accuracy,
    multilabel_accuracy,
)
from torchmetrics.functional.classification.auroc import auroc, binary_auroc, multiclass_auroc, multilabel_auroc
from torchmetrics.functional.classification.average_precision import (
    average_precision,
    binary_average_precision,
    multiclass_average_precision,
    multilabel_average_precision,
)
from torchmetrics.functional.classification.calibration_error import (
    binary_calibration_error,
    calibration_error,
    multiclass_calibration_error,
)
from torchmetrics.functional.classification.cohen_kappa import binary_cohen_kappa, cohen_kappa, multiclass_cohen_kappa
from torchmetrics.functional.classification.confusion_matrix import (
    binary_confusion_matrix,
    confusion_matrix,
    multiclass_confusion_matrix,
    multilabel_confusion_matrix,
)
<<<<<<< HEAD
from torchmetrics.functional.classification.dice import dice
from torchmetrics.functional.classification.eer import (
    binary_eer,
    eer,
    multiclass_eer,
    multilabel_eer,
)
=======
>>>>>>> 3e2b4532
from torchmetrics.functional.classification.exact_match import (
    exact_match,
    multiclass_exact_match,
    multilabel_exact_match,
)
from torchmetrics.functional.classification.f_beta import (
    binary_f1_score,
    binary_fbeta_score,
    f1_score,
    fbeta_score,
    multiclass_f1_score,
    multiclass_fbeta_score,
    multilabel_f1_score,
    multilabel_fbeta_score,
)
from torchmetrics.functional.classification.group_fairness import (
    binary_fairness,
    binary_groups_stat_rates,
    demographic_parity,
    equal_opportunity,
)
from torchmetrics.functional.classification.hamming import (
    binary_hamming_distance,
    hamming_distance,
    multiclass_hamming_distance,
    multilabel_hamming_distance,
)
from torchmetrics.functional.classification.hinge import binary_hinge_loss, hinge_loss, multiclass_hinge_loss
from torchmetrics.functional.classification.jaccard import (
    binary_jaccard_index,
    jaccard_index,
    multiclass_jaccard_index,
    multilabel_jaccard_index,
)
from torchmetrics.functional.classification.logauc import binary_logauc, logauc, multiclass_logauc, multilabel_logauc
from torchmetrics.functional.classification.matthews_corrcoef import (
    binary_matthews_corrcoef,
    matthews_corrcoef,
    multiclass_matthews_corrcoef,
    multilabel_matthews_corrcoef,
)
from torchmetrics.functional.classification.negative_predictive_value import (
    binary_negative_predictive_value,
    multiclass_negative_predictive_value,
    multilabel_negative_predictive_value,
    negative_predictive_value,
)
from torchmetrics.functional.classification.precision_fixed_recall import (
    binary_precision_at_fixed_recall,
    multiclass_precision_at_fixed_recall,
    multilabel_precision_at_fixed_recall,
    precision_at_fixed_recall,
)
from torchmetrics.functional.classification.precision_recall import (
    binary_precision,
    binary_recall,
    multiclass_precision,
    multiclass_recall,
    multilabel_precision,
    multilabel_recall,
    precision,
    recall,
)
from torchmetrics.functional.classification.precision_recall_curve import (
    binary_precision_recall_curve,
    multiclass_precision_recall_curve,
    multilabel_precision_recall_curve,
    precision_recall_curve,
)
from torchmetrics.functional.classification.ranking import (
    multilabel_coverage_error,
    multilabel_ranking_average_precision,
    multilabel_ranking_loss,
)
from torchmetrics.functional.classification.recall_fixed_precision import (
    binary_recall_at_fixed_precision,
    multiclass_recall_at_fixed_precision,
    multilabel_recall_at_fixed_precision,
    recall_at_fixed_precision,
)
from torchmetrics.functional.classification.roc import binary_roc, multiclass_roc, multilabel_roc, roc
from torchmetrics.functional.classification.sensitivity_specificity import (
    binary_sensitivity_at_specificity,
    multiclass_sensitivity_at_specificity,
    multilabel_sensitivity_at_specificity,
    sensitivity_at_specificity,
)
from torchmetrics.functional.classification.specificity import (
    binary_specificity,
    multiclass_specificity,
    multilabel_specificity,
    specificity,
)
from torchmetrics.functional.classification.specificity_sensitivity import (
    binary_specificity_at_sensitivity,
    multiclass_specificity_at_sensitivity,
    multilabel_specificity_at_sensitivity,
    specificity_at_sensitivity,
)
from torchmetrics.functional.classification.stat_scores import (
    binary_stat_scores,
    multiclass_stat_scores,
    multilabel_stat_scores,
    stat_scores,
)
from torchmetrics.functional.segmentation import generalized_dice_score

__all__ = [
    "accuracy",
    "auroc",
    "average_precision",
    "binary_accuracy",
    "binary_auroc",
    "binary_average_precision",
    "binary_calibration_error",
    "binary_cohen_kappa",
    "binary_confusion_matrix",
    "binary_eer",
    "binary_f1_score",
    "binary_fairness",
    "binary_fbeta_score",
    "binary_groups_stat_rates",
    "binary_hamming_distance",
    "binary_hinge_loss",
    "binary_jaccard_index",
    "binary_logauc",
    "binary_matthews_corrcoef",
    "binary_negative_predictive_value",
    "binary_precision",
    "binary_precision_at_fixed_recall",
    "binary_precision_recall_curve",
    "binary_recall",
    "binary_recall_at_fixed_precision",
    "binary_roc",
    "binary_sensitivity_at_specificity",
    "binary_specificity",
    "binary_specificity_at_sensitivity",
    "binary_stat_scores",
    "calibration_error",
    "cohen_kappa",
    "confusion_matrix",
    "demographic_parity",
<<<<<<< HEAD
    "dice",
    "eer",
=======
>>>>>>> 3e2b4532
    "equal_opportunity",
    "exact_match",
    "f1_score",
    "fbeta_score",
    "hamming_distance",
    "hinge_loss",
    "jaccard_index",
    "logauc",
    "matthews_corrcoef",
    "multiclass_accuracy",
    "multiclass_auroc",
    "multiclass_average_precision",
    "multiclass_calibration_error",
    "multiclass_cohen_kappa",
    "multiclass_confusion_matrix",
    "multiclass_eer",
    "multiclass_exact_match",
    "multiclass_f1_score",
    "multiclass_fbeta_score",
    "multiclass_hamming_distance",
    "multiclass_hinge_loss",
    "multiclass_jaccard_index",
    "multiclass_logauc",
    "multiclass_matthews_corrcoef",
    "multiclass_negative_predictive_value",
    "multiclass_precision",
    "multiclass_precision_at_fixed_recall",
    "multiclass_precision_recall_curve",
    "multiclass_recall",
    "multiclass_recall_at_fixed_precision",
    "multiclass_roc",
    "multiclass_sensitivity_at_specificity",
    "multiclass_specificity",
    "multiclass_specificity_at_sensitivity",
    "multiclass_stat_scores",
    "multilabel_accuracy",
    "multilabel_auroc",
    "multilabel_average_precision",
    "multilabel_confusion_matrix",
    "multilabel_coverage_error",
    "multilabel_eer",
    "multilabel_exact_match",
    "multilabel_f1_score",
    "multilabel_fbeta_score",
    "multilabel_hamming_distance",
    "multilabel_jaccard_index",
    "multilabel_logauc",
    "multilabel_matthews_corrcoef",
    "multilabel_negative_predictive_value",
    "multilabel_precision",
    "multilabel_precision_at_fixed_recall",
    "multilabel_precision_recall_curve",
    "multilabel_ranking_average_precision",
    "multilabel_ranking_loss",
    "multilabel_recall",
    "multilabel_recall_at_fixed_precision",
    "multilabel_roc",
    "multilabel_sensitivity_at_specificity",
    "multilabel_specificity",
    "multilabel_specificity_at_sensitivity",
    "multilabel_stat_scores",
    "negative_predictive_value",
    "precision",
    "precision_at_fixed_recall",
    "precision_recall_curve",
    "recall",
    "recall_at_fixed_precision",
    "roc",
    "sensitivity_at_specificity",
    "specificity",
    "specificity_at_sensitivity",
    "stat_scores",
]<|MERGE_RESOLUTION|>--- conflicted
+++ resolved
@@ -36,16 +36,12 @@
     multiclass_confusion_matrix,
     multilabel_confusion_matrix,
 )
-<<<<<<< HEAD
-from torchmetrics.functional.classification.dice import dice
 from torchmetrics.functional.classification.eer import (
     binary_eer,
     eer,
     multiclass_eer,
     multilabel_eer,
 )
-=======
->>>>>>> 3e2b4532
 from torchmetrics.functional.classification.exact_match import (
     exact_match,
     multiclass_exact_match,
@@ -188,11 +184,7 @@
     "cohen_kappa",
     "confusion_matrix",
     "demographic_parity",
-<<<<<<< HEAD
-    "dice",
     "eer",
-=======
->>>>>>> 3e2b4532
     "equal_opportunity",
     "exact_match",
     "f1_score",
