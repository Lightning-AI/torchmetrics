--- conflicted
+++ resolved
@@ -76,23 +76,18 @@
     label_ranking_average_precision,
     label_ranking_loss,
 )
-<<<<<<< HEAD
 from torchmetrics.functional.classification.recall_at_fixed_precision import (  # noqa: F401
     binary_recall_at_fixed_precision,
     multiclass_recall_at_fixed_precision,
     multilabel_recall_at_fixed_precision,
 )
 from torchmetrics.functional.classification.roc import binary_roc, multiclass_roc, multilabel_roc, roc  # noqa: F401
-from torchmetrics.functional.classification.specificity import specificity  # noqa: F401
-=======
-from torchmetrics.functional.classification.roc import roc  # noqa: F401
 from torchmetrics.functional.classification.specificity import (  # noqa: F401
     binary_specificity,
     multiclass_specificity,
     multilabel_specificity,
     specificity,
 )
->>>>>>> 0eadf8ea
 from torchmetrics.functional.classification.stat_scores import (  # noqa: F401
     binary_stat_scores,
     multiclass_stat_scores,
