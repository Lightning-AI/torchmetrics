--- conflicted
+++ resolved
@@ -21,15 +21,6 @@
     multilabel_accuracy,
 )
 from torchmetrics.functional.classification.auc import auc
-<<<<<<< HEAD
-from torchmetrics.functional.classification.auroc import auroc
-from torchmetrics.functional.classification.average_precision import average_precision
-from torchmetrics.functional.classification.calibration_error import (
-    binary_calibration_error,
-    calibration_error,
-    multiclass_calibration_error,
-)
-=======
 from torchmetrics.functional.classification.auroc import auroc, binary_auroc, multiclass_auroc, multilabel_auroc
 from torchmetrics.functional.classification.average_precision import (
     average_precision,
@@ -37,8 +28,11 @@
     multiclass_average_precision,
     multilabel_average_precision,
 )
-from torchmetrics.functional.classification.calibration_error import calibration_error
->>>>>>> 3c0d55ae
+from torchmetrics.functional.classification.calibration_error import (
+    binary_calibration_error,
+    calibration_error,
+    multiclass_calibration_error,
+)
 from torchmetrics.functional.classification.cohen_kappa import binary_cohen_kappa, cohen_kappa, multiclass_cohen_kappa
 from torchmetrics.functional.classification.confusion_matrix import (
     binary_confusion_matrix,
@@ -294,12 +288,6 @@
     "multiclass_recall",
     "multilabel_recall",
     "multilabel_exact_match",
-<<<<<<< HEAD
-    "binary_calibration_error",
-    "multiclass_calibration_error",
-    "binary_hinge_loss",
-    "multiclass_hinge_loss",
-=======
     "binary_auroc",
     "multiclass_auroc",
     "multilabel_auroc",
@@ -315,5 +303,8 @@
     "binary_roc",
     "multiclass_roc",
     "multilabel_roc",
->>>>>>> 3c0d55ae
+    "binary_calibration_error",
+    "multiclass_calibration_error",
+    "binary_hinge_loss",
+    "multiclass_hinge_loss",
 ]