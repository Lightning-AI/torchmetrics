# Copyright The Lightning team.
#
# Licensed under the Apache License, Version 2.0 (the "License");
# you may not use this file except in compliance with the License.
# You may obtain a copy of the License at
#
#     http://www.apache.org/licenses/LICENSE-2.0
#
# Unless required by applicable law or agreed to in writing, software
# distributed under the License is distributed on an "AS IS" BASIS,
# WITHOUT WARRANTIES OR CONDITIONS OF ANY KIND, either express or implied.
# See the License for the specific language governing permissions and
# limitations under the License.

from typing import Tuple, Union

import torch
from torch import Tensor
from typing_extensions import Literal

from torchmetrics.utilities.checks import _check_same_shape
from torchmetrics.utilities.compute import _safe_xlogy
from torchmetrics.utilities.prints import rank_zero_warn


def _kld_update(p: Tensor, q: Tensor, log_prob: bool) -> Tuple[Tensor, int]:
    """Update and returns KL divergence scores for each observation and the total number of observations.

    Args:
        p: data distribution with shape ``[N, d]``
        q: prior or approximate distribution with shape ``[N, d]``
        log_prob: bool indicating if input is log-probabilities or probabilities. If given as probabilities,
            will normalize to make sure the distributes sum to 1

    """
    _check_same_shape(p, q)
    if p.ndim != 2 or q.ndim != 2:
        raise ValueError(f"Expected both p and q distribution to be 2D but got {p.ndim} and {q.ndim} respectively")

    total = p.shape[0]
    if log_prob:
        measures = torch.sum(p.exp() * (p - q), axis=-1)  # type: ignore[call-overload]
    else:
        p = p / p.sum(axis=-1, keepdim=True)  # type: ignore[call-overload]
        q = q / q.sum(axis=-1, keepdim=True)  # type: ignore[call-overload]
        measures = _safe_xlogy(p, p / q).sum(axis=-1)  # type: ignore[call-overload]

    return measures, total


def _kld_compute(
    measures: Tensor, total: Union[int, Tensor], reduction: Literal["mean", "sum", "none", None] = "mean"
) -> Tensor:
    """Compute the KL divergenece based on the type of reduction.

    Args:
        measures: Tensor of KL divergence scores for each observation
        total: Number of observations
        reduction:
            Determines how to reduce over the ``N``/batch dimension:

            - ``'mean'`` [default]: Averages score across samples
            - ``'sum'``: Sum score across samples
            - ``'none'`` or ``None``: Returns score per sample

    Example:
        >>> p = torch.tensor([[0.36, 0.48, 0.16]])
        >>> q = torch.tensor([[1/3, 1/3, 1/3]])
        >>> measures, total = _kld_update(p, q, log_prob=False)
        >>> _kld_compute(measures, total)
        tensor(0.0853)

    """
    if reduction == "sum":
        return measures.sum()
    if reduction == "mean":
        return measures.sum() / total
    if reduction is None or reduction == "none":
        return measures
    return measures / total


def kl_divergence(
    p: Tensor, q: Tensor, log_prob: bool = False, reduction: Literal["mean", "sum", "none", None] = "mean"
) -> Tensor:
    r"""Compute `KL divergence`_.

    .. math::
        D_{KL}(P||Q) = \sum_{x\in\mathcal{X}} P(x) \log\frac{P(x)}{Q{x}}

    Where :math:`P` and :math:`Q` are probability distributions where :math:`P` usually represents a distribution
    over data and :math:`Q` is often a prior or approximation of :math:`P`. It should be noted that the KL divergence
    is a non-symmetrical metric i.e. :math:`D_{KL}(P||Q) \neq D_{KL}(Q||P)`.

    .. warning::
<<<<<<< HEAD
        The input order and naming in metric `kl_divergence` is set to be deprecated in v1.4 and changed in v1.5.
        Input argument `p` will be renamed to `target` and will be moved to be the second argument of the metric.
        Input argument `q` will be renamed to `preds` and will be moved to the first argument of the metric.
        Thus, `kl_divergence(p, q)` will equal `kl_divergence(target=q, preds=p)` in the future to be consistent
        with the rest of torchmetrics. From v1.4 the two new arguments will be added as keyword arguments and
=======
        The input order and naming in metric ``kl_divergence`` is set to be deprecated in v1.4 and changed in v1.5.
        Input argument ``p`` will be renamed to ``target`` and will be moved to be the second argument of the metric.
        Input argument ``q`` will be renamed to ``preds`` and will be moved to the first argument of the metric.
        Thus, ``kl_divergence(p, q)`` will equal ``kl_divergence(target=q, preds=p)`` in the future to be consistent
        with the rest of ``torchmetrics``. From v1.4 the two new arguments will be added as keyword arguments and
>>>>>>> 55f036e9
        from v1.5 the two old arguments will be removed.

    Args:
        p: data distribution with shape ``[N, d]``
        q: prior or approximate distribution with shape ``[N, d]``
        log_prob: bool indicating if input is log-probabilities or probabilities. If given as probabilities,
            will normalize to make sure the distributes sum to 1
        reduction:
            Determines how to reduce over the ``N``/batch dimension:

            - ``'mean'`` [default]: Averages score across samples
            - ``'sum'``: Sum score across samples
            - ``'none'`` or ``None``: Returns score per sample

    Example:
        >>> from torch import tensor
        >>> p = tensor([[0.36, 0.48, 0.16]])
        >>> q = tensor([[1/3, 1/3, 1/3]])
        >>> kl_divergence(p, q)
        tensor(0.0853)

    """
    rank_zero_warn(
        "The input order and naming in metric `kl_divergence` is set to be deprecated in v1.4 and changed in v1.5."
        "Input argument `p` will be renamed to `target` and will be moved to be the second argument of the metric."
        "Input argument `q` will be renamed to `preds` and will be moved to the first argument of the metric."
        "Thus, `kl_divergence(p, q)` will equal `kl_divergence(target=q, preds=p)` in the future to be consistent with"
        " the rest of torchmetrics. From v1.4 the two new arguments will be added as keyword arguments and from v1.5"
        " the two old arguments will be removed.",
        DeprecationWarning,
    )
    measures, total = _kld_update(p, q, log_prob)
    return _kld_compute(measures, total, reduction)<|MERGE_RESOLUTION|>--- conflicted
+++ resolved
@@ -93,19 +93,11 @@
     is a non-symmetrical metric i.e. :math:`D_{KL}(P||Q) \neq D_{KL}(Q||P)`.
 
     .. warning::
-<<<<<<< HEAD
-        The input order and naming in metric `kl_divergence` is set to be deprecated in v1.4 and changed in v1.5.
-        Input argument `p` will be renamed to `target` and will be moved to be the second argument of the metric.
-        Input argument `q` will be renamed to `preds` and will be moved to the first argument of the metric.
-        Thus, `kl_divergence(p, q)` will equal `kl_divergence(target=q, preds=p)` in the future to be consistent
-        with the rest of torchmetrics. From v1.4 the two new arguments will be added as keyword arguments and
-=======
         The input order and naming in metric ``kl_divergence`` is set to be deprecated in v1.4 and changed in v1.5.
         Input argument ``p`` will be renamed to ``target`` and will be moved to be the second argument of the metric.
         Input argument ``q`` will be renamed to ``preds`` and will be moved to the first argument of the metric.
         Thus, ``kl_divergence(p, q)`` will equal ``kl_divergence(target=q, preds=p)`` in the future to be consistent
         with the rest of ``torchmetrics``. From v1.4 the two new arguments will be added as keyword arguments and
->>>>>>> 55f036e9
         from v1.5 the two old arguments will be removed.
 
     Args:
