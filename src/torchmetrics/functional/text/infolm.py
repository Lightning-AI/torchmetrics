--- conflicted
+++ resolved
@@ -68,22 +68,6 @@
     L_INFINITY_DISTANCE = "l_infinity_distance"
     FISHER_RAO_DISTANCE = "fisher_rao_distance"
 
-<<<<<<< HEAD
-=======
-    @classmethod
-    def from_str(cls, value: str) -> Optional["EnumStr"]:
-        """Raises:
-        ValueError:
-        If required information measure is not among the supported options.
-        """
-        _allowed_im = [im.lower() for im in _IMEnum._member_names_]
-
-        enum_key = super().from_str(value)
-        if enum_key is not None and enum_key in _allowed_im:
-            return enum_key
-        raise ValueError(f"Invalid information measure. Expected one of {_allowed_im}, but got {enum_key}.")
-
->>>>>>> d183970e
 
 class _InformationMeasure:
     """A wrapper class used for the calculation the result of information measure between the discrete reference
