--- conflicted
+++ resolved
@@ -126,14 +126,9 @@
     target: Tensor,
     num_classes: int,
     include_background: bool = True,
-<<<<<<< HEAD
     average: Optional[Literal["micro", "macro", "weighted", "none"]] = "macro",
-    input_format: Literal["one-hot", "index"] = "one-hot",
-=======
-    average: Optional[Literal["micro", "macro", "weighted", "none"]] = "micro",
     input_format: Literal["one-hot", "index", "mixed"] = "one-hot",
     aggregation_level: Optional[Literal["samplewise", "global"]] = "samplewise",
->>>>>>> 4fb185f8
 ) -> Tensor:
     """Compute the Dice score for semantic segmentation.
 
