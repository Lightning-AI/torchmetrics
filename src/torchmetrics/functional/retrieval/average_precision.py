--- conflicted
+++ resolved
@@ -51,11 +51,7 @@
     if not isinstance(top_k, int) and top_k <= 0:
         raise ValueError(f"Argument `k` has to be a positive integer or None, but got {top_k}.")
 
-<<<<<<< HEAD
-    target = target[preds.topk(min(top_k, preds.shape[-1]), dim=-1)[1]]
-=======
-    target = target[preds.topk(min(k, preds.shape[-1]), sorted=True, dim=-1)[1]]
->>>>>>> efb4449d
+    target = target[preds.topk(min(top_k, preds.shape[-1]), sorted=True, dim=-1)[1]]
     if not target.sum():
         return tensor(0.0, device=preds.device)
 
