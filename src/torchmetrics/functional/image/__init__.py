# Copyright The Lightning team.
#
# Licensed under the Apache License, Version 2.0 (the "License");
# you may not use this file except in compliance with the License.
# You may obtain a copy of the License at
#
#     http://www.apache.org/licenses/LICENSE-2.0
#
# Unless required by applicable law or agreed to in writing, software
# distributed under the License is distributed on an "AS IS" BASIS,
# WITHOUT WARRANTIES OR CONDITIONS OF ANY KIND, either express or implied.
# See the License for the specific language governing permissions and
# limitations under the License.
from torchmetrics.functional.image.csi import critical_success_index
from torchmetrics.functional.image.d_lambda import spectral_distortion_index
from torchmetrics.functional.image.ergas import error_relative_global_dimensionless_synthesis
from torchmetrics.functional.image.gradients import image_gradients
from torchmetrics.functional.image.lpips import learned_perceptual_image_patch_similarity
from torchmetrics.functional.image.perceptual_path_length import perceptual_path_length
from torchmetrics.functional.image.psnr import peak_signal_noise_ratio
from torchmetrics.functional.image.psnrb import peak_signal_noise_ratio_with_blocked_effect
from torchmetrics.functional.image.rase import relative_average_spectral_error
from torchmetrics.functional.image.rmse_sw import root_mean_squared_error_using_sliding_window
from torchmetrics.functional.image.sam import spectral_angle_mapper
from torchmetrics.functional.image.scc import spatial_correlation_coefficient
from torchmetrics.functional.image.ssim import (
    multiscale_structural_similarity_index_measure,
    structural_similarity_index_measure,
)
from torchmetrics.functional.image.tv import total_variation
from torchmetrics.functional.image.uqi import universal_image_quality_index
from torchmetrics.functional.image.vif import visual_information_fidelity

__all__ = [
    "spectral_distortion_index",
    "error_relative_global_dimensionless_synthesis",
    "image_gradients",
    "peak_signal_noise_ratio",
    "peak_signal_noise_ratio_with_blocked_effect",
    "relative_average_spectral_error",
    "root_mean_squared_error_using_sliding_window",
    "spectral_angle_mapper",
    "multiscale_structural_similarity_index_measure",
    "structural_similarity_index_measure",
    "total_variation",
    "universal_image_quality_index",
    "visual_information_fidelity",
    "learned_perceptual_image_patch_similarity",
    "perceptual_path_length",
<<<<<<< HEAD
    "spatial_correlation_coefficient",
=======
    "critical_success_index",
>>>>>>> b9fe3948
]<|MERGE_RESOLUTION|>--- conflicted
+++ resolved
@@ -47,9 +47,6 @@
     "visual_information_fidelity",
     "learned_perceptual_image_patch_similarity",
     "perceptual_path_length",
-<<<<<<< HEAD
+    "critical_success_index",
     "spatial_correlation_coefficient",
-=======
-    "critical_success_index",
->>>>>>> b9fe3948
 ]