--- conflicted
+++ resolved
@@ -102,12 +102,7 @@
 
 def _hp_2d_laplacian(input_img: Tensor, kernel: Tensor) -> Tensor:
     """Applies 2-D Laplace filter to the input tensor with the given high pass filter."""
-<<<<<<< HEAD
-    output = _signal_convolve_2d(input_img, kernel) * 2.
-    return output
-=======
     return _signal_convolve_2d(input, kernel) * 2.0
->>>>>>> 4a0058af
 
 
 def _local_variance_covariance(preds: Tensor, target: Tensor, window: Tensor) -> Tuple[Tensor, Tensor, Tensor]:
