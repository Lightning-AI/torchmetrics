--- conflicted
+++ resolved
@@ -59,11 +59,7 @@
 
 @lru_cache(maxsize=100)
 def _compute_modulation_filterbank_and_cutoffs(
-<<<<<<< HEAD
     min_cf: float, max_cf: float, n: int, fs: float, q: int, device: torch.device
-=======
-    min_cf: float, max_cf: float, n: int, Q: int, fs: float, q: int, device: torch.device
->>>>>>> 1f1968d6
 ) -> Tuple[Tensor, Tensor, Tensor, Tensor]:
     # this function is translated from the SRMRpy packaged
     spacing_factor = (max_cf / min_cf) ** (1.0 / (n - 1))
@@ -106,19 +102,11 @@
     if n <= 0:
         raise ValueError("N must be positive.")
 
-<<<<<<< HEAD
     x_fft = torch.fft.fft(x, n=n, dim=-1)
     h = torch.zeros(n, dtype=x.dtype, device=x.device, requires_grad=False)
     assert n % 2 == 0, n
     h[0] = h[n // 2] = 1
     h[1:n // 2] = 2
-=======
-    x_fft = torch.fft.fft(x, n=N, dim=-1)
-    h = torch.zeros(N, dtype=x.dtype, device=x.device, requires_grad=False)
-    assert N % 2 == 0, N
-    h[0] = h[N // 2] = 1
-    h[1 : N // 2] = 2
->>>>>>> 1f1968d6
 
     y = torch.fft.ifft(x_fft * h, dim=-1)
     y = y[..., : x.shape[-1]]
