--- conflicted
+++ resolved
@@ -23,16 +23,12 @@
 from torchmetrics.functional.text.helper_embedding_metric import _preprocess_text
 from torchmetrics.metric import Metric
 from torchmetrics.utilities.checks import _SKIP_SLOW_DOCTEST, _try_proceed_with_timeout
-<<<<<<< HEAD
 from torchmetrics.utilities.data import dim_zero_cat
-from torchmetrics.utilities.imports import _TRANSFORMERS_AVAILABLE
-=======
 from torchmetrics.utilities.imports import _MATPLOTLIB_AVAILABLE, _TRANSFORMERS_AVAILABLE
 from torchmetrics.utilities.plot import _AX_TYPE, _PLOT_OUT_TYPE
 
 if not _MATPLOTLIB_AVAILABLE:
     __doctest_skip__ = ["BERTScore.plot"]
->>>>>>> 0d3cd7ab
 
 # Default model recommended in the original implementation.
 _DEFAULT_MODEL = "roberta-large"
@@ -51,14 +47,11 @@
     __doctest_skip__ = ["BERTScore", "BERTScore.plot"]
 
 
-<<<<<<< HEAD
-=======
 def _get_input_dict(input_ids: List[Tensor], attention_mask: List[Tensor]) -> Dict[str, Tensor]:
     """Create an input dictionary of ``input_ids`` and ``attention_mask`` for BERTScore calculation."""
     return {"input_ids": torch.cat(input_ids), "attention_mask": torch.cat(attention_mask)}
 
 
->>>>>>> 0d3cd7ab
 class BERTScore(Metric):
     """`Bert_score Evaluating Text Generation`_ for measuring text similarity.
 
@@ -130,12 +123,9 @@
     is_differentiable: bool = False
     higher_is_better: bool = True
     full_state_update: bool = False
-<<<<<<< HEAD
-=======
     plot_lower_bound: float = 0.0
     plot_upper_bound: float = 1.0
 
->>>>>>> 0d3cd7ab
     preds_input_ids: List[Tensor]
     preds_attention_mask: List[Tensor]
     target_input_ids: List[Tensor]
