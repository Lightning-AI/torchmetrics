--- conflicted
+++ resolved
@@ -350,17 +350,17 @@
     :noindex:
 
 
-<<<<<<< HEAD
+RetrievalFallOut
+~~~~~~~~~~~~~~~~
+
+.. autoclass:: torchmetrics.RetrievalFallOut
+    :noindex:
+
+
 RetrievalNormalizedDCG
 ~~~~~~~~~~~~~~~~~~~~~~
 
 .. autoclass:: torchmetrics.RetrievalNormalizedDCG
-=======
-RetrievalFallOut
-~~~~~~~~~~~~~~~~
-
-.. autoclass:: torchmetrics.RetrievalFallOut
->>>>>>> 12eea749
     :noindex:
 
 
