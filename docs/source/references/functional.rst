--- conflicted
+++ resolved
@@ -119,7 +119,7 @@
     :noindex:
 
 
-f1 [func]
+f1_score [func]
 ~~~~~~~~~~~~~~~
 
 .. autofunction:: torchmetrics.functional.f1_score
@@ -132,11 +132,13 @@
 .. autofunction:: torchmetrics.functional.fbeta_score
     :noindex:
 
+
 hamming_distance [func]
 ~~~~~~~~~~~~~~~~~~~~~~~
 
 .. autofunction:: torchmetrics.functional.hamming_distance
     :noindex:
+
 
 hinge_loss [func]
 ~~~~~~~~~~~~~~~~~
@@ -144,24 +146,28 @@
 .. autofunction:: torchmetrics.functional.hinge_loss
     :noindex:
 
+
 jaccard_index [func]
 ~~~~~~~~~~~~~~~~~~~~
 
 .. autofunction:: torchmetrics.functional.jaccard_index
     :noindex:
 
+
 kl_divergence [func]
 ~~~~~~~~~~~~~~~~~~~~
 
 .. autofunction:: torchmetrics.functional.kl_divergence
     :noindex:
 
+
 matthews_corrcoef [func]
 ~~~~~~~~~~~~~~~~~~~~~~~~
 
 .. autofunction:: torchmetrics.functional.matthews_corrcoef
     :noindex:
 
+
 roc [func]
 ~~~~~~~~~~
 
@@ -203,6 +209,7 @@
 .. autofunction:: torchmetrics.utilities.data.select_topk
     :noindex:
 
+
 specificity [func]
 ~~~~~~~~~~~~~~~~~~
 
@@ -229,18 +236,19 @@
 
 .. autofunction:: torchmetrics.utilities.data.to_onehot
     :noindex:
+
 
 *****
 Image
 *****
 
+
 image_gradients [func]
 ~~~~~~~~~~~~~~~~~~~~~~
 
 .. autofunction:: torchmetrics.functional.image_gradients
     :noindex:
 
-<<<<<<< HEAD
 
 structural_similarity_index_measure [func]
 ~~~~~~~~~~~~~~~~~~~~~~~~~~~~~~~~~~~~~~~~~~
@@ -249,8 +257,6 @@
     :noindex:
 
 
-=======
->>>>>>> b4ceaeaa
 multiscale_structural_similarity_index_measure [func]
 ~~~~~~~~~~~~~~~~~~~~~~~~~~~~~~~~~~~~~~~~~~~~~~~~~~~~~
 
@@ -263,11 +269,13 @@
 
 .. autofunction:: torchmetrics.functional.peak_signal_noise_ratio
     :noindex:
+
 
 **********
 Regression
 **********
 
+
 cosine_similarity [func]
 ~~~~~~~~~~~~~~~~~~~~~~~~
 
