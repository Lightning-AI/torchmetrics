--- conflicted
+++ resolved
@@ -88,13 +88,10 @@
     "T10",  # see: https://pypi.org/project/flake8-debugger
     "Q",  # see: https://pypi.org/project/flake8-quotes
     "RUF",  # Ruff-specific rules
-<<<<<<< HEAD
     "EXE",  # see: https://pypi.org/project/flake8-executable
     "ISC",  # see: https://pypi.org/project/flake8-implicit-str-concat
     "PIE",  # see: https://pypi.org/project/flake8-pie
-=======
     "PLE",  # see: https://pypi.org/project/pylint/
->>>>>>> f07d9e7c
 ]
 ignore = [
     "E731",  # Do not assign a lambda expression, use a def
