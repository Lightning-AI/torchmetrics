--- conflicted
+++ resolved
@@ -121,11 +121,6 @@
     "S301",   # todo: `pickle` and modules that wrap it can be unsafe when used to deserialize untrusted data, possible security issue  # todo
     "S310",   # todo: Audit URL open for permitted schemes. Allowing use of `file:` or custom schemes is often unexpected.  # todo
     "B905",   # todo: `zip()` without an explicit `strict=` parameter
-<<<<<<< HEAD
-    "PYI041",  # todo: Use `float` instead of `int | float``
-=======
-    "PYI024",  # todo: Use `typing.NamedTuple` instead of `collections.namedtuple`
->>>>>>> 4fe6d059
 ]
 # Exclude a variety of commonly ignored directories.
 exclude = [
