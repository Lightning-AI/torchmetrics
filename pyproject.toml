--- conflicted
+++ resolved
@@ -108,11 +108,6 @@
 "__about__.py" = ["D100"]
 "__init__.py" = ["D100"]
 "src/**" = [
-<<<<<<< HEAD
-    "D102",  # todo # Missing docstring in public method
-=======
-    "D101",  # todo # Missing docstring in public class
->>>>>>> 61c23859
     "D103",  # todo # Missing docstring in public function
     "D205",  # todo # 1 blank line required between summary line and description
     "D401",  # todo # First line of docstring should be in imperative mood: ...
