<div align="center">

<img src="docs/source/_static/images/logo.png" width="400px">

**Machine learning metrics for distributed, scalable PyTorch applications.**

---

<p align="center">
  <a href="#what-is-torchmetrics">What is Torchmetrics</a> •
  <a href="#implementing-your-own-metric">Implementing a metric</a> •
  <a href="#build-in-metrics">Built-in metrics</a> •
  <a href="https://torchmetrics.readthedocs.io/en/stable/">Docs</a> •
  <a href="#community">Community</a> •
  <a href="#license">License</a>
</p>

---

[![PyPI - Python Version](https://img.shields.io/pypi/pyversions/torchmetrics)](https://pypi.org/project/torchmetrics/)
[![PyPI Status](https://badge.fury.io/py/torchmetrics.svg)](https://badge.fury.io/py/torchmetrics)
[![PyPI Status](https://pepy.tech/badge/torchmetrics)](https://pepy.tech/project/torchmetrics)
[![Conda](https://img.shields.io/conda/v/conda-forge/torchmetrics?label=conda&color=success)](https://anaconda.org/conda-forge/torchmetrics)
[![Slack](https://img.shields.io/badge/slack-chat-green.svg?logo=slack)](https://join.slack.com/t/torchmetrics/shared_invite/zt-f6bl2l0l-JYMK3tbAgAmGRrlNr00f1A)
[![license](https://img.shields.io/badge/License-Apache%202.0-blue.svg)](https://github.com/PytorchLightning/metrics/blob/master/LICENSE)

[![CI testing - base](https://github.com/PyTorchLightning/metrics/actions/workflows/ci_test-base.yml/badge.svg?branch=master&event=push)](https://github.com/PyTorchLightning/metrics/actions/workflows/ci_test-base.yml)
[![Build Status](https://dev.azure.com/PytorchLightning/Metrics/_apis/build/status/PyTorchLightning.metrics?branchName=master)](https://dev.azure.com/PytorchLightning/Metrics/_build/latest?definitionId=3&branchName=master)
[![codecov](https://codecov.io/gh/PyTorchLightning/metrics/branch/master/graph/badge.svg?token=NER6LPI3HS)](https://codecov.io/gh/PyTorchLightning/metrics)
[![Documentation Status](https://readthedocs.org/projects/torchmetrics/badge/?version=latest)](https://torchmetrics.readthedocs.io/en/latest/?badge=latest)

---

</div>


## Installation

Simple installation from PyPI
```bash
pip install torchmetrics
```

<details>
  <summary>Other installions</summary>

Install using conda
```bash
conda install torchmetrics
```

Pip from source

```bash
# with git
pip install git+https://github.com/PytorchLightning/metrics.git@master
```

Pip from archive
```bash
pip install https://github.com/PyTorchLightning/metrics/archive/master.zip
```

</details>

---

## What is Torchmetrics
TorchMetrics is a collection of 25+ PyTorch metrics implementations and an easy-to-use API to create custom metrics. It offers:

* A standardized interface to increase reproducability
* Reduces Boilerplate
* Automatic accumulation over batches
* Metrics optimized for distributed-training
* Automatic synchronization between multiple devices

You can use TorchMetrics in any PyTorch model, or with in [PyTorch Lightning](https://pytorch-lightning.readthedocs.io/en/stable/) to enjoy additional features:

* Module metrics are automatically placed on the correct device.
* Native support for logging metrics in Lightning to reduce even more boilerplate.

## Using TorchMetrics

### Module metrics

The [module-based metrics](https://pytorchlightning.github.io/metrics/references/modules.html) contain internal metric states (similar to the parameters of the PyTorch module) that automate accumulation and synchronization across devices!

* Automatic accumulation over multiple batches
* Automatic synchronization between multiple devices
* Metric arithmetic

**This can be run on CPU, single GPU or multi-GPUs!**

For the single GPU/CPU case:

``` python
import torch
# import our library
import torchmetrics 

# initialize metric
metric = torchmetrics.Accuracy()

n_batches = 10
for i in range(n_batches):
    # simulate a classification problem
    preds = torch.randn(10, 5).softmax(dim=-1)
    target = torch.randint(5, (10,))

    # metric on current batch
    acc = metric(preds, target)
    print(f"Accuracy on batch {i}: {acc}")    

# metric on all batches using custom accumulation
acc = metric.compute()
print(f"Accuracy on all data: {acc}")
```

Module metric usage remains the same when using multiple GPUs or multiple nodes. 

<details>
  <summary>Example using DDP</summary>

``` python

os.environ['MASTER_ADDR'] = 'localhost'
os.environ['MASTER_PORT'] = '12355'

# create default process group
dist.init_process_group("gloo", rank=rank, world_size=world_size)

# initialize model
metric = torchmetrics.Accuracy()

# define a model and append your metric to it
# this allows metric states to be placed on correct accelerators when
# .to(device) is called on the model
model = nn.Linear(10, 10)
model.metric = metric
model = model.to(rank)

# initialize DDP
model = DDP(model, device_ids=[rank])

# this will be replaced by a DataLoader with a DistributedSampler
n_batches = 10
for i in range(n_batches):
    # simulate a classification problem
    preds = torch.randn(10, 5).softmax(dim=-1)
    target = torch.randint(5, (10,))

    # metric on current batch
    acc = metric(preds, target)
    if rank == 0:  # print only for rank 0
        print(f"Accuracy on batch {i}: {acc}")    

# metric on all batches and all accelerators using custom accumulation
# accuracy is same across both accelerators
acc = metric.compute()
print(f"Accuracy on all data: {acc}, accelerator rank: {rank}")

# Reseting internal state such that metric ready for new data
metric.reset()
```
</details>

### Implementing your own Module metric

Implementing your own metric is as easy as subclassing an [`torch.nn.Module`](https://pytorch.org/docs/stable/generated/torch.nn.Module.html). Simply, subclass `torchmetrics.Metric`
and implement the following methods:

```python
class MyAccuracy(Metric):
    def __init__(self, dist_sync_on_step=False):
        # call `self.add_state`for every internal state that is needed for the metrics computations
	# dist_reduce_fx indicates the function that should be used to reduce 
	# state from multiple processes
	super().__init__(dist_sync_on_step=dist_sync_on_step)

        self.add_state("correct", default=torch.tensor(0), dist_reduce_fx="sum")
        self.add_state("total", default=torch.tensor(0), dist_reduce_fx="sum")

    def update(self, preds: torch.Tensor, target: torch.Tensor):
        # update metric states
        preds, target = self._input_format(preds, target)
        assert preds.shape == target.shape

        self.correct += torch.sum(preds == target)
        self.total += target.numel()

    def compute(self):
        # compute final result
        return self.correct.float() / self.total
```

### Functional metrics

Similar to [`torch.nn`](https://pytorch.org/docs/stable/nn.html), most metrics have both a [module-based](https://pytorchlightning.github.io/metrics/references/modules.html) and a [functional](https://pytorchlightning.github.io/metrics/references/functional.html) version.
The functional versions are simple python functions that as input take [torch.tensors](https://pytorch.org/docs/stable/tensors.html) and return the corresponding metric as a [torch.tensor](https://pytorch.org/docs/stable/tensors.html).

``` python
import torch
# import our library
import torchmetrics

<<<<<<< HEAD
def main(rank, world_size):
    os.environ['MASTER_ADDR'] = 'localhost'
    os.environ['MASTER_PORT'] = '12355'

    # create default process group
    dist.init_process_group("gloo", rank=rank, world_size=world_size)

    # initialize model
    metric = torchmetrics.Accuracy()

    # define a model and append your metric to it
    # this allows metric states to be placed on correct accelerators when
    # .to(device) is called on the model
    model = nn.Linear(10, 10)
    model.metric = metric
    model = model.to(rank)

    # initialize DDP
    model = DDP(model, device_ids=[rank])

    n_epochs = 5
    # this shows iteration over multiple training epochs
    for n in range(n_epochs):

        # this will be replaced by a DataLoader with a DistributedSampler
        n_batches = 10
        for i in range(n_batches):
            # simulate a classification problem
            preds = torch.randn(10, 5).softmax(dim=-1).to(rank)
            target = torch.randint(5, (10,)).to(rank)
    
            # metric on current batch
            acc = metric(preds, target)
            if rank == 0:  # print only for rank 0
                print(f"Accuracy on batch {i}: {acc}")    
    
        # metric on all batches and all accelerators using custom accumulation
        # accuracy is same across both accelerators
        acc = metric.compute()
        print(f"Accuracy on all data: {acc}, accelerator rank: {rank}")
    
        # Reseting internal state such that metric ready for new data
        metric.reset()
=======
# simulate a classification problem
preds = torch.randn(10, 5).softmax(dim=-1)
target = torch.randint(5, (10,))

acc = torchmetrics.functional.accuracy(preds, target)
>>>>>>> 7fe52264
```

### Implemented metrics

* [Accuracy](https://torchmetrics.readthedocs.io/en/latest/references/modules.html#accuracy)
* [AveragePrecision](https://torchmetrics.readthedocs.io/en/latest/references/modules.html#averageprecision)
* [AUC](https://torchmetrics.readthedocs.io/en/latest/references/modules.html#auc)
* [AUROC](https://torchmetrics.readthedocs.io/en/latest/references/modules.html#auroc)
* [F1](https://torchmetrics.readthedocs.io/en/latest/references/modules.html#f1) 
* [Hamming Distance](https://torchmetrics.readthedocs.io/en/latest/references/modules.html#hamming-distance)
* [ROC](https://torchmetrics.readthedocs.io/en/latest/references/modules.html#roc)
* [ExplainedVariance](https://torchmetrics.readthedocs.io/en/latest/references/modules.html#explainedvariance)
* [MeanSquaredError](https://torchmetrics.readthedocs.io/en/latest/references/modules.html#meansquarederror)
* [R2Score](https://torchmetrics.readthedocs.io/en/latest/references/modules.html#r2score)
* [bleu_score](https://torchmetrics.readthedocs.io/en/latest/references/functional.html#bleu-score-func)
* [embedding_similarity](https://torchmetrics.readthedocs.io/en/latest/references/functional.html#embedding-similarity-func)

And many more!

## Contribute!
The lightning + torchmetric team is hard at work adding even more metrics. 
But we're looking for incredible contributors like you to submit new metrics
and improve existing ones!

Join our [Slack](https://join.slack.com/t/pytorch-lightning/shared_invite/zt-f6bl2l0l-JYMK3tbAgAmGRrlNr00f1A) 
to get help becoming a contributor!

## Community
For help or questions, join our huge community on [Slack](https://join.slack.com/t/pytorch-lightning/shared_invite/zt-f6bl2l0l-JYMK3tbAgAmGRrlNr00f1A)!

## Citations
We’re excited to continue the strong legacy of opensource software and have been inspired over the years by 
Caffee, Theano, Keras, PyTorch, torchbearer, ignite, sklearn and fast.ai. When/if a paper is written about this, 
we’ll be happy to cite these frameworks and the corresponding authors.

## License
Please observe the Apache 2.0 license that is listed in this repository. In addition
the Lightning framework is Patent Pending.<|MERGE_RESOLUTION|>--- conflicted
+++ resolved
@@ -142,25 +142,29 @@
 # initialize DDP
 model = DDP(model, device_ids=[rank])
 
-# this will be replaced by a DataLoader with a DistributedSampler
-n_batches = 10
-for i in range(n_batches):
-    # simulate a classification problem
-    preds = torch.randn(10, 5).softmax(dim=-1)
-    target = torch.randint(5, (10,))
-
-    # metric on current batch
-    acc = metric(preds, target)
-    if rank == 0:  # print only for rank 0
-        print(f"Accuracy on batch {i}: {acc}")    
-
-# metric on all batches and all accelerators using custom accumulation
-# accuracy is same across both accelerators
-acc = metric.compute()
-print(f"Accuracy on all data: {acc}, accelerator rank: {rank}")
-
-# Reseting internal state such that metric ready for new data
-metric.reset()
+n_epochs = 5
+# this shows iteration over multiple training epochs
+for n in range(n_epochs):
+
+    # this will be replaced by a DataLoader with a DistributedSampler
+    n_batches = 10
+    for i in range(n_batches):
+        # simulate a classification problem
+        preds = torch.randn(10, 5).softmax(dim=-1)
+        target = torch.randint(5, (10,))
+
+        # metric on current batch
+        acc = metric(preds, target)
+        if rank == 0:  # print only for rank 0
+            print(f"Accuracy on batch {i}: {acc}")    
+
+    # metric on all batches and all accelerators using custom accumulation
+    # accuracy is same across both accelerators
+    acc = metric.compute()
+    print(f"Accuracy on all data: {acc}, accelerator rank: {rank}")
+
+    # Reseting internal state such that metric ready for new data
+    metric.reset()
 ```
 </details>
 
@@ -203,57 +207,11 @@
 # import our library
 import torchmetrics
 
-<<<<<<< HEAD
-def main(rank, world_size):
-    os.environ['MASTER_ADDR'] = 'localhost'
-    os.environ['MASTER_PORT'] = '12355'
-
-    # create default process group
-    dist.init_process_group("gloo", rank=rank, world_size=world_size)
-
-    # initialize model
-    metric = torchmetrics.Accuracy()
-
-    # define a model and append your metric to it
-    # this allows metric states to be placed on correct accelerators when
-    # .to(device) is called on the model
-    model = nn.Linear(10, 10)
-    model.metric = metric
-    model = model.to(rank)
-
-    # initialize DDP
-    model = DDP(model, device_ids=[rank])
-
-    n_epochs = 5
-    # this shows iteration over multiple training epochs
-    for n in range(n_epochs):
-
-        # this will be replaced by a DataLoader with a DistributedSampler
-        n_batches = 10
-        for i in range(n_batches):
-            # simulate a classification problem
-            preds = torch.randn(10, 5).softmax(dim=-1).to(rank)
-            target = torch.randint(5, (10,)).to(rank)
-    
-            # metric on current batch
-            acc = metric(preds, target)
-            if rank == 0:  # print only for rank 0
-                print(f"Accuracy on batch {i}: {acc}")    
-    
-        # metric on all batches and all accelerators using custom accumulation
-        # accuracy is same across both accelerators
-        acc = metric.compute()
-        print(f"Accuracy on all data: {acc}, accelerator rank: {rank}")
-    
-        # Reseting internal state such that metric ready for new data
-        metric.reset()
-=======
 # simulate a classification problem
 preds = torch.randn(10, 5).softmax(dim=-1)
 target = torch.randint(5, (10,))
 
 acc = torchmetrics.functional.accuracy(preds, target)
->>>>>>> 7fe52264
 ```
 
 ### Implemented metrics
