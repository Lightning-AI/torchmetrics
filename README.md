--- conflicted
+++ resolved
@@ -31,17 +31,7 @@
 </div>
 
 
-<<<<<<< HEAD
-Torchmetrics is a metrics API created for easy metric development and usage in both PyTorch and 
-[PyTorch Lightning](https://pytorch-lightning.readthedocs.io/en/stable/). It was originally a part of 
-Pytorch Lightning, but got split off so users could take advantage of the large collection of metrics 
-implemented without having to install Pytorch Lightning (eventhough we would love for you to try it out). 
-We currently have around 25+ metrics implemented and we are continuously adding more metrics, both within 
-already covered domains (classification, regression ect.) but also new domains (object detection etc.). 
-We make sure that all our metrics are rigorously tested such that you can trust them. 
-=======
 ## Installation
->>>>>>> 5d047e81
 
 <details>
   <summary>View install</summary>
