--- conflicted
+++ resolved
@@ -33,24 +33,15 @@
         uses: actions/checkout@v4
 
       - name: Login to DockerHub
-<<<<<<< HEAD
         if: env.PUSH_DOCKERHUB == 'true' && github.repository_owner == 'Lightning-AI'
-        uses: docker/login-action@v2
-=======
-        if: env.PUSH_RELEASE == 'true' && github.repository_owner == 'Lightning-AI'
         uses: docker/login-action@v3
->>>>>>> 39ba91aa
         with:
           username: ${{ secrets.DOCKER_USERNAME }}
           password: ${{ secrets.DOCKER_PASSWORD }}
 
       - name: Build (and Push) Devcontainer
-<<<<<<< HEAD
-        uses: docker/build-push-action@v4
-=======
         # publish master/release
         uses: docker/build-push-action@v5
->>>>>>> 39ba91aa
         with:
           build-args: |
             VARIANT=${{ matrix.python }}
@@ -74,14 +65,17 @@
           - { python: "3.9", pytorch: "1.13", cuda: "11.8.0", ubuntu: "22.04" }
           - { python: "3.10", pytorch: "2.0", cuda: "11.8.0", ubuntu: "22.04" }
     steps:
-      - uses: actions/checkout@v3
-      - uses: docker/setup-buildx-action@v3
-      - uses: docker/login-action@v3
+      - uses: actions/checkout@v4
+
+      - name: Login to DockerHub
+        uses: docker/login-action@v3
         if: env.PUSH_DOCKERHUB == 'true' && github.repository_owner == 'Lightning-AI'
         with:
           username: ${{ secrets.DOCKER_USERNAME }}
           password: ${{ secrets.DOCKER_PASSWORD }}
-      - uses: docker/build-push-action@v5
+
+      - name: Build (and Push) Devcontainer
+        uses: docker/build-push-action@v5
         with:
           build-args: |
             UBUNTU_VERSION=${{ matrix.ubuntu }}
@@ -91,4 +85,4 @@
           file: dockers/ubuntu-cuda/Dockerfile
           push: ${{ env.PUSH_DOCKERHUB }}
           tags: "pytorchlightning/torchmetrics:ubuntu${{ matrix.ubuntu }}-cuda${{ matrix.cuda }}-py${{ matrix.python }}-torch${{ matrix.pytorch }}"
-        timeout-minutes: 95+        timeout-minutes: 55