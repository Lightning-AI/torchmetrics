--- conflicted
+++ resolved
@@ -66,21 +66,12 @@
         include:
           # These are the base images for PL release docker images,
           #  so include at least all the combinations in release-dockers.yml.
-<<<<<<< HEAD
-          - { python: "3.9", pytorch: "1.10.2", cuda: "11.3.1", ubuntu: "20.04" }
-          #- { python: "3.9", pytorch: "1.11", cuda: "11.8.0", ubuntu: "22.04" }
-          - { python: "3.9", pytorch: "1.13.1", cuda: "11.8.0", ubuntu: "22.04" }
-          - { python: "3.10", pytorch: "2.2.2", cuda: "12.1.1", ubuntu: "22.04" }
+          - { python: "3.10", pytorch: "2.0.1", cuda: "12.1.1", ubuntu: "22.04" }
+          - { python: "3.11", pytorch: "2.1.2", cuda: "12.1.1", ubuntu: "22.04" }
           - { python: "3.11", pytorch: "2.2.2", cuda: "12.1.1", ubuntu: "22.04" }
           - { python: "3.11", pytorch: "2.3.1", cuda: "12.1.1", ubuntu: "22.04" }
           - { python: "3.11", pytorch: "2.4.1", cuda: "12.1.1", ubuntu: "22.04" }
           - { python: "3.11", pytorch: "2.5.0", cuda: "12.1.1", ubuntu: "22.04" }
-=======
-          - { python: "3.10", pytorch: "2.2", cuda: "12.1.1", ubuntu: "22.04" }
-          - { python: "3.11", pytorch: "2.2", cuda: "12.1.1", ubuntu: "22.04" }
-          - { python: "3.11", pytorch: "2.3", cuda: "12.1.1", ubuntu: "22.04" }
-          - { python: "3.11", pytorch: "2.4", cuda: "12.1.1", ubuntu: "22.04" }
->>>>>>> 346bcdc4
           # the future version - test or RC version
           #- { python: "3.11", pytorch: "2.6", cuda: "12.1.1", ubuntu: "22.04" }
     steps:
