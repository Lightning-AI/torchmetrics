--- conflicted
+++ resolved
@@ -20,19 +20,11 @@
         python-version: [3.6, 3.8, 3.9]
         requires: ['oldest', 'latest']
         exclude:
-<<<<<<< HEAD
-          - python-version: 3.6
-            requires: 'latest'
-          - python-version: 3.9
-            requires: 'oldest'
-    env:
-=======
           - {python-version: 3.6, requires: 'latest'}
           - {python-version: 3.9, requires: 'oldest'}
     env:
       PYTEST_ARTEFACT: test-results-${{ matrix.os }}-py${{ matrix.python-version }}-${{ matrix.requires }}.xml
       PYTORCH_URL: https://download.pytorch.org/whl/cpu/torch_stable.html
->>>>>>> 293af54a
       TRANSFORMERS_CACHE: .cache/huggingface/
 
     # Timeout: https://stackoverflow.com/a/59076067/4521646
