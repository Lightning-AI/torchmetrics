name: CI testing - base

# see: https://help.github.com/en/actions/reference/events-that-trigger-workflows
on:  # Trigger the workflow on push or pull request, but only for the master branch
  push:
    branches: [master, "release/*"]
  pull_request:
    branches: [master, "release/*"]

jobs:
  doctest:

    runs-on: ${{ matrix.os }}
    strategy:
      fail-fast: false
      matrix:
        os: [ubuntu-20.04, windows-2019, macOS-10.15]
        python-version: [3.7]
    env:
<<<<<<< HEAD
      PYTEST_ARTEFACT: pytest-results-${{ matrix.os }}-${{ matrix.python-version }}
      PYTORCH_URL: https://download.pytorch.org/whl/cpu/torch_stable.html
=======
      TRANSFORMERS_CACHE: .cache/huggingface/
>>>>>>> 63d0d75b

    # Timeout: https://stackoverflow.com/a/59076067/4521646
    timeout-minutes: 20

    steps:
    - uses: actions/checkout@v2
    - name: Set up Python ${{ matrix.python-version }}
      uses: actions/setup-python@v2
      with:
        python-version: ${{ matrix.python-version }}

    - name: Update Pip
      run: |
        pip install "pip>=20.1" --upgrade --user  # needed for get pip cacher folder

    # Github Actions: Run step on specific OS: https://stackoverflow.com/a/57948488/4521646
    - name: Setup macOS
      if: runner.os == 'macOS'
      run: |
        brew install libomp  # https://github.com/pytorch/pytorch/issues/20030

    # Note: This uses an internal pip API and may not always work
    # https://github.com/actions/cache/blob/master/examples.md#multiple-oss-in-a-workflow
    - name: Get pip cache
      id: pip-cache
      run: |
        python -c "from pip._internal.locations import USER_CACHE_DIR; print('::set-output name=dir::' + USER_CACHE_DIR)"

    - name: Cache pip
      uses: actions/cache@v2
      with:
        path: ${{ steps.pip-cache.outputs.dir }}
        key: ${{ runner.os }}-pip-py${{ matrix.python-version }}-${{ hashFiles('requirements.txt') }}
        restore-keys: |
          ${{ runner.os }}-pip-py${{ matrix.python-version }}-

    - name: Install dependencies
      run: |
        python --version
        pip --version
        pip install --requirement requirements.txt --upgrade --find-links $PYTORCH_URL
        python ./requirements/adjust-versions.py requirements/image.txt
        pip install --requirement requirements/devel.txt --upgrade --find-links $PYTORCH_URL
        pip uninstall -y torchmetrics
        pip list
      shell: bash

    - name: HF cache
      uses: actions/cache@v2
      with:
        path: $TRANSFORMERS_CACHE
        key: cache-transformers

    - name: Test Package [only]
      run: |
        # NOTE: run coverage on tests does not propagare faler status for Win, https://github.com/nedbat/coveragepy/issues/1003
        python -m pytest torchmetrics -v --cov=torchmetrics --junitxml="junit/$PYTEST_ARTEFACT"

    - name: Upload pytest test results
      uses: actions/upload-artifact@v2
      with:
        name: $PYTEST_ARTEFACT
        path: "junit/$PYTEST_ARTEFACT"
      if: failure()

    - name: Statistics
      if: success()
      run: |
        coverage report
        coverage xml

    - name: Upload coverage to Codecov
      uses: codecov/codecov-action@v1
      if: always()
      # see: https://github.com/actions/toolkit/issues/399
      continue-on-error: true
      with:
        token: ${{ secrets.CODECOV_TOKEN }}
        file: coverage.xml
        flags: cpu,pytest,${{ runner.os }}
        name: Base-coverage
        fail_ci_if_error: false<|MERGE_RESOLUTION|>--- conflicted
+++ resolved
@@ -17,12 +17,9 @@
         os: [ubuntu-20.04, windows-2019, macOS-10.15]
         python-version: [3.7]
     env:
-<<<<<<< HEAD
       PYTEST_ARTEFACT: pytest-results-${{ matrix.os }}-${{ matrix.python-version }}
       PYTORCH_URL: https://download.pytorch.org/whl/cpu/torch_stable.html
-=======
       TRANSFORMERS_CACHE: .cache/huggingface/
->>>>>>> 63d0d75b
 
     # Timeout: https://stackoverflow.com/a/59076067/4521646
     timeout-minutes: 20
