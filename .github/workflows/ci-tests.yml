name: "CI testing | CPU"

# see: https://help.github.com/en/actions/reference/events-that-trigger-workflows
on: # Trigger the workflow on push or pull request, but only for the master branch
  push:
    branches: [master, "release/*"]
  pull_request:
    branches: [master, "release/*"]
    types: [opened, reopened, ready_for_review, synchronize]
  workflow_dispatch: {}
  schedule:
    # At the end of every day
    - cron: "0 0 * * *"

concurrency:
  group: ${{ github.workflow }}-${{ github.ref }}-${{ github.head_ref }}
  cancel-in-progress: ${{ ! (github.ref == 'refs/heads/master' || startsWith(github.ref, 'refs/heads/release/')) }}

defaults:
  run:
    shell: bash

env:
  PYPI_CACHE_DIR: "_ci-cache_PyPI"

jobs:
  check-diff:
    if: github.event.pull_request.draft == false
    uses: ./.github/workflows/_focus-diff.yml

  pytester:
    runs-on: ${{ matrix.os }}
    needs: check-diff
    strategy:
      fail-fast: false
      matrix:
        os: ["ubuntu-22.04"]
        python-version: ["3.10"]
        pytorch-version:
          - "2.0.1"
          - "2.1.2"
          - "2.2.2"
          - "2.3.1"
          - "2.4.1"
          - "2.5.0"
        include:
          # cover additional python and PT combinations
          - { os: "ubuntu-20.04", python-version: "3.9", pytorch-version: "2.0.1", requires: "oldest" }
          - { os: "ubuntu-22.04", python-version: "3.11", pytorch-version: "2.4.1" }
          - { os: "ubuntu-22.04", python-version: "3.12", pytorch-version: "2.5.0" }
          # standard mac machine, not the M1
          - { os: "macOS-13", python-version: "3.10", pytorch-version: "2.0.1" }
          # using the ARM based M1 machine
          - { os: "macOS-14", python-version: "3.10", pytorch-version: "2.0.1" }
          - { os: "macOS-14", python-version: "3.12", pytorch-version: "2.5.0" }
          # some windows
          - { os: "windows-2022", python-version: "3.10", pytorch-version: "2.0.1" }
          - { os: "windows-2022", python-version: "3.12", pytorch-version: "2.5.0" }
          # Future released version
          - { os: "ubuntu-22.04", python-version: "3.11", pytorch-version: "2.6.0" }
          - { os: "macOS-14", python-version: "3.11", pytorch-version: "2.6.0" }
          - { os: "windows-2022", python-version: "3.11", pytorch-version: "2.6.0" }
    env:
      FREEZE_REQUIREMENTS: ${{ ! (github.ref == 'refs/heads/master' || startsWith(github.ref, 'refs/heads/release/')) }}
      TOKENIZERS_PARALLELISM: false
      TEST_DIRS: ${{ needs.check-diff.outputs.test-dirs }}
<<<<<<< HEAD
      PIP_EXTRA_INDEX_URL: "--find-links https://download.pytorch.org/whl/cpu/torch_stable.html"
      PIP_USE_FEATURE: "2020-resolver"
=======
      PIP_EXTRA_INDEX_URL: "--extra-index-url=http://download.pytorch.org/whl/cpu/"
      UNITTEST_TIMEOUT: "" # by default, it is not set
>>>>>>> d9a62d40

    # Timeout: https://stackoverflow.com/a/59076067/4521646
    # seems that macOS jobs take much more than orger OS
    timeout-minutes: 120

    steps:
      - uses: actions/checkout@v4
      - name: Set up Python ${{ matrix.python-version }}
        uses: actions/setup-python@v5
        with:
          python-version: ${{ matrix.python-version }}

      # GitHub Actions: Run step on specific OS: https://stackoverflow.com/a/57948488/4521646
      - name: Setup macOS
        if: ${{ runner.os == 'macOS' }}
        run: |
          echo 'UNITTEST_TIMEOUT=--timeout=75' >> $GITHUB_ENV
          brew install mecab # https://github.com/coqui-ai/TTS/issues/1533#issuecomment-1338662303
          brew install gcc libomp ffmpeg # https://github.com/pytorch/pytorch/issues/20030
      - name: Setup Linux
        if: ${{ runner.os == 'Linux' }}
        run: |
          echo 'UNITTEST_TIMEOUT=--timeout=75' >> $GITHUB_ENV
          sudo apt update --fix-missing
          sudo apt install -y ffmpeg
      - name: Setup Windows
        if: ${{ runner.os == 'windows' }}
        run: choco install ffmpeg

      - name: source cashing
        uses: ./.github/actions/pull-caches
        with:
          requires: ${{ matrix.requires }}
          pytorch-version: ${{ matrix.pytorch-version }}
          pypi-dir: ${{ env.PYPI_CACHE_DIR }}
          cache-references: true

      - name: Switch to PT test URL
        if: ${{ matrix.pytorch-version == '2.6.0' }}
        run: echo 'PIP_EXTRA_INDEX_URL=--extra-index-url https://download.pytorch.org/whl/test/cpu/' >> $GITHUB_ENV
      - name: Install pkg
        timeout-minutes: 25
        run: |
          pip --version
          pip install -e . -U "setuptools==69.5.1" -r requirements/_doctest.txt \
            $PIP_EXTRA_INDEX_URL --find-links="$PYPI_CACHE_DIR"
          pip list

      - name: DocTests
        timeout-minutes: 25
        working-directory: ./src
        env:
          SKIP_SLOW_DOCTEST: 1
        # NOTE: run coverage on tests does not propagate failure status for Win, https://github.com/nedbat/coveragepy/issues/1003
        run: python -m pytest torchmetrics --reruns 3 --reruns-delay 2

      - name: Install all dependencies
        run: |
          curl https://raw.githubusercontent.com/Lightning-AI/utilities/main/scripts/adjust-torch-versions.py -o adjust-torch-versions.py
          pip install -q cython  # needed for installing `pycocotools` in latest config
          for fpath in `ls requirements/*.txt`; do
              python adjust-torch-versions.py $fpath
          done
          pip install --requirement requirements/_devel.txt -U \
            $PIP_EXTRA_INDEX_URL --find-links="$PYPI_CACHE_DIR"
          pip list

      - name: set special vars for PR
        if: ${{ github.event_name == 'pull_request' }}
        run: |
          echo 'ALLOW_SKIP_IF_OUT_OF_MEMORY=1' >> $GITHUB_ENV
          echo 'ALLOW_SKIP_IF_BAD_CONNECTION=1' >> $GITHUB_ENV

      - name: Sanity check
        id: info
        run: |
          python -c "from torch import __version__ as ver; ver = ver.split('+')[0] ; assert ver == '${{ matrix.pytorch-version }}', ver"
          python -c 'import torch ; print("TORCH=" + str(torch.__version__))' >> $GITHUB_OUTPUT

      - name: Pull testing data from S3
        working-directory: ./tests
        env:
          S3_DATA: "https://pl-public-data.s3.amazonaws.com/metrics/data.zip"
        run: |
          pip install -q "urllib3>1.0"
          # wget is simpler but does not work on Windows
          python -c "from urllib.request import urlretrieve ; urlretrieve('$S3_DATA', 'data.zip')"
          unzip -o data.zip
          ls -l _data/*

      - name: Export README tests
        run: python -m phmdoctest README.md --outfile tests/unittests/test_readme.py

      - name: Unittests common
        # skip for PR if there is nothing to test, note that outside PR there is default 'unittests'
        if: ${{ env.TEST_DIRS != '' }}
        working-directory: ./tests
        run: |
          python -m pytest \
            $TEST_DIRS \
            --cov=torchmetrics \
            --durations=50 \
            --reruns 3 \
            --reruns-delay 1 \
            -m "not DDP" \
            -n auto \
            --dist=load \
            ${{ env.UNITTEST_TIMEOUT }}

      - name: Unittests DDP
        # skip for PR if there is nothing to test, note that outside PR there is default 'unittests'
        if: ${{ env.TEST_DIRS != '' }}
        working-directory: ./tests
        env:
          USE_PYTEST_POOL: "1"
        run: |
          python -m pytest -v \
            $TEST_DIRS \
            --cov=torchmetrics \
            --durations=50 \
            -m DDP \
            --reruns 3 \
            --reruns-delay 1 \
            ${{ env.UNITTEST_TIMEOUT }}

      - name: Statistics
        # skip for PR if there is nothing to test, note that outside PR there is default 'unittests'
        if: ${{ env.TEST_DIRS != '' }}
        working-directory: ./tests
        run: |
          coverage xml
          coverage report

      - name: Upload coverage to Codecov
        # skip for PR if there is nothing to test, note that outside PR there is default 'unittests'
        if: ${{ env.TEST_DIRS != '' }}
        uses: codecov/codecov-action@v5
        with:
          token: ${{ secrets.CODECOV_TOKEN }}
          files: "tests/coverage.xml"
          flags: cpu,${{ runner.os }},python${{ matrix.python-version }},torch${{ steps.info.outputs.TORCH }}
          env_vars: OS,PYTHON
          name: codecov-umbrella
          fail_ci_if_error: false

      - name: update cashing
        if: github.event_name != 'pull_request'
        continue-on-error: true
        uses: ./.github/actions/push-caches
        with:
          pypi-dir: ${{ env.PYPI_CACHE_DIR }}
          cache-artifact-appendix: ${{ github.run_id }}-${{ strategy.job-index }}
          cache-references: true

  testing-guardian:
    runs-on: ubuntu-latest
    needs: pytester
    if: always()
    steps:
      - run: echo "${{ needs.pytester.result }}"
      - name: failing...
        if: needs.pytester.result == 'failure'
        run: exit 1
      - name: cancelled or skipped...
        if: contains(fromJSON('["cancelled", "skipped"]'), needs.pytester.result)
        timeout-minutes: 1
        run: sleep 90

  merge-pkg-artifacts:
    needs: pytester
    if: success()
    uses: ./.github/workflows/_merge_cache.yml
    with:
      pypi-dir: "_ci-cache_PyPI"
      cache-artifact-appendix: ${{ github.run_id }}-${{ strategy.job-index }}<|MERGE_RESOLUTION|>--- conflicted
+++ resolved
@@ -64,13 +64,9 @@
       FREEZE_REQUIREMENTS: ${{ ! (github.ref == 'refs/heads/master' || startsWith(github.ref, 'refs/heads/release/')) }}
       TOKENIZERS_PARALLELISM: false
       TEST_DIRS: ${{ needs.check-diff.outputs.test-dirs }}
-<<<<<<< HEAD
-      PIP_EXTRA_INDEX_URL: "--find-links https://download.pytorch.org/whl/cpu/torch_stable.html"
       PIP_USE_FEATURE: "2020-resolver"
-=======
       PIP_EXTRA_INDEX_URL: "--extra-index-url=http://download.pytorch.org/whl/cpu/"
       UNITTEST_TIMEOUT: "" # by default, it is not set
->>>>>>> d9a62d40
 
     # Timeout: https://stackoverflow.com/a/59076067/4521646
     # seems that macOS jobs take much more than orger OS
