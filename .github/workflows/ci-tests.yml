name: "CI testing | CPU"

# see: https://help.github.com/en/actions/reference/events-that-trigger-workflows
on: # Trigger the workflow on push or pull request, but only for the master branch
  push:
    branches: [master, "release/*"]
  pull_request:
    branches: [master, "release/*"]
    types: [opened, reopened, ready_for_review, synchronize]
  workflow_dispatch: {}
  schedule:
    # At the end of every day
    - cron: "0 0 * * *"

concurrency:
  group: ${{ github.workflow }}-${{ github.ref }}-${{ github.head_ref }}
  cancel-in-progress: ${{ ! (github.ref == 'refs/heads/master' || startsWith(github.ref, 'refs/heads/release/')) }}

defaults:
  run:
    shell: bash

jobs:
  check-diff:
    if: github.event.pull_request.draft == false
    uses: ./.github/workflows/_focus-diff.yml

  pytester:
    runs-on: ${{ matrix.os }}
    needs: check-diff
    strategy:
      fail-fast: false
      matrix:
        os: ["ubuntu-20.04"]
        python-version: ["3.9"]
        pytorch-version:
          - "2.0.1"
          - "2.1.2"
          - "2.2.2"
          - "2.3.1"
          - "2.4.0"
        include:
<<<<<<< HEAD
          # cover additional python nad PR combinations
=======
          # cover additional python and PT combinations
          - { os: "ubuntu-22.04", python-version: "3.8", pytorch-version: "1.13.1" }
>>>>>>> 4d1a2e22
          - { os: "ubuntu-22.04", python-version: "3.10", pytorch-version: "2.0.1" }
          - { os: "ubuntu-22.04", python-version: "3.10", pytorch-version: "2.2.2" }
          - { os: "ubuntu-22.04", python-version: "3.11", pytorch-version: "2.3.1" }
          # standard mac machine, not the M1
          - { os: "macOS-13", python-version: "3.10", pytorch-version: "2.0.1" }
          # using the ARM based M1 machine
          - { os: "macOS-14", python-version: "3.10", pytorch-version: "2.0.1" }
          - { os: "macOS-14", python-version: "3.11", pytorch-version: "2.4.0" }
          # some windows
          - { os: "windows-2022", python-version: "3.10", pytorch-version: "2.0.1" }
          - { os: "windows-2022", python-version: "3.11", pytorch-version: "2.4.0" }
          # Future released version
          #- { os: "ubuntu-22.04", python-version: "3.11", pytorch-version: "2.5.0" }
          #- { os: "macOS-14", python-version: "3.11", pytorch-version: "2.5.0" }
          #- { os: "windows-2022", python-version: "3.11", pytorch-version: "2.5.0" }
    env:
      FREEZE_REQUIREMENTS: ${{ ! (github.ref == 'refs/heads/master' || startsWith(github.ref, 'refs/heads/release/')) }}
      PYPI_CACHE_DIR: "_ci-cache_PyPI"
      TOKENIZERS_PARALLELISM: false
      TEST_DIRS: ${{ needs.check-diff.outputs.test-dirs }}
      PIP_EXTRA_INDEX_URL: "--find-links https://download.pytorch.org/whl/cpu/torch_stable.html"

    # Timeout: https://stackoverflow.com/a/59076067/4521646
    # seems that macOS jobs take much more than orger OS
    timeout-minutes: 120

    steps:
      - uses: actions/checkout@v4
      - name: Set up Python ${{ matrix.python-version }}
        uses: actions/setup-python@v5
        with:
          python-version: ${{ matrix.python-version }}

      # GitHub Actions: Run step on specific OS: https://stackoverflow.com/a/57948488/4521646
      - name: Setup macOS
        if: ${{ runner.os == 'macOS' }}
        run: |
          echo 'UNITTEST_TIMEOUT=--timeout=75' >> $GITHUB_ENV
          brew install mecab # https://github.com/coqui-ai/TTS/issues/1533#issuecomment-1338662303
          brew install gcc libomp ffmpeg # https://github.com/pytorch/pytorch/issues/20030
      - name: Setup Linux
        if: ${{ runner.os == 'Linux' }}
        run: |
          echo 'UNITTEST_TIMEOUT=--timeout=75' >> $GITHUB_ENV
          sudo apt update --fix-missing
          sudo apt install -y ffmpeg
      - name: Setup Windows
        if: ${{ runner.os == 'windows' }}
        run: choco install ffmpeg

      - name: source cashing
        uses: ./.github/actions/pull-caches
        with:
          requires: ${{ matrix.requires }}
          pytorch-version: ${{ matrix.pytorch-version }}
          pypi-dir: ${{ env.PYPI_CACHE_DIR }}

      #- name: Switch to PT test URL
      #  if: ${{ matrix.pytorch-version == '2.X.0' }}
      #  run: echo 'PIP_EXTRA_INDEX_URL=--extra-index-url https://download.pytorch.org/whl/test/cpu/' >> $GITHUB_ENV
      - name: Install pkg
        timeout-minutes: 25
        run: |
          pip --version
          pip install -e . -U "setuptools==69.5.1" -r requirements/_doctest.txt \
            $PIP_EXTRA_INDEX_URL --find-links $PYPI_CACHE_DIR
          pip list

      - name: DocTests
        timeout-minutes: 25
        working-directory: ./src
        env:
          SKIP_SLOW_DOCTEST: 1
        # NOTE: run coverage on tests does not propagate failure status for Win, https://github.com/nedbat/coveragepy/issues/1003
        run: python -m pytest torchmetrics --reruns 3 --reruns-delay 2

      - name: Install all dependencies
        run: |
          curl https://raw.githubusercontent.com/Lightning-AI/utilities/main/scripts/adjust-torch-versions.py -o adjust-torch-versions.py
          pip install -q cython  # needed for installing `pycocotools` in latest config
          for fpath in `ls requirements/*.txt`; do
              python adjust-torch-versions.py $fpath
          done
          pip install --requirement requirements/_devel.txt -U \
            $PIP_EXTRA_INDEX_URL --find-links $PYPI_CACHE_DIR
          pip list

      - name: set special vars for PR
        if: ${{ github.event_name == 'pull_request' }}
        run: |
          echo 'ALLOW_SKIP_IF_OUT_OF_MEMORY=1' >> $GITHUB_ENV
          echo 'ALLOW_SKIP_IF_BAD_CONNECTION=1' >> $GITHUB_ENV

      - name: Sanity check
        id: info
        run: |
          python -c "from torch import __version__ as ver; ver = ver.split('+')[0] ; assert ver == '${{ matrix.pytorch-version }}', ver"
          python -c 'import torch ; print("TORCH=" + str(torch.__version__))' >> $GITHUB_OUTPUT

      - name: Pull testing data from S3
        working-directory: ./tests
        env:
          S3_DATA: "https://pl-public-data.s3.amazonaws.com/metrics/data.zip"
        run: |
          pip install -q "urllib3>1.0"
          # wget is simpler but does not work on Windows
          python -c "from urllib.request import urlretrieve ; urlretrieve('$S3_DATA', 'data.zip')"
          unzip -o data.zip
          ls -l _data/*

      - name: Export README tests
        run: python -m phmdoctest README.md --outfile tests/unittests/test_readme.py

      - name: Unittests common
        # skip for PR if there is nothing to test, note that outside PR there is default 'unittests'
        if: ${{ env.TEST_DIRS != '' }}
        working-directory: ./tests
        run: |
          python -m pytest \
            $TEST_DIRS \
            --cov=torchmetrics \
            --durations=50 \
            --reruns 3 \
            --reruns-delay 1 \
            -m "not DDP" \
            -n auto \
            --dist=load \
            ${{ env.UNITTEST_TIMEOUT }}

      - name: Unittests DDP
        # skip for PR if there is nothing to test, note that outside PR there is default 'unittests'
        if: ${{ env.TEST_DIRS != '' }}
        working-directory: ./tests
        env:
          USE_PYTEST_POOL: "1"
        run: |
          python -m pytest -v \
            $TEST_DIRS \
            --cov=torchmetrics \
            --durations=50 \
            -m DDP \
            --reruns 3 \
            --reruns-delay 1 \
            ${{ env.UNITTEST_TIMEOUT }}

      - name: Statistics
        # skip for PR if there is nothing to test, note that outside PR there is default 'unittests'
        if: ${{ env.TEST_DIRS != '' }}
        working-directory: ./tests
        run: |
          coverage xml
          coverage report

      - name: Upload coverage to Codecov
        # skip for PR if there is nothing to test, note that outside PR there is default 'unittests'
        if: ${{ env.TEST_DIRS != '' }}
        uses: codecov/codecov-action@v4
        with:
          token: ${{ secrets.CODECOV_TOKEN }}
          file: tests/coverage.xml
          flags: cpu,${{ runner.os }},python${{ matrix.python-version }},torch${{ steps.info.outputs.TORCH }}
          env_vars: OS,PYTHON
          name: codecov-umbrella
          fail_ci_if_error: false

      - name: update cashing
        if: github.event_name != 'pull_request'
        continue-on-error: true
        uses: ./.github/actions/push-caches
        with:
          pypi-dir: ${{ env.PYPI_CACHE_DIR }}

  testing-guardian:
    runs-on: ubuntu-latest
    needs: pytester
    if: always()
    steps:
      - run: echo "${{ needs.pytester.result }}"
      - name: failing...
        if: needs.pytester.result == 'failure'
        run: exit 1
      - name: cancelled or skipped...
        if: contains(fromJSON('["cancelled", "skipped"]'), needs.pytester.result)
        timeout-minutes: 1
        run: sleep 90<|MERGE_RESOLUTION|>--- conflicted
+++ resolved
@@ -40,12 +40,7 @@
           - "2.3.1"
           - "2.4.0"
         include:
-<<<<<<< HEAD
-          # cover additional python nad PR combinations
-=======
           # cover additional python and PT combinations
-          - { os: "ubuntu-22.04", python-version: "3.8", pytorch-version: "1.13.1" }
->>>>>>> 4d1a2e22
           - { os: "ubuntu-22.04", python-version: "3.10", pytorch-version: "2.0.1" }
           - { os: "ubuntu-22.04", python-version: "3.10", pytorch-version: "2.2.2" }
           - { os: "ubuntu-22.04", python-version: "3.11", pytorch-version: "2.3.1" }
