name: "CI testing | CPU"

# see: https://help.github.com/en/actions/reference/events-that-trigger-workflows
on: # Trigger the workflow on push or pull request, but only for the master branch
  push:
    branches: [master, "release/*"]
  pull_request:
    branches: [master, "release/*"]
    types: [opened, reopened, ready_for_review, synchronize]
  schedule:
    # At the end of every day
    - cron: "0 0 * * *"

concurrency:
  group: ${{ github.workflow }}-${{ github.ref }}-${{ github.head_ref }}
  cancel-in-progress: ${{ ! (github.ref == 'refs/heads/master' || startsWith(github.ref, 'refs/heads/release/')) }}

defaults:
  run:
    shell: bash

jobs:
  check-diff:
    if: github.event.pull_request.draft == false
    uses: ./.github/workflows/focus-diff.yml

  pytester:
    runs-on: ${{ matrix.os }}
    needs: check-diff
    strategy:
      fail-fast: false
      matrix:
<<<<<<< HEAD
        os: ['ubuntu-20.04']
        python-version: ['3.9']
        pytorch-version: ['1.10.2', '1.11.0', '1.12.1', '1.13.1', '2.0.0']
        include:
          - {os: 'ubuntu-22.04', python-version: '3.8', pytorch-version: '1.13.1'}
          - {os: 'ubuntu-22.04', python-version: '3.10', pytorch-version: '1.13.1'}
          - {os: 'ubuntu-22.04', python-version: '3.10', pytorch-version: '2.0.0'}
          - {os: 'ubuntu-22.04', python-version: '3.11', pytorch-version: '2.0.0'}
          - {os: 'macOS-11', python-version: '3.8', pytorch-version: '1.13.1'}
          - {os: 'macOS-11', python-version: '3.9', pytorch-version: '1.13.1'}
          - {os: 'macOS-11', python-version: '3.10', pytorch-version: '2.0.0'}
          - {os: 'macOS-11', python-version: '3.11', pytorch-version: '2.0.0'}
          - {os: 'windows-2022', python-version: '3.8', pytorch-version: '1.13.1'}
          - {os: 'windows-2022', python-version: '3.9', pytorch-version: '1.13.1'}
          - {os: 'windows-2022', python-version: '3.10', pytorch-version: '2.0.0'}
          - {os: 'windows-2022', python-version: '3.11', pytorch-version: '2.0.0'}
=======
        os: ["ubuntu-20.04"]
        python-version: ["3.9"]
        pytorch-version: ["1.9.1", "1.10.2", "1.11.0", "1.12.1", "1.13.1", "2.0.0"]
        include:
          - { os: "ubuntu-22.04", python-version: "3.8", pytorch-version: "1.13.1" }
          - { os: "ubuntu-22.04", python-version: "3.10", pytorch-version: "1.13.1" }
          - { os: "ubuntu-22.04", python-version: "3.10", pytorch-version: "2.0.0" }
          - { os: "ubuntu-22.04", python-version: "3.11", pytorch-version: "2.0.0" }
          - { os: "macOS-11", python-version: "3.8", pytorch-version: "1.13.1" }
          - { os: "macOS-11", python-version: "3.9", pytorch-version: "1.13.1" }
          - { os: "macOS-11", python-version: "3.10", pytorch-version: "2.0.0" }
          - { os: "macOS-11", python-version: "3.11", pytorch-version: "2.0.0" }
          - { os: "windows-2022", python-version: "3.8", pytorch-version: "1.13.1" }
          - { os: "windows-2022", python-version: "3.9", pytorch-version: "1.13.1" }
          - { os: "windows-2022", python-version: "3.10", pytorch-version: "2.0.0" }
          - { os: "windows-2022", python-version: "3.11", pytorch-version: "2.0.0" }
          # the oldest configurations
          - { os: "ubuntu-20.04", python-version: "3.8", pytorch-version: "1.8.1", requires: "oldest" }
          - { os: "macOS-11", python-version: "3.8", pytorch-version: "1.8.1", requires: "oldest" }
          - { os: "windows-2019", python-version: "3.8", pytorch-version: "1.8.1", requires: "oldest" }
>>>>>>> f9251133
    env:
      PYTORCH_URL: "https://download.pytorch.org/whl/cpu/torch_stable.html"
      FREEZE_REQUIREMENTS: ${{ ! (github.ref == 'refs/heads/master' || startsWith(github.ref, 'refs/heads/release/')) }}
      PYPI_CACHE: "_ci-cache_PyPI"
      TOKENIZERS_PARALLELISM: false

    # Timeout: https://stackoverflow.com/a/59076067/4521646
    # seems that MacOS jobs take much more than orger OS
    timeout-minutes: 120

    steps:
      - uses: actions/checkout@v4
      - name: Set up Python ${{ matrix.python-version }}
        uses: actions/setup-python@v4
        with:
          python-version: ${{ matrix.python-version }}

      # Github Actions: Run step on specific OS: https://stackoverflow.com/a/57948488/4521646
      - name: Setup macOS
        if: ${{ runner.os == 'macOS' }}
        run: |
          echo 'UNITTEST_TIMEOUT=--timeout=120' >> $GITHUB_ENV
          brew install gcc libomp ffmpeg # https://github.com/pytorch/pytorch/issues/20030
      - name: Setup Linux
        if: ${{ runner.os == 'Linux' }}
        run: |
          echo 'UNITTEST_TIMEOUT=--timeout=120' >> $GITHUB_ENV
          sudo apt update --fix-missing
          sudo apt install -y ffmpeg dvipng texlive-latex-extra texlive-fonts-recommended cm-super
      - name: Setup Windows
        if: ${{ runner.os == 'windows' }}
        run: choco install ffmpeg

      - name: source cashing
        uses: ./.github/actions/pull-caches
        with:
          requires: ${{ matrix.requires }}
          pytorch-version: ${{ matrix.pytorch-version }}
          pypi-dir: ${{ env.PYPI_CACHE }}

      - name: Install pkg
        timeout-minutes: 25
        run: |
          pip --version
          pip install -e . -U --find-links $PYTORCH_URL -f $PYPI_CACHE
          pip install -r requirements/doctest.txt -U -f $PYPI_CACHE
          pip list

      # todo: copy this to install checks
      - name: DocTests
        timeout-minutes: 25
        working-directory: ./src
        env:
          SKIP_SLOW_DOCTEST: 1
        # NOTE: run coverage on tests does not propagate failure status for Win, https://github.com/nedbat/coveragepy/issues/1003
        run: python -m pytest torchmetrics --reruns 3 --reruns-delay 2

      - name: Freeze PIL (hotfix)
        if: ${{ matrix.python-version != '3.11' }}
        # import of PILLOW_VERSION which they recently removed in v9.0 in favor of __version__
        run: pip install "Pillow<9.0" # It messes with torchvision

      - name: Install all dependencies
        run: |
          curl https://raw.githubusercontent.com/Lightning-AI/utilities/main/scripts/adjust-torch-versions.py -o adjust-torch-versions.py
          pip install -q cython  # needed for installing `pycocotools` in latest config
          for fpath in `ls requirements/*.txt`; do
              python adjust-torch-versions.py $fpath
          done
          pip install --requirement requirements/devel.txt -U \
            --find-links $PYTORCH_URL -f $PYPI_CACHE
          pip list

      - name: Sanity check
        id: info
        run: |
          python -c "from torch import __version__ as ver; ver = ver.split('+')[0] ; assert ver == '${{ matrix.pytorch-version }}', ver"
          python -c 'import torch ; print("TORCH=" + str(torch.__version__))' >> $GITHUB_OUTPUT

      - name: Unittests
        uses: ./.github/actions/unittesting
        if: ${{ needs.check-diff.outputs.test-dirs != '' }}
        timeout-minutes: 90
        with:
          requires: ${{ matrix.requires }}
          codecov-token: ${{ secrets.CODECOV_TOKEN }}
          python-version: ${{ matrix.python-version }}
          pytorch-version: ${{ steps.info.outputs.TORCH }}
          dirs: ${{ needs.check-diff.outputs.test-dirs }}
          test-timeout: ${{ env.UNITTEST_TIMEOUT }}

      - name: update cashing
        if: ${{ github.event_name == 'push' && github.ref == 'refs/heads/master' }}
        continue-on-error: true
        uses: ./.github/actions/push-caches
        with:
          pypi-dir: ${{ env.PYPI_CACHE }}

  testing-guardian:
    runs-on: ubuntu-latest
    needs: pytester
    if: always()
    steps:
      - run: echo "${{ needs.pytester.result }}"
      - name: failing...
        if: needs.pytester.result == 'failure'
        run: exit 1
      - name: cancelled or skipped...
        if: contains(fromJSON('["cancelled", "skipped"]'), needs.pytester.result)
        timeout-minutes: 1
        run: sleep 90<|MERGE_RESOLUTION|>--- conflicted
+++ resolved
@@ -30,24 +30,6 @@
     strategy:
       fail-fast: false
       matrix:
-<<<<<<< HEAD
-        os: ['ubuntu-20.04']
-        python-version: ['3.9']
-        pytorch-version: ['1.10.2', '1.11.0', '1.12.1', '1.13.1', '2.0.0']
-        include:
-          - {os: 'ubuntu-22.04', python-version: '3.8', pytorch-version: '1.13.1'}
-          - {os: 'ubuntu-22.04', python-version: '3.10', pytorch-version: '1.13.1'}
-          - {os: 'ubuntu-22.04', python-version: '3.10', pytorch-version: '2.0.0'}
-          - {os: 'ubuntu-22.04', python-version: '3.11', pytorch-version: '2.0.0'}
-          - {os: 'macOS-11', python-version: '3.8', pytorch-version: '1.13.1'}
-          - {os: 'macOS-11', python-version: '3.9', pytorch-version: '1.13.1'}
-          - {os: 'macOS-11', python-version: '3.10', pytorch-version: '2.0.0'}
-          - {os: 'macOS-11', python-version: '3.11', pytorch-version: '2.0.0'}
-          - {os: 'windows-2022', python-version: '3.8', pytorch-version: '1.13.1'}
-          - {os: 'windows-2022', python-version: '3.9', pytorch-version: '1.13.1'}
-          - {os: 'windows-2022', python-version: '3.10', pytorch-version: '2.0.0'}
-          - {os: 'windows-2022', python-version: '3.11', pytorch-version: '2.0.0'}
-=======
         os: ["ubuntu-20.04"]
         python-version: ["3.9"]
         pytorch-version: ["1.9.1", "1.10.2", "1.11.0", "1.12.1", "1.13.1", "2.0.0"]
@@ -68,7 +50,6 @@
           - { os: "ubuntu-20.04", python-version: "3.8", pytorch-version: "1.8.1", requires: "oldest" }
           - { os: "macOS-11", python-version: "3.8", pytorch-version: "1.8.1", requires: "oldest" }
           - { os: "windows-2019", python-version: "3.8", pytorch-version: "1.8.1", requires: "oldest" }
->>>>>>> f9251133
     env:
       PYTORCH_URL: "https://download.pytorch.org/whl/cpu/torch_stable.html"
       FREEZE_REQUIREMENTS: ${{ ! (github.ref == 'refs/heads/master' || startsWith(github.ref, 'refs/heads/release/')) }}
